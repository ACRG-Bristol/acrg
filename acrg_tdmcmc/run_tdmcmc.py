# -*- coding: utf-8 -*-
"""
Created on Fri Feb  5 09:44:30 2016

@author: ml12574

Template script for running uncorrelated trans-dimensional inversion

Uses acrg_hbtdmcmc_uncorr.f90

Please note: The default is not to perform parallel tempering and the rjmcmc 
is performed using a single chain on a single processor. If you think parallel
tempering is required this is easily changed. Speak to me (ML).

After the function definition at the top of the script the next section
is the inputs. This contains all the basic stuff you will probably want and 
have to change or tune.

Further changes to stepsizes and parameter uncertainties can be applied 
further down the script once the dimensions have been set. You will almost 
certainly need to tune your stepsizes appropriately for different parameter 
types (i.e. baseline and emissions). You will also want to adjust the 
uncertainties differently (emissions uncertainty > baseline uncertainty). 

@author: ml12574
"""
from __future__ import print_function
from __future__ import division
#import tdmcmc_uncorr
#import tdmcmc_evencorr
from builtins import str
from builtins import range
from past.utils import old_div
import acrg_name as name
import numpy as np
import acrg_obs
import pandas
import datetime as dt
from numba import jit
import time as run_time
import xarray as xray
import os
import re
from collections import OrderedDict


@jit(nopython=True)
def closest_grid(region, lon, lat, plon, plat, pind):
    lai=0
    for la in lat:
        loi=0
        for lo in lon:
            maxdist=1e6
            for pi in pind:
                dist=(la - plat[pi])*(la - plat[pi]) + (lo - plon[pi])*(lo - plon[pi])
                if dist < maxdist:
                    region[lai, loi]=pi
                    maxdist=dist
            loi+=1
        lai+=1
    return region

def get_nsigma_y(fp_data_H,start_date, end_date, sites, 
                  nmeasure, sigma_values, bl_period=10, bl_split=False,
                  levels=None):      
    """
    Defines the indices of the measurement vector which are described by different 
    uncertainty hyperparameters (sigma_model)
    By default all sigma_models are split by site and time.
    Alternative option for subdivision by site and boundary layer depth. Can be set
    when calling the function.
    E.g.
    To split by 10 day periods:
        R_indices, ydim1,ydim2, sigma_model0 = get_nsigma_y(fp_data_H,start_date, end_date,
        sites, nmeasure, bl_split = False, bl_period=10,
        sigma_values=50.)
        
    To split by BL depth:
        R_indices, ydim1,ydim2, sigma_model0 = get_nsigma_y(fp_data_H,start_date, end_date,
        sites, nmeasure, bl_split = True, bl_period=None,
        sigma_values=50.)
        
    """  
    nsites = len(sites)      
    d0=pandas.to_datetime(start_date)
    d1=pandas.to_datetime(end_date)
    delta = d1 - d0
    ndays = delta.days
       
    y_bl=np.zeros((nmeasure))
    
    nsigma=0
    nsigma_max = np.int(np.ceil(old_div(ndays,np.float(bl_period))))
    ntime_stn=np.zeros((nsites))
    if levels is not None:
        ngroups=len(levels)-1
        
    ydim1=0
    sigma_models=[]
    
    for si in range(nsites):
        fp_data_H3 = fp_data_H[sites[si]].dropna("time", how="all")        
        nsigma_stn=0
        
        mf_time_temp=fp_data_H3.time.values
        mf_time_temp2=pandas.to_datetime(mf_time_temp)
        pblh_temp=fp_data_H3.PBLH.values
        #mf_mod_temp=fp_data_H3.mf_mod.values
        ntime_stn[si]=len(mf_time_temp)
        
        bl_start=d0
        
        if bl_split is True:
            mf_mod_temp=fp_data_H3.mf_mod.values
            for ti in range(ngroups):
                 
                wh = np.where(np.logical_and(pblh_temp>=levels[ti],
                                           pblh_temp<levels[ti+1]))
                                                                       
                if len(wh[0]) > 0:
                    y_bl[wh+np.sum(ntime_stn[:si],dtype=np.uint16)]=nsigma_stn+nsigma
                    
                    #sigma_models.append(sigma_values[ti])
                    if levels[ti]<499:
                        #if levels[ti]>499:
                        sigma_models.append(sigma_values)
                    else:
                        if len(wh[0]) > 1:
                            sigma_models.append(np.std(mf_mod_temp[wh[0]]))
                        else: 
                            sigma_models.append(20.)
                    nsigma_stn+=1
                    
                n_obs = len(wh[0])
                if n_obs > ydim1:
                    ydim1 = n_obs*1
                                      
    
            nsigma+=nsigma_stn
        
        else:
            for ti in range(nsigma_max):
                    bl_end=bl_start+dt.timedelta(days=bl_period)
                    
                    wh=np.where(np.logical_and(mf_time_temp2>=bl_start,
                                           mf_time_temp2<bl_end))
                    #                                
                    if len(wh[0]) > 0:
                        y_bl[wh+np.sum(ntime_stn[:si],dtype=np.uint16)]=nsigma_stn+nsigma
                        sigma_models.append(sigma_values)
                        nsigma_stn+=1
                        
                    bl_start=bl_start+dt.timedelta(days=bl_period)
                    n_obs = len(wh[0])
                    if n_obs > ydim1:
                        ydim1 = n_obs*1
                                          
        
            nsigma+=nsigma_stn
    
    # INDEX R
    R_indices = np.zeros((ydim1,nsigma), dtype=np.uint16)
    for ii in range(nsigma):      
        wh_bl=np.where(y_bl == ii)
        nwh=len(wh_bl[0])
        R_indices[:nwh,ii]=wh_bl[0]+1
        if nwh < ydim1:
            R_indices[nwh:,ii]=np.max(wh_bl)+1
    
    ydim2=nsigma*1
    
    return R_indices, ydim1, ydim2, np.asarray(sigma_models)

def add_local_ratio(fp_data_H,return_release=True):
    '''
    The add_local_ratio function adds an additional "local_ratio" parameter to all xarray.Dataset objects
    within fp_data_H dictionary.

    Note: footprints_data_merge() function creates a dictionary of xarray.Dataset objects with one for each 
    site. fp_sensivity() takes the output from footprints_data_merge() and adds sensivity matrix to each
    dataset in the dictionary.
    Each dataset should contain the following data variables:
        "mf"
        "fp"
        "release_lon"
        "release_lat"
        "sub_fp" (additional "sub_lon", "sub_lat" coords associated with this data variable)
 
    WARNING: Changes input object in place
 
    Args:
        fp_data_H (dict) : 
            xarray.Dataset. Expects output from name.fp_sensitivity() function.
        return_release (bool) : 
            Whether or not to also return the release_lats and release_lons
                                arrays.
                          
    Returns:
        if return_release:
             tuple(dict (xarray Datasets and identifiers), np.array, np.array) : 
                 fp_data_H with "local_ratio" data variable added, release_lons, release_lats
        else:
            dict (xarray Datasets and identifiers) : fp_data_H with "local_ratio" data variable added
    '''
    
    sites = [key for key in list(fp_data_H.keys()) if key[0] != '.']
    
    release_lons=np.zeros((len(sites)))
    release_lats=np.zeros((len(sites)))
    
    for si, site in enumerate(sites):
        release_lons[si]=fp_data_H[site].release_lon[0].values
        release_lats[si]=fp_data_H[site].release_lat[0].values
        dlon=fp_data_H[site].sub_lon[1].values-fp_data_H[site].sub_lon[0].values
        dlat=fp_data_H[site].sub_lat[1].values-fp_data_H[site].sub_lat[0].values
        local_sum=np.zeros((len(fp_data_H[site].mf)))
       
        for ti in range(len(fp_data_H[site].mf)):
            release_lon=fp_data_H[site].release_lon[ti].values
            release_lat=fp_data_H[site].release_lat[ti].values
            wh_rlon = np.where(abs(fp_data_H[site].sub_lon.values-release_lon) < dlon/2.)
            wh_rlat = np.where(abs(fp_data_H[site].sub_lat.values-release_lat) < dlat/2.)
            if np.any(wh_rlon[0]) and np.any(wh_rlat[0]):

                if 'index' in fp_data_H[site].dims.keys():
                    local_sum[ti] = np.sum(fp_data_H[site].sub_fp[
                        wh_rlat[0][0]-2:wh_rlat[0][0]+3,wh_rlon[0][0]-2:wh_rlon[0][0]+3,ti].values)/np.sum(
                        fp_data_H[site].fp[:,ti].values)
                else:
                    local_sum[ti] = np.sum(fp_data_H[site].sub_fp[
                        wh_rlat[0][0]-2:wh_rlat[0][0]+3,wh_rlon[0][0]-2:wh_rlon[0][0]+3,ti].values)/np.sum(
                        fp_data_H[site].fp[:,:,ti].values)  
            else:
                local_sum[ti] = 0.0
            
        local_ds = xray.Dataset({'local_ratio': (['time'], local_sum)},
                                        coords = {'time' : (fp_data_H[site].coords['time'])})
    
        fp_data_H[site] = fp_data_H[site].merge(local_ds)
    
    if return_release:
        return fp_data_H,release_lons,release_lats
    else:
        return fp_data_H

def average_period(ds,av_period,dim="time"):
    '''
    The average_period function resamples the input dataset along the specified dimension to the average
    period.
    
    Args:
        ds (xarray.Dataset) : 
            Dataset containing time series dimension.
        av_period (str) : 
            Averaging period to apply to timeseries dimension of dataset.
            E.g. "2H" (2 hours), "30min" or "30T" (30 minutes)
            See http://pandas.pydata.org/pandas-docs/stable/timeseries.html#offset-aliases
            for list of all frequencies available.
        dim (str, optional) : 
            Timeseries dimension within Dataset. Default = "time".
    
    Returns:
        xarray.Dataset: 
            original dataset averaged along the specified dimension
    '''
    ds_av = ds.resample(indexer={'time':av_period}).mean()
    ds_av = ds_av.dropna(dim, how="all")
    
    return ds_av

def average_period_fp(fp_data_H,av_period_site,dim="time"):
    '''
    The average_period_fp function resamples all datasets within a footprints_data_merge() dictionary over
    the averaging periods.
    Note: av_period_site should contain the same number of entries as there are sites in fp_data_H
    
    WARNING: Datasets within dictionary are changed in place.
    
    Args:
        fp_data_H (dict) : 
            Dictionary of datasets. Output from footprints_data_merge() function.
        av_period (list) : 
            Averaging periods (str objects), one for each site.
            E.g. "2H" (2 hours), "30min" or "30T" (30 minutes)        
        dim (str,optional) : 
            Timeseries dimension within Dataset. Default = "time".
        
    Returns:
        dict: 
            fp_data_H with datasets averaged along the specified dimension    
    '''
    
    sites = [key for key in list(fp_data_H.keys()) if key[0] != '.']

    #fp_data_H_av = {}
    for si, site in enumerate(sites):
        av_period = av_period_site[si]
        if av_period is not None:
            fp_data_H[site] = average_period(fp_data_H[site],av_period,dim=dim)
    
    return fp_data_H

def reorder_dims(fp_data_H,first_dims=["time"]):
    '''
    The reorder_dims function orders the dimensions to always have the first_dims before
    any other dimensions e.g. 'time'

    All other dimensions should retain their previous order as long as they are consistent
    between data variables e.g. if "height","lat" on one data variable and "lat","height" on
    another then one of these will be rearranged.
    
    Use ds.transpose() function.
    
    Args:
        fp_data_H (dict) :
            Dictionary of datasets. Output from footprints_data_merge() function.
        first_dims (list) :
            Dimensions to always include first.
            Default = ["time"]
    
    Returns:
        dict:
            fp_data_H with re-ordered dimensions
    '''

    sites = [key for key in list(fp_data_H.keys()) if key[0] != '.']
    
    for site in sites:
        fp_data_H_site = fp_data_H[site]
        
        dims = first_dims
        for dv in fp_data_H_site.data_vars:
            for d in fp_data_H_site[dv].dims:
                if d not in dims:
                    dims.append(d)
        
        all_dims = fp_data_H_site.dims
        if len(dims) != len(all_dims):
            for d in all_dims:
                if d not in dims:
                    dims.append(d)

        fp_data_H[site] = fp_data_H_site.transpose(*dims)
    
    return fp_data_H

def run_tdmcmc(sites,meas_period,av_period,species,start_date ,end_date, 
    domain,network,height, emissions_name, fp_basis_case ,bc_basis_case,rjmcmc,para_temp,
    bl_period,kmin,kmax,k_ap,nIt,burn_in,nsub,
    nbeta,beta,sigma_model_pdf,sigma_model_ap, 
    sigma_model_hparams,stepsize_sigma_y,stepsize_clon,stepsize_clat,
    stepsize_bd,stepsize_all,stepsize_pdf_p1_all,stepsize_pdf_p2_all,
    pdf_param1,pdf_param2,pdf_p1_hparam1,pdf_p1_hparam2,pdf_p2_hparam1,
    pdf_p2_hparam2,x_pdf ,pdf_param1_pdf,pdf_param2_pdf,inv_type,
    output_dir,fp_dir=None, flux_dir = None, data_dir=None, basis_dir=None, bc_basis_dir=None, bc_dir = None,
    inlet=None,instrument=None,
    tau_ap=None, tau_hparams=None, stepsize_tau=None, tau_pdf=None,
    bl_split=False, bl_levels=None, filters=None, max_level=None, site_modifier={}, prior_uncertainty=False,
    include_bias=True):
    #%%
    
    if para_temp is True:
        print ("Parallel tempering is true: have you remembered to uncomment " 
                "call OMP_SET_NUM_THREADS in the .f90 script? ")
        print ("No? Well do it and recompile with fopenmp otherwise this will take nbeta x longer")
    
    #########################################
    # READ IN DATA AND FOOTPRINTS THEN MERGE
    
    corr_type={"uncorrelated":False,
              "corr":False,
              "evencorr":True}

    data = acrg_obs.get_obs(sites, species, start_date = start_date, end_date = end_date, average = meas_period, 
<<<<<<< HEAD
                          keep_missing=corr_type[inv_type],max_level=max_level, data_directory = data_dir,
                          network=network)

    
=======
                          keep_missing=corr_type[inv_type],max_level=max_level,inlet=inlet,instrument=instrument,
                          data_directory = data_dir)
>>>>>>> f7e64ff2
    
    fp_all = name.footprints_data_merge(data, domain=domain, calc_bc=True,
                            height=height,
                            emissions_name = emissions_name,
                            fp_directory = fp_dir, flux_directory = flux_dir, bc_directory = bc_dir, site_modifier=site_modifier)
    
    
    if fp_basis_case in ("INTEM"):    
        fp_data_H2 = name.fp_sensitivity(fp_all, domain=domain, basis_case='transd', basis_directory = basis_dir)
        basis_func = name.name.basis(domain = domain, basis_case = 'INTEM', basis_directory = basis_dir)
    else:                            
        fp_data_H2 = name.fp_sensitivity(fp_all, domain=domain, basis_case=fp_basis_case, basis_directory = basis_dir)
        
    fp_data_H2=name.bc_sensitivity(fp_data_H2, domain=domain,basis_case=bc_basis_case, bc_basis_directory = bc_basis_dir)
    
    ###########################################################################
    # CALCULATE DEGREE OF LOCALNESS FOR EACH FOOTPRINT
    fp_data_H2,release_lons,release_lats = add_local_ratio(fp_data_H2)
    
    for si, site in enumerate(sites): 
        fp_data_H2[site].attrs['Domain']=domain
#        fp_data_H2[site].attrs['Height']=fp_heights[site] # ** fp_heights needs to be defined **
    
    ###########################################################################
    # APPLY FILTERS TO DATASET

    if filters is not None:
        fp_data_H5 = name.filtering(fp_data_H2, filters,keep_missing=corr_type[inv_type])
    else:
        fp_data_H5 = fp_data_H2.copy()
     
    ###########################################################################
    # APPLY AVERAGING PERIOD
    fp_data_H = average_period_fp(fp_data_H5,av_period,dim="time")
    
    lat = np.asarray(fp_data_H[sites[0]].sub_lat)
    lon = np.asarray(fp_data_H[sites[0]].sub_lon)
    nlat=len(lat)
    nlon=len(lon)
    lonmin=np.min(lon)
    lonmax=np.max(lon)
    latmin=np.min(lat)
    latmax=np.max(lat)
    Ngrid = nlon*nlat  # Define underlying grid    

    #### EXPLICITLY REORDER DIMENSIONS TO ALWAYS HAVE TIME FIRST
    # Had to add this function when av_period is not applied (is None), as otherwise, the
    # dimensions are not necessarily time first and this is relied upon later when
    # constructing the inputs to pass to the FORTRAN code.
    fp_data_H = reorder_dims(fp_data_H,first_dims=["time"]) # added 09/01/2019

    ###########################################################
    # CHECK IF A BIAS VALUE NEEDS TO BE INCLUDED
    
    if include_bias:
        for site in sites:
            if "GOSAT" in site and len(sites) > 1: # Will need to update to base on platform rather than searching for "GOSAT"
                nBias = 1 
                break
        else:
            nBias = 0
    else:
        nBias = 0
    
    site_sat = [site for site in sites if "GOSAT" in site]
    
    ###########################################################
    # EVERYTHING NEEDS TO BE ARRAYS FOR MCMC
    #STACK FPs, FLUXES AND OBS
    y = []
    y_site = []
    y_time = []
    y_error=[]
    #H_bc5=[]
    #H_bc=[]
    local_ratio=[]
    pblh=[]
    wind_speed=[]
    
    sub_flux_temp = fp_all[".flux"]["all"].sel(lon=lon, lat=lat, method="ffill")
    
    for si, site in enumerate(sites):
            
        fp_data_H3 = fp_data_H[site].dropna("time", how="all")  
        attributes = [key for key in list(fp_data_H3.keys()) if key[0] != '.']  
        y.append(fp_data_H3.mf.values)     
        y_site.append([site for i in range(len(fp_data_H3.coords['time']))])
        y_time.append(fp_data_H3.coords['time'].values)
        #H_bc5.append(fp_data_H3.bc.values)
        #H_bc.append(fp_data_H3.H_bc.values)
        #sub_flux_temp = fp_data_H['.flux']['all'].sel(lon=lon, lat=lat, method="ffill") #fp_data_H3.flux.sel(lon=lon, lat=lat, method="nearest")
        local_ratio.append(fp_data_H3.local_ratio.values)
        pblh.append(fp_data_H3.PBLH.values)
        wind_speed.append(fp_data_H3.wind_speed.values)
        
        if prior_uncertainty == True:
            # To calculate prior uncertainity reduction we can set the error on the measurements to a very 
            # large value so that the measurements don't have any influence when calculating the posterior.
            # Setting error to 10000*input mol fraction values.
            y_error.append(fp_data_H3.mf.values*10000)
        elif 'dmf' in attributes:    
            y_error.append(fp_data_H3.dmf.values)
        elif 'vmf' in attributes:   
            y_error.append(fp_data_H3.vmf.values)
        else:
            print("No variability or repeatability in data file - use a default value")
            dmf_default = 0.002
            print("Default value used: {}. Only appropriate for methane".format(dmf_default))
            y_error.append(dmf_default*fp_data_H3.mf.values) # 0.002 only appropriate for methane
        
        H_bc_1=fp_data_H3.H_bc
        
        # If Bias factor included, add this as the first term for H_bc for all sites (1 for sat, 0 for other)  
        if nBias:
            if site in site_sat:
                bias = np.ones([len(H_bc_1.time),1])
            else:
                bias = np.zeros([len(H_bc_1.time),1])
            H_bias = xray.DataArray(bias,coords=[("time",H_bc_1.time.values),("region_bc",np.array([0]))])
            H_bc_1["region_bc"] = np.arange(1,len(H_bc_1["region_bc"])+1)
            H_bc_1 = xray.concat((H_bias,H_bc_1),dim="region_bc")
        
        if si ==0:
            H_fixed2=fp_data_H3.H
            H_vary2=fp_data_H3.sub_H
            q_ap2=sub_flux_temp
            #H_bc2=fp_data_H3.H_bc
            H_bc2=H_bc_1
        else:
            H_fixed2=xray.concat((H_fixed2,fp_data_H3.H), dim="time")    
            H_vary2=xray.concat((H_vary2,fp_data_H3.sub_H),dim="time" ) 
            q_ap2=xray.concat((q_ap2,sub_flux_temp), dim="time") 
            #H_bc2=xray.concat((H_bc2,fp_data_H3.H_bc), dim="time") 
            H_bc2=xray.concat((H_bc2,H_bc_1), dim="time") 

    if fp_data_H3.H.dims[0] != "time": 
            axis_insert = 0
    else:
            axis_insert = 1

    if 'index' in q_ap2.dims.keys():
        q_ap2=q_ap2["low_res"].transpose("time","lat","lon")
    else:
        q_ap2=q_ap2["flux"].transpose("time","lat","lon")

   
    if H_fixed2.dims[0] != "time":
        H_fixed2=H_fixed2.transpose()
        H_vary2=H_vary2.transpose("time","sub_lat","sub_lon")
        #q_ap2=q_ap2.transpose("time","lat","lon")
#    if H_bc2.dims[0] !="time":
#        H_bc2=H_bc2.transpose()
        
    H_fixed=H_fixed2.values
    H_vary=H_vary2.values
    q_ap=q_ap2.values
    H_bc=H_bc2.values

    y = np.hstack(y)
    y_site = np.hstack(y_site)
    y_time = np.hstack(y_time)
    y_error=np.hstack(y_error)
    #H_bc5 = np.hstack(H_bc5)
    #H_bc = np.hstack(H_bc)
    local_ratio=np.hstack(local_ratio)
    pblh=np.hstack(pblh)
    wind_speed=np.hstack(wind_speed)
    
    q_ap0=q_ap[0,:,:].copy()
    #q_ap_v = np.ravel(q_ap0)
    nmeasure=len(y)
    h_v = np.zeros((nmeasure,Ngrid))
    #local_sum=np.zeros((nmeasure))
    for ti in range(nmeasure):                        
        # Already multiplied by q in fp_senitivity            
        h_v[ti,:] = np.ravel(H_vary[ti,:,:])   #*q_ap_v   # Create sensitivty matrix spatially vectorised

    #%%
    #################################################
    if inv_type in ('evencorr', 'corr'):
        # Define obs only where finite data exists         
        wh_temp=np.where(np.logical_and(np.isfinite(y_error),np.isfinite(y)))
        timeindex_nonzero=wh_temp[0]
        tindex_zero_temp = np.arange(nmeasure)
        timeindex_zero=np.delete(tindex_zero_temp, timeindex_nonzero)
        if len(timeindex_zero) > 0:
            y[timeindex_zero]=0.
            y_error[timeindex_zero]=1.e12
            
    ############################################################
    # Create IC  
    #nBC=len(fp_data_H[sites[0]].region_bc)
    nfixed = len(fp_data_H[sites[0]].region)
    
    numsites=len(sites)
    nmeasure_site = np.zeros((numsites))
    for ss, si in enumerate(sites):
        wh_site = np.ravel(np.where(y_site == si))
        nmeasure_site[ss]=len(wh_site)
     
    ################################################
    # CALCULATE INDICES OF Y CORRESPONDING TO DIFFERENT SIGMA_Ys   
    R_indices, ydim1, ydim2,sigma_model0 = get_nsigma_y(fp_data_H,start_date, end_date, sites, 
                  nmeasure, sigma_model_ap, bl_period=bl_period, bl_split=bl_split, 
                  levels=bl_levels)     
    
    ## Define H_bc based on time, so each month is scaled individually
    
    pd_start=pandas.to_datetime(start_date)
    pd_end=pandas.to_datetime(end_date)

    # Calculate number of months in inversion period
    if pd_end.day == 1:
        nmonths = pd_end.to_period('M') - pd_start.to_period('M')   
    else:
        nmonths = pd_end.to_period('M') - pd_start.to_period('M')+1
    
    # In pandas version for python 3.* nmonths is a MonthEnd object and so needs to be converted to an integer.
    if isinstance(nmonths,pandas.tseries.offsets.MonthEnd):
        nmonths = nmonths.n

        
    nBC_basis = len(fp_data_H[sites[0]].region_bc)
    nBC = nBC_basis*nmonths   # No. of bc_basis functions x nmonths

    nBC+=nBias # Add bias to input BC (if needed)
    #nIC=nBC+nfixed+nBias

    nIC=nBC+nfixed
    h_agg0 = np.zeros((nmeasure,k_ap+nIC)) # Will be stacked in order of Bias term (if present), H_bc, H_fixed, H_vary

    if nBias:
	    h_agg0[:,0] = H_bc[:,0] # zeroth region has been added to H_bc to be appropriate for bias term (1-sat,0-other)

    pdy_time = pandas.to_datetime(y_time)
    months = np.arange(pd_start.to_period('M').month, pd_start.to_period('M').month +nmonths)
    months2 = months.copy()
    months2[months>12]=months2[months>12]-12    # Make sure all months in range 1-12
    for mn,month in enumerate(months2):
        wh_month = np.where(pdy_time.to_period('M').month == month)[0]
        if len(wh_month > 0):
            if nBias: # 0th term is for the bias, set 1:nBC to H_bc region terms
	            h_agg0[wh_month,nBias+mn*nBC_basis:nBias+(mn+1)*nBC_basis] = H_bc[wh_month,nBias:]  # Assign H_agg separately for each month
            else:
                h_agg0[wh_month,mn*nBC_basis:(mn+1)*nBC_basis] = H_bc[wh_month,:]  # Assign H_agg separately for each month
    
    #rt17603: Added on 26/07/2018 - Bug fix: H_fixed wasn't being assigned, equivalent values were just 0.0 in h_agg0 (and h_agg)
    h_agg0[:,nBC:nIC] = H_fixed
    
    x_agg=np.zeros((k_ap+nIC))+1.
    
    if nBias:
    	x_agg[0] = 0 # Set zero scaling on bias initially and allow to vary from here

    #%%
    # Define prior model uncertainty
    ####################################################
    #sigma_model0 = np.zeros((ydim2)) 
    model_error = np.zeros(nmeasure)
    #sigma_model0[:]=sigma_model_ap
    sigma_measure=y_error.copy()
    model_error[:] = sigma_model0[0]	
    
    if inv_type == 'uncorrelated':
        sigma_model_hparams= sigma_model_hparams*sigma_model_ap
    elif inv_type == 'evencorr':
        sigma_model_hparam1=sigma_model0*sigma_model_hparams[0]
        sigma_model_hparam2=sigma_model0*sigma_model_hparams[1]
        # DEFINE TAU PARAMS AND DELTATIME
        deltatime=[float(s) for s in re.findall(r'\d+', av_period[0])]
        nsite_max=np.max(nmeasure_site)
        error_structure=np.zeros((nmeasure))+1.
    elif inv_type == 'corr':
        sigma_model_hparam1=sigma_model0*sigma_model_hparams[0]
        sigma_model_hparam2=sigma_model0*sigma_model_hparams[1]
        deltatime=np.zeros((nmeasure,nmeasure))+1.e12

        for ss, si in enumerate(sites):
            wh_site = np.ravel(np.where(y_site == si))
            nmeasure_site[ss]=len(wh_site)
            
            for whi in wh_site:
                tdelta = np.absolute(y_time[wh_site]-y_time[whi]).astype('timedelta64[m]')
                deltatime_site=old_div(tdelta,np.timedelta64(1, 'h'))
                deltatime[whi,wh_site] = deltatime_site

        nsite_max=np.max(nmeasure_site)
        error_structure=np.zeros((nmeasure))+1.
        
    stepsize_sigma_y_all=np.zeros((ydim2))
    stepsize_sigma_y_all[:]=stepsize_sigma_y
    #%%
    
    # Define prior model and regions with uniform distribution
    #######################################
    kICmax=kmax+nIC              # nIC and kmax already defined at top of file
    
    # Set up different starting nuclei locations for each chain 
    plon=np.zeros((kmax,nbeta))
    plat=np.zeros((kmax,nbeta))
    regions_v=np.zeros((Ngrid,nbeta),dtype=np.uint16)
    h_agg=np.zeros((nmeasure, kICmax,nbeta))
    n0=np.zeros((nmeasure,nbeta))    
    
    
    #plon0 = np.random.uniform(lonmin, lonmax, k_ap) # Lon locs of nuclei
    #plat0 = np.random.uniform(latmin, latmax, k_ap) # Lat locs of nuclei
    
    for ib in range(nbeta):
    
        plon[:k_ap,ib] = np.random.uniform(lonmin, lonmax, k_ap) # Lon locs of nuclei
        plat[:k_ap,ib] = np.random.uniform(latmin, latmax, k_ap) # Lat locs of nuclei
        #plon[:k_ap,ib] = plon0
        #plat[:k_ap,ib] = plat0
        
        if fp_basis_case in ("INTEM"):
            basis_func.coords['lon']=fp_data_H3.lon
            basis_func.coords['lat']=fp_data_H3.lat
            regions_temp = basis_func.basis.sel(lon=lon, lat=lat, method='nearest')
            regions0 = regions_temp[:,:,0].values
        #    regions0 = basis_func.basis[:,:,0].values
            regions_v0 = np.ravel(regions0)  
            regions_v[:,ib]=regions_v0.copy() 
        
        else:
            region = np.zeros((nlat, nlon), dtype=np.uint16)
            regions0=closest_grid(region, lon, lat, plon[:k_ap,ib], plat[:k_ap,ib], \
                    np.arange(0, k_ap, dtype=np.uint16))
            regions_v0 = np.ravel(regions0)
            regions_v[:,ib]=regions_v0.copy()+1
    
        for ri in range(k_ap):
            wh_ri = np.where(regions_v0 == ri)
            for ti in range(nmeasure):
                h_agg0[ti,ri+nIC]=np.sum(h_v[ti,wh_ri])

        y_model = np.dot(h_agg0,x_agg) 
        n0_ap = y_model-y
    
        h_agg[:,:k_ap+nIC,ib] = h_agg0.copy()
        n0[:,ib]=n0_ap.copy()
    
    #################################
           
    #%%
    # MCMC Parameters
    #########################################
    nit_sub=old_div(nIt,nsub)
    k=np.zeros((nbeta),dtype=np.int)+k_ap
    
    x=np.zeros((kICmax,nbeta))
    sigma_model = np.zeros((ydim2,nbeta))
    for ib in range(nbeta):  
        x[:k_ap+nIC,ib]=x_agg.copy()  
        sigma_model[:,ib]=sigma_model0.copy()
    
    # nIC1 dimension Stuff
    ############################################################
    nIC1=nIC+1
    
    #%%
    #########################################
    sigma_clon = stepsize_clon*1.
    sigma_clat = stepsize_clat*1.
    sigma_bd=np.mean(x_agg[nIC:])*stepsize_bd
    
    if inv_type in ('evencorr', 'corr'):
        tau=np.zeros((numsites,nbeta))+tau_ap
        y_pdf=1
        y_hparam1=np.min(y)*0.8
        y_hparam2=np.max(y)*1.25
        stepsize_y = 40.
        nzero=len(timeindex_zero)
        
        if nzero > 0:
            timeindex_zero_in=timeindex_zero+1
            y[timeindex_zero]=y_model[timeindex_zero]*0.95
            sigma_measure[timeindex_zero]=np.nanmean(sigma_measure)
        else:
            timeindex_zero_in=[-999]
            nzero=1       
        
    if rjmcmc == True:
        rjmcmc_in=1
    else:
        rjmcmc_in=0
        
    if para_temp == True:
        para_temp_in=1
    else:
        para_temp_in=0
        
    #BEGIN ITERATIONS
    ##################################################
    print('Starting MCMC...')
    startt = run_time.time()
    
    if inv_type == 'uncorrelated':
        if para_temp:
            import acrg_tdmcmc.tdmcmc_uncorr_pt as tdmcmc_uncorr
        else:
            from acrg_tdmcmc import tdmcmc_uncorr as tdmcmc_uncorr

        k_it, x_out, regions_out, plon_out, plat_out, sigma_model_out,sigma_y_out, \
        n0T_out,pdf_param1_out,pdf_param2_out, accept, reject, \
        accept_birth, reject_birth, accept_death, reject_death, accept_move, reject_move, \
        accept_sigma_y, reject_sigma_y, accept_swap, reject_swap, \
        stepsize_x_out, stepsize_p1_out, stepsize_p2_out, \
        stepsize_sigma_y_out, accept_all, reject_all, accept_birth_all, reject_birth_all, \
        accept_death_all, reject_death_all, accept_move_all, reject_move_all, \
        accept_sigma_y_all, reject_sigma_y_all = tdmcmc_uncorr.hbtdmcmc(
        beta,k, x, h_agg,y,n0, plon, plat, regions_v, 
        pdf_param1, pdf_param2, lon,lat, h_v, sigma_model, sigma_measure, 
        R_indices, sigma_model_hparams, stepsize_sigma_y_all, sigma_model_pdf, 
        sigma_clon, sigma_clat, rjmcmc_in, para_temp_in,
        lonmin, lonmax, latmin,latmax, sigma_bd, kmin, x_pdf, burn_in, 
        pdf_p1_hparam1, pdf_p1_hparam2, pdf_p2_hparam1, pdf_p2_hparam2, pdf_param1_pdf, 
        pdf_param2_pdf,stepsize_all, stepsize_pdf_p1_all,stepsize_pdf_p2_all, 
        nIt, nsub, nit_sub, nIC, 
        nbeta, kmax, kICmax, nmeasure, Ngrid, nlon,nlat, ydim1, ydim2, nIC1)
    
    elif inv_type == 'evencorr':
        if para_temp:
            import acrg_tdmcmc.tdmcmc_evencorr_pt as tdmcmc_evencorr
        else:
            from acrg_tdmcmc import tdmcmc_evencorr as tdmcmc_evencorr
        
        k_it, x_out, regions_out, plon_out, plat_out, sigma_y_out, sigma_model_out, \
        n0T_out,pdf_param1_out,pdf_param2_out, tau_out, y_out,accept, reject, \
        accept_birth, reject_birth, accept_death, reject_death, accept_move, reject_move, \
        accept_swap, reject_swap, accept_sigma_y, reject_sigma_y, \
        accept_tau, reject_tau, accept_y, reject_y, \
        stepsize_x_out, stepsize_p1_out, stepsize_p2_out, stepsize_sigma_y_out, \
        stepsize_tau_out, accept_all, reject_all, accept_birth_all, reject_birth_all, \
        accept_death_all, reject_death_all, accept_move_all, reject_move_all, \
        accept_sigma_y_all, reject_sigma_y_all, accept_tau_all, \
        reject_tau_all = tdmcmc_evencorr.transd_evencorr.hbtdmcmc(beta,k, x,
        h_agg,y,n0, plon, plat, regions_v, 
        pdf_param1, pdf_param2, lon,lat, h_v, sigma_model, sigma_measure, error_structure,
        R_indices, sigma_model_hparam1, sigma_model_hparam2, stepsize_sigma_y_all, sigma_model_pdf, 
        tau, tau_hparams, stepsize_tau, tau_pdf, deltatime,
        y_hparam1, y_hparam2, stepsize_y, y_pdf, timeindex_zero_in,
        sigma_clon, sigma_clat, rjmcmc_in, para_temp_in, nmeasure_site, nsite_max, 
        lonmin, lonmax, latmin,latmax, sigma_bd, kmin, x_pdf, burn_in, 
        pdf_p1_hparam1, pdf_p1_hparam2, pdf_p2_hparam1, pdf_p2_hparam2, pdf_param1_pdf, 
        pdf_param2_pdf,stepsize_all, stepsize_pdf_p1_all,stepsize_pdf_p2_all, 
        nIt, nsub, nit_sub, nIC,
        nbeta, kmax, kICmax, nmeasure, Ngrid, nlon,nlat, ydim1, ydim2, numsites,nIC1,nzero)
     
    
    
    elif inv_type == 'corr':
        if para_temp:
            import acrg_tdmcmc.tdmcmc_corr_pt as tdmcmc_corr
        else:
            from acrg_tdmcmc import tdmcmc_corr as tdmcmc_corr
        
        k_it, x_out, regions_out, plon_out, plat_out, sigma_y_out, sigma_model_out, \
        n0T_out,pdf_param1_out,pdf_param2_out, tau_out, y_out,accept, reject, \
        accept_birth, reject_birth, accept_death, reject_death, accept_move, reject_move, \
        accept_swap, reject_swap, accept_sigma_y, reject_sigma_y, \
        accept_tau, reject_tau, accept_y, reject_y, \
        stepsize_x_out, stepsize_p1_out, stepsize_p2_out, stepsize_sigma_y_out, \
        stepsize_tau_out, accept_all, reject_all, accept_birth_all, reject_birth_all, \
        accept_death_all, reject_death_all, accept_move_all, reject_move_all, \
        accept_sigma_y_all, reject_sigma_y_all, accept_tau_all, \
        reject_tau_all= tdmcmc_corr.transd_corr.hbtdmcmc(beta,k, x,
        h_agg,y,n0, plon, plat, regions_v, 
        pdf_param1, pdf_param2, lon,lat, h_v, sigma_model, sigma_measure, error_structure,
        R_indices, sigma_model_hparam1, sigma_model_hparam2, stepsize_sigma_y_all, sigma_model_pdf, 
        tau, tau_hparams, stepsize_tau, tau_pdf, deltatime,
        y_hparam1, y_hparam2, stepsize_y, y_pdf, timeindex_zero_in,
        sigma_clon, sigma_clat, rjmcmc_in, para_temp_in, nmeasure_site, nsite_max, 
        lonmin, lonmax, latmin,latmax, sigma_bd, kmin, x_pdf, burn_in, 
        pdf_p1_hparam1, pdf_p1_hparam2, pdf_p2_hparam1, pdf_p2_hparam2, pdf_param1_pdf, 
        pdf_param2_pdf,stepsize_all, stepsize_pdf_p1_all,stepsize_pdf_p2_all, 
        nIt, nsub, nit_sub, nIC,
        nbeta, kmax, kICmax, nmeasure, Ngrid, nlon,nlat, ydim1, ydim2, numsites,nIC1,nzero)
    
    endt=run_time.time()
    
    print('Finished MCMC in ', endt-startt)
        
    print('Beginning post processing')
    x_post_vit=np.zeros((nit_sub,Ngrid))    
    regions_it=np.transpose(regions_out)-1
    x_it=np.transpose(x_out)
    
    for it in range(nit_sub):    
        for zz in range(k_it[it]):
            wh_reg = np.where(regions_it[it,:] == zz)
            x_post_vit[it,wh_reg] = x_it[it,zz+nIC]
    
    print('Everything done')
    endt2 = run_time.time()
    print(endt2-endt)
    
    
    ##########################################
    h_v_all=np.zeros((nmeasure,Ngrid+nIC))  
    h_v_all[:,:nIC]=h_agg0[:,:nIC]
    h_v_all[:,nIC:]=h_v
      
    ##################################################################################
    # SAVE MCMC output in a dataset and write to netcdf
    # Set up post-mcmc dataset
    if inv_type == 'uncorrelated':
        props_temp=["birth", "death", "move", "sigma_y", "swap"]
    else:
        props_temp=["birth", "death", "move", "sigma_y", "tau", "swap"]
        
    #props = np.zeros((nIC1+len(props_temp)),dtype=object)
    props = np.zeros((nIC1+len(props_temp)),dtype="S{}".format(max([len(s) for s in props_temp])))
    accepts = np.zeros((nIC1+len(props_temp)))
    rejects = np.zeros((nIC1+len(props_temp)))
    if nBias:
    	props[0] = "bias"
    	for ii in range(1,nBC):
            props[ii]="bc"+str(ii)
    else:
    	for ii in range(0,nBC):
            props[ii]="bc"+str(ii)
    for jj in range(nfixed):
        props[jj+nBC]="fixed"+str(jj)
    props[nIC1-1] = "vary"
    props[nIC1:] = props_temp
    
    accepts[:nIC1]=accept
    rejects[:nIC1]=reject
    
    if inv_type == 'uncorrelated':
        accepts[nIC1:] = [accept_birth,accept_death,
                                 accept_move,accept_sigma_y, accept_swap]
        rejects[nIC1:] = [reject_birth,reject_death,
                                 reject_move,reject_sigma_y, reject_swap]
    else:
         accepts[nIC1:] = [accept_birth,accept_death,
                             accept_move,accept_sigma_y, accept_tau, accept_swap]
         rejects[nIC1:] = [reject_birth,reject_death,
                             reject_move,reject_sigma_y, reject_tau, reject_swap]                        
    
    #Do I need to store both x_it and x_post_vit. Can't I just store x_post_vit_all[nit,NgridIC]?
    if inv_type == 'evencorr':    
        y[timeindex_zero]=np.nan
        sigma_measure[timeindex_zero]=np.nan
        sigma_y_out[timeindex_zero,:]=np.nan
  
    post_mcmc = xray.Dataset(OrderedDict((("x_it",(["nIt", "kICmax"],x_it)),
                            ("k_it", (["nIt"],k_it)),
                            ("x_post_vit", (["nIt", "Ngrid"],x_post_vit)),
                            ("regions_it", (["nIt", "Ngrid"],regions_it)),
                            ("plon_it", (["kmax","nIt"],plon_out)),                       
                            ("plat_it", (["kmax","nIt"],plat_out)),                     
                            ("sigma_y_it", (["nmeasure", "nIt"],sigma_y_out)),
                            ("sigma_measure", (["nmeasure"],sigma_measure)),
                            ("sigma_model_it", (["ydim2", "nIt"],sigma_model_out)),
                            ("R_indices", (["ydim1", "ydim2"],R_indices)),
                            ("pdf_p1_it", (["kICmax","nIt"],pdf_param1_out)),
                            ("pdf_p2_it", (["kICmax","nIt"], pdf_param2_out)),                     
                            ("y", (["nmeasure"], y)),
                            ("y_time", (["nmeasure"], y_time)),
                            ("y_site", (["nmeasure"], y_site)),
                            ("y_prior", (["nmeasure"], y_model)),
                            ("release_lons", (["sites"], release_lons)),
                            ("release_lats", (["sites"], release_lats)),
                            ("accepts", (["proposal"],accepts)),
                            ("rejects", (["proposal"],rejects)),                          
                            ("stepsize", (["nIC1"], stepsize_x_out)),
                            ("stepsize_pdf_p1", (["nIC1"], stepsize_p1_out)),
                            ("stepsize_pdf_p2", (["nIC1"], stepsize_p2_out)),
                            ("stepsize_sigma_y", (["ydim2"], stepsize_sigma_y_out)),
                            ("h_v_all", (["nmeasure","NgridIC"],h_v_all)), 
                            ("q_ap", (["lat", "lon"],q_ap0)),
                            ("dates", (["ndates"], [start_date,end_date])),
                            ("measure_av", (["sites"], av_period)),
                            ("PBLH",  (["nmeasure"], pblh)),
                            ("wind_speed",  (["nmeasure"], wind_speed)),
                            ("local_ratio",  (["nmeasure"], local_ratio)),
                            ("nIC", nIC),
                            ("nfixed", nfixed))),
                            coords={"lon":lon, "lat": lat})    
    
    if inv_type in ('evencorr', 'corr'):
        # could use assign?
        post_mcmc.update({'tau_it': (["sites","nIt"], tau_out),
                          'stepsize_tau': stepsize_tau_out})
        
    # Add some global attributes with all further info about the run:    
    post_mcmc.attrs["bc_basis_case"]=bc_basis_case
    post_mcmc.attrs["fp_basis_case"]=fp_basis_case
    post_mcmc.attrs["iterations"]=str(nIt)
    post_mcmc.attrs["burn-in"]=str(burn_in)
    post_mcmc.attrs['Start date'] = start_date
    post_mcmc.attrs['End date'] = end_date
    post_mcmc.attrs['Filters'] = filters
    post_mcmc.attrs['Parallel tempering?'] = str(para_temp)
    post_mcmc.attrs['Inversion type'] = inv_type
        
    post_mcmc.coords["proposal"]=props
    post_mcmc.coords["sites"]=sites
    
    # Also:
    #Attributes: Sites, av_period, basis_case, accepts and rejects names
    #output_directory="/home/ml12574/work/programs/Python/my_acrg/td_uncorr/"
    
    #Output files from tdmcmc_template.py stored in the form:
    # "output_" + site names + "_" + species +  "_" + date + ".nc"
    
    site_names = "-".join(sites)
    
    fname=os.path.join(output_dir,
                        "output_" + site_names + "_" + species + "_" + start_date + ".nc")
    for key in list(post_mcmc.keys()):
        post_mcmc[key].encoding['zlib'] = True
    post_mcmc.to_netcdf(path=fname, mode='w')

    return post_mcmc
<|MERGE_RESOLUTION|>--- conflicted
+++ resolved
@@ -372,15 +372,8 @@
               "evencorr":True}
 
     data = acrg_obs.get_obs(sites, species, start_date = start_date, end_date = end_date, average = meas_period, 
-<<<<<<< HEAD
-                          keep_missing=corr_type[inv_type],max_level=max_level, data_directory = data_dir,
-                          network=network)
-
-    
-=======
                           keep_missing=corr_type[inv_type],max_level=max_level,inlet=inlet,instrument=instrument,
                           data_directory = data_dir)
->>>>>>> f7e64ff2
     
     fp_all = name.footprints_data_merge(data, domain=domain, calc_bc=True,
                             height=height,
