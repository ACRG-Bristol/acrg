--- conflicted
+++ resolved
@@ -429,18 +429,6 @@
             q_country_ap[ci] = np.sum(area_v[c_index[0]]*q_ap_abs_v[c_index[0]]
                                 *365.*24.*3600.*molmass/unit_factor) # in Tg/yr
         
-                
-<<<<<<< HEAD
-        dum=np.histogram(q_country_it[ci,:], bins=100)                
-        q_country_mode[ci] = dum[1][dum[0]==np.max(dum[0])][0]
-        
-        q_country_mean[ci]=np.mean(q_country_it[ci,:])*365.*24.*3600.*molmass/unit_factor # in Tg/yr
-        q_country_50[ci]=np.percentile(q_country_it[ci,:],50)*365.*24.*3600.*molmass/unit_factor
-        q_country_05[ci]=np.percentile(q_country_it[ci,:],5)*365.*24.*3600.*molmass/unit_factor
-        q_country_95[ci]=np.percentile(q_country_it[ci,:],95)*365.*24.*3600.*molmass/unit_factor
-        q_country_16[ci]=np.percentile(q_country_it[ci,:],16)*365.*24.*3600.*molmass/unit_factor
-        q_country_84[ci]=np.percentile(q_country_it[ci,:],84)*365.*24.*3600.*molmass/unit_factor
-=======
             #dum=np.histogram(q_country_it[ci,:], bins=100)                
             #q_country_mode[ci] = dum[1][dum[0]==np.max(dum[0])][0]
             
@@ -450,7 +438,6 @@
             q_country_95[ci]=np.percentile(q_country_it[ci,:],95)*365.*24.*3600.*molmass/unit_factor
             q_country_16[ci]=np.percentile(q_country_it[ci,:],16)*365.*24.*3600.*molmass/unit_factor
             q_country_84[ci]=np.percentile(q_country_it[ci,:],84)*365.*24.*3600.*molmass/unit_factor
->>>>>>> 29fe1717
         
         country_index = np.reshape(country_v_new, (nlat,nlon))   
         return q_country_it*365.*24.*3600.*molmass/unit_factor,\
