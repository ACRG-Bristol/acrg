# -*- coding: utf-8 -*-
"""
Created on Tue Aug  4 08:57:53 2015


Script to process Transdimensional MCMC output 

Includes:
Write netcdf and append netcdf to write output to nc file

plot_scaling - plot posterior scaling map

regions_histogram - plot histogram of number of regions

country_emissions - calculate emissions from given list of countries
                    Currently hard-wired for methane


@author: ml12574
"""

import numpy as np
import matplotlib.pyplot as plt
import cartopy.crs as ccrs
import xarray as xray
import acrg_name as name
from acrg_grid import areagrid
from netCDF4 import Dataset
from acrg_time.convert import time2sec
import os
import acrg_agage as agage
import json
import matplotlib.mlab as mlab
from matplotlib.patches import Polygon
from matplotlib.colors import BoundaryNorm
from matplotlib.colors import Normalize
from matplotlib import ticker
import cartopy.crs as ccrs

acrg_path = os.getenv("ACRG_PATH")

def append_netcdf(flux_mean, flux_percentile, flux_it, country_mean, country_percentile,
                  k_mean, k_percentile,
                 lon, lat, time, country, percentile, nIt, experiment, outfile):
    #country_it,  
    """
    Function for appending flux and country output to file
    
    Only use this function once file has already been created
    Create file first using write_netcdf function below
    """         
      
    fm_name = "_".join(['flux_mean', experiment])
    fpc_name = "_".join(['flux_percentile', experiment])
    fit_name = "_".join(['flux_it', experiment])
    countrym_name = "_".join(['country_mean', experiment])
    countrypc_name = "_".join(['country_percentile', experiment])
    regionsm_name = "_".join(['regions_mean', experiment])
    regionspc_name = "_".join(['regions_percentile', experiment])
    #countryit_name = "_".join(['country_it', experiment])
    
    print "outfile",outfile
    ncF=Dataset(outfile, 'a')
    
    ncfluxm=ncF.createVariable(fm_name, 'f', ('lat', 'lon', 'time'))    
    ncfluxpc=ncF.createVariable(fpc_name, 'f', ('lat', 'lon', 'time', 'percentile'))    
    nccountrym=ncF.createVariable(countrym_name, 'f', ('country', 'time'))   
    nccountrypc=ncF.createVariable(countrypc_name, 'f', ('country', 'time', 'percentile'))
    ncregionsm=ncF.createVariable(regionsm_name, 'f', ('time'))   
    ncregionspc=ncF.createVariable(regionspc_name, 'f', ('time', 'percentile'))
    ncfluxit=ncF.createVariable(fit_name, 'f', ('lat', 'lon', 'time', 'nIt'))    
    #nccountryit=ncF.createVariable(countryit_name, 'f', ('country', 'nIt','time'))   
    
    ncfluxm[:, :, :]=flux_mean
    ncfluxm.units='mol/m2/s'
    ncfluxm.long_name='Posterior mean flux from each grid-cell'
    
    ncfluxpc[:, :, :,:]=flux_percentile
    ncfluxpc.units='mol/m2/s'
    ncfluxpc.long_name='Posterior mean flux from each grid-cell'
    
    ncfluxit[:, :, :,:]=flux_it
    ncfluxit.units='mol/m2/s'
    ncfluxit.long_name='Posterior it flux from each grid-cell'
    
    nccountrym[:, :]=country_mean
    nccountrym.units='Tg/yr'
    nccountrym.long_name='Posterior mean emissions from individual countries'
    
    nccountrypc[:, :, :]=country_percentile
    nccountrypc.units='Tg/yr'
    nccountrypc.long_name='Posterior percentile emissions from individaul countries'
    
    ncregionsm[:]=k_mean
    #ncregionsm.units=' '
    ncregionsm.long_name='Posterior mean number of regions'
    
    ncregionspc[:,:]=k_percentile
    #ncregionspc.units='
    ncregionspc.long_name='Posterior percentile number of regions'
    
    #nccountryit[:,:,:]=country_it
    #nccountryit.units='Tg/yr'
    #nccountryit.long_name='Posterior emissions distribution from individual countries'
    
    ncF.close()
    print "Appended " + experiment + " to " + outfile 

def write_netcdf(flux_mean, flux_percentile, flux_it, flux_prior, flux_ap_percentile,
                 country_mean, country_percentile, country_prior, country_ap_percentile,
                 country_index, k_mean, k_percentile,
                 lon, lat, time, country, percentile, nIt, experiment, outfile):
    #country_it,
    """
    Function for writing all flux and country output to file
    
    Only use this function for first set of variables
    Once file has been created, use append_netcdf function above
    """    
    
    time_seconds, time_reference = time2sec(time)
    
    fm_name = "_".join(['flux_mean', experiment])
    fpc_name = "_".join(['flux_percentile', experiment])
    fit_name = "_".join(['flux_it', experiment])
    countrym_name = "_".join(['country_mean', experiment])
    countrypc_name = "_".join(['country_percentile', experiment])
    regionsm_name = "_".join(['regions_mean', experiment])
    regionspc_name = "_".join(['regions_percentile', experiment])
    #countryit_name = "_".join(['country_it', experiment])
    
    #Write NetCDF file
    ncF=Dataset(outfile, 'w')
    ncF.createDimension('time', len(time))
    ncF.createDimension('lon', len(lon))
    ncF.createDimension('lat', len(lat))
    ncF.createDimension('country', len(country))
    ncF.createDimension('percentile', len(percentile))
    ncF.createDimension('nIt', nIt)
    
    nctime=ncF.createVariable('time', 'i', ('time',))
    nclon=ncF.createVariable('lon', 'f', ('lon',))
    nclat=ncF.createVariable('lat', 'f', ('lat',))
    nccountry=ncF.createVariable('country_name', str, ('country',))
    ncpercent=ncF.createVariable('percentile', 'i', ('percentile',))
    ncfluxm=ncF.createVariable(fm_name, 'f', ('lat', 'lon', 'time'))    
    ncfluxpc=ncF.createVariable(fpc_name, 'f', ('lat', 'lon', 'time', 'percentile'))    
    ncfluxit=ncF.createVariable(fit_name, 'f', ('lat', 'lon', 'time', 'nIt'))    
    nccountrym=ncF.createVariable(countrym_name, 'f', ('country', 'time'))   
    nccountrypc=ncF.createVariable(countrypc_name, 'f', ('country', 'time', 'percentile'))
    nccountryap=ncF.createVariable('country_prior', 'f', ('country', 'time'))
    nccountryappc=ncF.createVariable('country_prior_percentile', 'f', ('country', 'time', 'percentile'))
    ncfluxap=ncF.createVariable('flux_prior', 'f', ('lat', 'lon', 'time'))  
    ncfluxappc=ncF.createVariable('flux_prior_percentile', 'f', ('lat', 'lon', 'time', 'percentile'))  
    nccountryid=ncF.createVariable('country_index', 'i', ('lat', 'lon'))    
    ncregionsm=ncF.createVariable(regionsm_name, 'f', ('time'))   
    ncregionspc=ncF.createVariable(regionspc_name, 'f', ('time', 'percentile'))
    #nccountryit=ncF.createVariable(countryit_name, 'f', ('country', 'nIt','time'))   

    
    nctime[:]=time_seconds
    nctime.long_name='time'
    nctime.standard_name='time'
    nctime.units='seconds since ' + np.str(time_reference)
    nctime.calendar='gregorian'

    nclon[:]=lon
    nclon.units='Degrees east'
    
    nclat[:]=lat
    nclat.units='Degrees north'

    nccountry[:]=np.array(country)
    
    ncpercent[:]=np.array(percentile)
    
#    ncfluxprior[:, :, :]=flux_mean
#    ncfluxprior.units='mol/m2/s'
#    ncfluxprior.long_name='Mean flux from each grid-cell'    
    
    ncfluxm[:, :, :]=flux_mean
    ncfluxm.units='mol/m2/s'
    ncfluxm.long_name='Posterior mean flux from each grid-cell'
    
    ncfluxpc[:, :, :,:]=flux_percentile
    ncfluxpc.units='mol/m2/s'
    ncfluxpc.long_name='Posterior percentile flux from each grid-cell'
    
    ncfluxit[:, :, :,:]=flux_it
    ncfluxit.units='mol/m2/s'
    ncfluxit.long_name='Posterior it flux from each grid-cell'
    
    nccountrym[:, :]=country_mean
    nccountrym.units='Tg/yr'
    nccountrym.long_name='Posterior mean emissions from individual countries'
    
    nccountrypc[:, :, :]=country_percentile
    nccountrypc.units='Tg/yr'

    nccountrypc.long_name='Posterior percentile emissions from individual countries'
    
    ncfluxap[:,:,:]=flux_prior
    ncfluxap.units='mol/m2/s'
    ncfluxap.long_name='Prior mean flux from each grid-cell'
    
    ncfluxappc[:, :, :,:]=flux_ap_percentile
    ncfluxappc.units='mol/m2/s'
    ncfluxappc.long_name='Prior percentile flux from each grid-cell'
    
    nccountryap[:, :]=country_prior
    nccountryap.units='Tg/yr'
    nccountryap.long_name='Prior mean emissions from individual countries'
    
    nccountryappc[:, :, :]=country_ap_percentile
    nccountryappc.units='Tg/yr'
    nccountryappc.long_name='Prior percentile emissions from individual countries'
        
    nccountryid[:,:]=country_index
    #ncfluxap.units='mol/m2/s'
    nccountryid.long_name='Index corresponding to each country'
    
    ncregionsm[:]=k_mean
    #ncregionsm.units=' '
    ncregionsm.long_name='Posterior mean number of regions'
    
    ncregionspc[:,:]=k_percentile
    #ncregionspc.units='
    ncregionspc.long_name='Posterior percentile number of regions'
    
#    nccountryit[:,:,:]=country_it
#    nccountryit.units='Tg/yr'
#    nccountryit.long_name='Posterior emissions distribution from individual countries'
    
    ncF.close()
    print "Written " + experiment + " to " + outfile

<<<<<<< HEAD
def molar_mass(species):
    '''
    This function extracts the molar mass of a species from the acrg_species_info.json file.
    Returns:
        float : Molar mass of species
    '''
    species_info_file = os.path.join(acrg_path,"acrg_species_info.json")
    with open(species_info_file) as f:
            species_info=json.load(f)
    species_key = agage.synonyms(species, species_info)
    molmass = float(species_info[species_key]['mol_mass'])
    return molmass

def g2mol(value,species):
    ''' Convert a value in g to mol '''
    molmass = molar_mass(species)
    return value*molmass

def x_post_mean(ds):
    '''
    The x_post_mean function extracts the posterior values for all iterations and calculates 
    the mean. This is reshaped onto a latitude x longitude grid.
    
    Expects latitude and longitude coords within dataset to be named "lat" and "lon".
    
    Args:
        ds (xarray.Dataset) :
            Output from run_tdmcmc() function (tdmcmc_inputs.py script).
            Expects data set to contain:
                x_post_vit - posterior values for each iteration flattened along lat-lon axis.
                             Dimensions = nIt x NGrid (nlat x nlon)
    
    Returns:
        numpy.array (nlat x nlon):
            Array containing mean posterior emissions values on a latitude x longitude grid.
    '''
    nlon = len(ds["lon"])
    nlat = len(ds["lat"])
    
    x_post_vit = ds.x_post_vit.values
    x_post_v_mean = np.mean(x_post_vit, axis=0)
    x_post_m = np.reshape(x_post_v_mean, (nlat,nlon))
    
    return x_post_m

def x_post_percentile(ds,percentiles=[5,16,50,84,95]):
    '''
    The x_post_percentile function extracts the posterior values for all iterations and calculates
    a set of percentiles. This is reshaped onto latitude x longitude grid.
    
    Expects latitude and longitude coords within dataset to be named "lat" and "lon".
    
    Args:
        ds (xarray.Dataset) :
            Output from run_tdmcmc() function (tdmcmc_inputs.py script).
            Expects data set to contain:
                x_post_vit - posterior values for each iteration flattened along lat-lon axis.
                             Dimensions = nIt x NGrid (nlat x nlon)
    
    Returns:
        numpy.array (nlat x nlon x npercentiles):
            Array containing posterior values for each percentile on a latitude 
            x longitude grid.
    '''
    nlon = len(ds["lon"])
    nlat = len(ds["lat"])
    
    x_post_vit = ds.x_post_vit.values
    
    x_post_pl = np.zeros((nlat,nlon,len(percentiles)))
    for i,percent in enumerate(percentiles):
        x_post_pl[:,:,i] = np.reshape(np.percentile(x_post_vit, percent, axis=0),(nlat,nlon))
    
    return x_post_pl

def flux_iterations(ds):
    '''
    The flux_iterations function calculates the posterior flux values for each saved iteration 
    within the tdmcmc output.
    
    Expects latitude, longitude and nIt coords within dataset to be named "lat", "lon" and "nIt".
    
    Args:
        ds (xarray.Dataset) :
            Output from run_tdmcmc() function (tdmcmc_inputs.py script).
            Expects data set to contain:
                x_post_vit - posterior values for each iteration flattened along lat-lon axis.
                             Dimensions = nIt x NGrid (nlat x nlon)
                q_ap       - a priori flux values on a latitude x longitude grid.
                             Dimensions = nlat x nlon
    Returns:
        numpy.array (nlat x nlon x nIt):
            Array containing posterior flux values for each saved iteration within tdmcmc.
    '''
    nIt = len(ds["nIt"])
    nlon = len(ds["lon"])
    nlat = len(ds["lat"])
    
    x_post_vit = ds.x_post_vit.values
    x_post_it = np.reshape(x_post_vit,(nIt,nlat,nlon))
    
    q_ap = ds.q_ap.values
    
    flux_it = x_post_it*q_ap
    flux_it = np.moveaxis(flux_it,0,2) # Rearranging axes to make nIt last dimension
    
    return flux_it

def flux_mean(ds):
    '''
    The flux_mean function calculates the mean flux based on the prior emissions and posterior 
    values.
    
    Expects latitude and longitude coords within dataset to be named "lat" and "lon".
    
    Args:
        ds (xarray.Dataset) :
            Output from run_tdmcmc() function (tdmcmc_inputs.py script).
            Expects data set to contain:
                x_post_vit - posterior values for each iteration flattened along lat-lon axis.
                             Dimensions = nIt x NGrid (nlat x nlon)
                q_ap       - a priori flux values on a latitude x longitude grid.
                             Dimensions = nlat x nlon
    Returns:
        numpy.array (nlat x nlon):
                Array containing posterior flux values on a latitude x longitude grid.     
    '''
    q_ap = ds.q_ap.values
    x_post_m = x_post_mean(ds)
    
    flux_mean = x_post_m*q_ap
    
    return flux_mean

def flux_percentile(ds,percentiles=[5,16,50,84,95]):
    '''
    The flux_percentile function calculates the flux values for a set of percentiles.
    
    Expects latitude and longitude coords within dataset to be named "lat" and "lon".

    Args:
        ds (xarray.Dataset) :
            Output from run_tdmcmc() function (tdmcmc_inputs.py script).
            Expects data set to contain:
                x_post_vit - posterior values for each iteration flattened along lat-lon axis.
                             Dimensions = nIt x NGrid (nlat x nlon)
                q_ap       - a priori flux values on a latitude x longitude grid.
                             Dimensions = nlat x nlon
    
    Returns:
        numpy.array (nlat x nlon x npercentiles):
            Array containing posterior flux values for each percentile on a latitude x longitude
            grid.
    '''
    nlon = len(ds["lon"])
    nlat = len(ds["lat"])
    
    q_ap = ds.q_ap.values
    
    x_post_pl = x_post_percentile(ds,percentiles)
    flux_pl = np.zeros((nlat,nlon,len(percentiles)))
    
    for i in range(x_post_pl.shape[-1]):
        flux_pl[:,:,i] = x_post_pl[:,:,i]*q_ap
    
    return flux_pl

def flux_diff(ds):
    '''
    
    '''
    x_post_m = x_post_mean(ds)
    q_ap = ds.q_ap.values
    
    q_abs_diff = (x_post_m*q_ap-q_ap)
    q_abs_diff = q_abs_diff
    
    return q_abs_diff

def k_mean_percentile(ds,percentiles=[5,16,50,84,95]):
    '''
    The k_mean_percentile function calculates the mean number of regions (k) and a set of percentiles
    within the saved iterations.
    
    Expects nIt coord within dataset to be named "nIt".
    
    Args:
        ds (xarray.Dataset) :
            Output from run_tdmcmc() function (tdmcmc_inputs.py script).
            Expects data set to contain:
                k_it - number of regions for each iteration. Dimensions = nIt
    Returns:
        if percentiles are specified:
            float, np.array (npercentiles) :
                Mean and percentile array for number of regions within saved iterations.
        if percentiles are not specified:
            float :
                Mean number of regions within saved iterations
    '''
    k_it = ds.k_it.values
    k_mean = np.mean(k_it)
    
    if percentiles:
        k_percentile = np.zeros(len(percentiles))
        for i,percentile in enumerate(percentiles):
            k_percentile[i] = np.percentile(k_it, percentile, axis=0)
    else:
        k_percentile = np.array([])
    
    if percentiles:
        return k_mean,k_percentile
    else:
        return k_mean

def define_stations(ds,sites=[]):
    '''
    The define_stations function defines the latitude and longitude values for each site within
    a dataset.
    
    Args:
        ds (xarray.Dataset) :
            Output from run_tdmcmc() function (tdmcmc_inputs.py script).
            Expects dataset to contain:
                release_lons - Longitude values for each site. Dimension = len(sites)
                release_lats - Latitude values for each site. Dimension = len(sites)
                y_site       - Site identifier for each measurement. Dimension = nmeasure
        sites (list) :
            List of sites to look for within dataset.
    
    Returns:
        dict :
            Dictionary containing "site"_lat, "site"_lon values for each site.
    '''
    if not sites:
        sites = ds.sites.values
    
    stations={}
    for si, site in enumerate(sites):
        #if site in ds.y_site:
        stations[site+'_lon']=ds.release_lons[si].values
        stations[site+'_lat']=ds.release_lats[si].values
        if site not in ds.y_site:
            print "WARNING: Reference to site not found within dataset"
    stations['sites']=sites
    
    return stations


#def plot_scaling(data,lon,lat, clevels=None, cmap=plt.cm.RdBu_r, label=None,
#                 smooth = False, out_filename=None, stations=None, fignum=None,
#                 title=None):
def plot_map(data,lon,lat, clevels=None, cmap=plt.cm.RdBu_r, label=None,
=======
def unbiasedDivergingCmap(data, zero = 0, minValue = None, maxValue = None):
    """
    Calculate the normalisation of a diverging cbar around a given value
    Prevents bias due to asymetry in data affectin scale
    
    Args:
        data : numpy array of data to plot
        zero : the centre value of the cmap
        minValue : smallest value to use in calculation
        maxValue : largest value to use in calculation
    
    Returns:
        a normalization function to be fed into plot
    """
    
    if maxValue is None:
        maxValue = np.amax(data)
    if minValue is None:
        minValue = np.amin(data)
    maxRange = max(abs(maxValue-zero), abs(minValue-zero) )
    
    return Normalize(vmin = zero-maxRange, vmax = zero + maxRange, clip=True)

def plot_map(data,lon,lat, clevels=None, divergeCentre = None, cmap=plt.cm.RdBu_r, label=None,
>>>>>>> d0b7e11b
                 smooth = False, out_filename=None, stations=None, fignum=None,
                 title=None):
    
    """
    Plot 2d scaling map of posterior x
    i.e. degree of scaling applied to prior emissions 
    
    Args:
        data     : 2D (lat,lon) array of whatever you want
        clevels  : Contour levels; defaults to np.arange(-2., 2.1, 0.1)
        cmap     : Colormap - defaults to Red Blue reverse
        label    : String - to appear at bottom
        smooth   : If true plot smooth contours, otherwise use pcolormesh
        stations : Default is None. If specified needs to be a dictionary containing:
                    sites: 'MHD', 'TAC'
                    MHD_lon: -9.02
                    MHHD_lat: 55.2
                    TAC_lon: etc...
    Returns:
        None
        
        If out_filename is None:
            Created plot is saved to file
        Else:
            Plot is displayed interactively
    """        
    ax = plt.axes(projection=ccrs.PlateCarree(central_longitude=np.median(lon)))
    ax.set_extent([lon[0], lon[-1], lat[0], lat[-1]], crs=ccrs.PlateCarree())
    ax.coastlines()

    if clevels is None:
        print "Warning: using default contour levels. Include clevels keyword to change"
        clevels = np.arange(-2., 2.1, 0.1)
    else:
        clevels = np.arange(clevels[0], clevels[1], clevels[2])
        
    if smooth == True:
        if divergeCentre is None:
            plt.contourf(lon, lat, data, transform=ccrs.PlateCarree(), cmap = cmap, levels=clevels)
        else:
            norm = unbiasedDivergingCmap(data, zero=divergeCentre, minValue=clevels[0], maxValue=clevels[-1])
            plt.contourf(lon, lat, data, transform=ccrs.PlateCarree(), cmap = cmap, levels=clevels,
                    norm = norm)
        cb = plt.colorbar(orientation='horizontal', pad=0.05)
    else:
        lons, lats = np.meshgrid(lon,lat)
        if divergeCentre is None:
            norm = BoundaryNorm(clevels,ncolors=cmap.N,clip=True)
        else:
            norm = unbiasedDivergingCmap(data, zero=divergeCentre, minValue=clevels[0], maxValue=clevels[-1])
        cs = plt.pcolormesh(lons, lats, data,cmap=cmap, norm=norm, transform=ccrs.PlateCarree())
        cb = plt.colorbar(cs, orientation='horizontal', pad=0.05, extend='both')
                
    if label is not None:        
        cb.set_label(label,fontsize=14) 
    if title is not None:
        plt.title(title, fontsize=16) 
        
    if stations is not None:
       
        for si,site in enumerate(stations['sites']):
            ilon=stations[site+'_lon']
            ilat=stations[site+'_lat']
            
            plt.plot(ilon, ilat, color = 'black', marker = 'o', markersize=8,  transform=ccrs.PlateCarree())
               
    tick_locator = ticker.MaxNLocator(nbins=5)
    cb.locator = tick_locator
    cb.update_ticks()                 
    if out_filename is not None:
        plt.savefig(out_filename)
        plt.close()
    else:
        plt.show()
    
    
def regions_histogram(k_it, out_filename=None, fignum=2):
    
    """
    Plot a histogram of the number of regions in trandimensional inversion
    
    Use this as a check for whether kmax should be larger
    """
    bin_max=np.ceil((np.max(k_it)+50.)/40.)*40
    #bin_max=100
    #bin_step = bin_max/40
    bin_step = 2
    bins=np.arange(0,bin_max,bin_step)    
    
    plt.figure(fignum)
    # the histogram of the data with histtype='step'
    n, bins, patches = plt.hist(k_it, bins, histtype='bar', color='mediumblue')
    #n, bins, patches = plt.hist(k_it, bins, normed=1, histtype='bar', rwidth=0.8)
    
    # add a 'best fit' line
#    y = mlab.normpdf( bins, np.mean(k_it), np.std(k_it))
#    l = plt.plot(bins, y, 'r--', linewidth=1)
    
    plt.xlabel('Number of regions', fontsize=18)
    plt.ylabel('Number of instances', fontsize=18)
    if out_filename is not None:
        plt.savefig(out_filename)
        plt.close()
    else:
        plt.show()
    
def country_emissions(ds_mcmc, countries, species, domain, x_post_vit=None, q_ap_abs_v=None, 
                      percentiles=[5,16,50,84,95], units=None, ocean=True, 
                      uk_split=False, fixed_map=False):
        
    """
    Generates national totals for a given list of countries
    Args: 
        ds_mcmc (xarray.Dataset) :
            Output from run_tdmcmc() function (tdmcmc_inputs.py script). (post_mcmc xarray dataset)
        countries (list) :
            List of countries (see data_path/countries files for names)
            In general names are all capitalized.
        species (str) :
            CH4, CO2 etc.
        domain (str) :
            Domain name of interest.
            e.g. EUROPE, SOUTHAMERICA etc.
        x_post_vit (numpy.array/None, optional) :
            Posterior values (Dims: nIt x NGrid) (flattened on lat and lon dimensions).
            If not specified, will be extracted from ds_mcmc.
        q_ap_abs_v (numpy.array/None, optional) :
            Flux a priori values (Dims: NGrid) (flattened on lat and lon dimensions).
            If not specified, will be extracted from ds_mcmc.
        percentiles (list) :
            List of percentiles to extract.
            Default = [5,16,50,84,95]
        units (str/None, optional) :
            Need to specify to get something sensible out, otherwise returns in g/yr
            Options are Pg/yr, Tg/yr,Gg/yr Mg/yr
        ocean (bool, optional) :
            Default is True, If False only include emissions from land surface
        uk_split (bool, optional) :
            Break UK into devolved administrations
                Country names then have to be ['Eng', 'Sco', 'Wales',
                NIre', 'IRELAND', 'BENELUX']. Horribly inconsistent I know!
            Default = False
        fixed_map (bool, optional) :
            TODO: Add comment
    
    Returns: 
        (5 x numpy.array) :
            Country totals for each iteration in units specified (ncountries x nIt),
            Mean of country totals in units specified (ncountries), 
            Percentiles for each country in units specified (ncountries x npercentiles),
            Prior for each country in units specified (ncountries),
            Country index map (nlat x nlon)
       
    Output in Tg/yr
    """
    
    if x_post_vit is None:
        x_post_vit = ds_mcmc.x_post_vit.values
    if q_ap_abs_v is None:
        q_ap = ds_mcmc.q_ap.values
        q_ap_abs_v = np.ravel(q_ap)
    
    if units == 'Tg/yr':
        unit_factor=1.e12
    elif units == 'Gg/yr': 
        unit_factor=1.e9
    elif units == 'Pg/yr': 
        unit_factor=1.e15
    elif units == 'Mg/yr': 
        unit_factor=1.e6
    else:
        print 'Undefined units: outputting in g/yr - let this be a lesson to define your units'
        unit_factor=1.
        
#    acrg_path = os.getenv('ACRG_PATH')
#    with open(acrg_path + "/acrg_species_info.json") as f:
#        species_info=json.load(f)
#            
#    species_key = agage.synonyms(species, species_info)
#    
#    molmass = float(species_info[species_key]['mol_mass'])
    #units = species_info[species_key]['units']    
    
    molmass = molar_mass(species)

    lonmin=np.min(ds_mcmc.lon.values)
    lonmax=np.max(ds_mcmc.lon.values)
    latmin=np.min(ds_mcmc.lat.values)
    latmax=np.max(ds_mcmc.lat.values)
    area=areagrid(ds_mcmc.lat.values,ds_mcmc.lon.values)
    # GET COUNTRY DATA
    if uk_split == True:
        c_object=name.get_country(domain, ocean=True, ukmo=True, uk_split=uk_split)
    elif ocean == True:
        c_object=name.get_country(domain, ocean=True, ukmo=True, uk_split=False)
    else:
        c_object=name.get_country(domain, ocean=False)
    cds = xray.Dataset({'country': (['lat','lon'], c_object.country), 
                        'name' : (['ncountries'],c_object.name) },
                                        coords = {'lat': (c_object.lat),
                                        'lon': (c_object.lon)})
    country = cds.country.sel(lon=slice(lonmin,lonmax), 
                                        lat=slice(latmin,latmax))
    
    area_v=np.ravel(area)
    country_v=np.ravel(country)
    
    ncountries=len(countries)
    npercentiles = len(percentiles)
    #nIt=len(ds_mcmc.k_it.values)
    nIt=len(x_post_vit[:,0])

    nlon=len(ds_mcmc.lon)
    nlat=len(ds_mcmc.lat)
    country_v_new=np.zeros((nlon*nlat))

    if len(np.shape(q_ap_abs_v)) == 1:

        q_country_it = np.zeros((ncountries, nIt))
        q_country_mean=np.zeros((ncountries))
        q_country_percentile = np.zeros((ncountries,npercentiles))
#        q_country_50=np.zeros((ncountries))
#        q_country_05=np.zeros((ncountries))
#        q_country_95=np.zeros((ncountries))
#        q_country_16=np.zeros((ncountries))
#        q_country_84=np.zeros((ncountries))
        q_country_ap=np.zeros((ncountries))
        q_country_mode=np.zeros((ncountries))
    
        for ci,cc in enumerate(countries):
            name_country = np.where(cds.name == cc)
            c_index = np.where(country_v == name_country[0])
            country_v_new[c_index[0]]=ci+1
            for it in range(nIt):
                x_vit_temp=x_post_vit[it,:]
                if fixed_map == False:
                    q_country_it[ci,it]=np.sum(x_vit_temp[c_index[0]]*area_v[c_index[0]]
                                    *q_ap_abs_v[c_index[0]]) 
                elif fixed_map == True:
                    q_country_it[ci,it]=np.sum(x_vit_temp*area_v[c_index[0]]
                                    *q_ap_abs_v[c_index[0]]) 
            q_country_ap[ci] = np.sum(area_v[c_index[0]]*q_ap_abs_v[c_index[0]]
                                *365.*24.*3600.*molmass/unit_factor) # in Tg/yr
        
            #dum=np.histogram(q_country_it[ci,:], bins=100)                
            #q_country_mode[ci] = dum[1][dum[0]==np.max(dum[0])][0]
            
            q_country_mean[ci]=np.mean(q_country_it[ci,:])*365.*24.*3600.*molmass/unit_factor # in Tg/yr
            for pi,percentile in enumerate(percentiles):
                q_country_percentile[ci,pi] = np.percentile(q_country_it[ci,:],percentile)*365.*24.*3600.*molmass/unit_factor
            #q_country_50[ci]=np.percentile(q_country_it[ci,:],50)*365.*24.*3600.*molmass/unit_factor
            #q_country_05[ci]=np.percentile(q_country_it[ci,:],5)*365.*24.*3600.*molmass/unit_factor
            #q_country_95[ci]=np.percentile(q_country_it[ci,:],95)*365.*24.*3600.*molmass/unit_factor
            #q_country_16[ci]=np.percentile(q_country_it[ci,:],16)*365.*24.*3600.*molmass/unit_factor
            #q_country_84[ci]=np.percentile(q_country_it[ci,:],84)*365.*24.*3600.*molmass/unit_factor
        
        country_index = np.reshape(country_v_new, (nlat,nlon))   
        #return q_country_it*365.*24.*3600.*molmass/unit_factor,\
        #q_country_mean, q_country_05, q_country_16, q_country_50, q_country_84, \
        #q_country_95, q_country_ap, country_index
        return q_country_it*365.*24.*3600.*molmass/unit_factor,\
        q_country_mean, q_country_percentile, q_country_ap, country_index
        
    elif len(np.shape(q_ap_abs_v)) == 2:

        q_ap_abs_v = q_ap_abs_v.T
        ntimes = np.shape(q_ap_abs_v)[1]        
        
        q_country_it = np.zeros((ncountries, ntimes, nIt))
        q_country_mean=np.zeros((ncountries, ntimes))
#        q_country_50=np.zeros((ncountries, ntimes))
#        q_country_05=np.zeros((ncountries, ntimes))
#        q_country_95=np.zeros((ncountries, ntimes))
#        q_country_16=np.zeros((ncountries, ntimes))
#        q_country_84=np.zeros((ncountries, ntimes))
        q_country_percentile=np.zeros((ncountries, ntimes,npercentiles))
        q_country_ap=np.zeros((ncountries, ntimes))
    
        for ci,cc in enumerate(countries):
            name_country = np.where(cds.name == cc)
            c_index = np.where(country_v == name_country[0])
            country_v_new[c_index[0]]=ci+1
            for it in range(nIt):
                x_vit_temp=x_post_vit[it,:]
                if fixed_map == False:
                    q_country_it[ci,:,it]=np.sum(x_vit_temp[c_index[0],None]*area_v[c_index[0],None]
                                    *q_ap_abs_v[c_index[0],:], axis = 0) 
                elif fixed_map == True:
                    q_country_it[ci,:,it]=np.sum(x_vit_temp*area_v[c_index[0],None]
                                    *q_ap_abs_v[c_index[0],:], axis = 0)
            q_country_ap[ci,:] = np.sum(area_v[c_index[0],None]*q_ap_abs_v[c_index[0],:]
                                *365.*24.*3600.*molmass/unit_factor, axis = 0) # in Tg/yr
        
            q_country_mean[ci,:]=np.mean(q_country_it[ci,:,:], axis =1)*365.*24.*3600.*molmass/unit_factor # in Tg/yr
            for pi,percentile in enumerate(percentiles):
                q_country_percentile[ci,:,pi]=np.percentile(q_country_it[ci,:,:],percentile, axis =1)*365.*24.*3600.*molmass/unit_factor
#            q_country_50[ci,:]=np.percentile(q_country_it[ci,:,:],50, axis =1)*365.*24.*3600.*molmass/unit_factor
#            q_country_05[ci,:]=np.percentile(q_country_it[ci,:,:],5, axis =1)*365.*24.*3600.*molmass/unit_factor
#            q_country_95[ci,:]=np.percentile(q_country_it[ci,:,:],95, axis =1)*365.*24.*3600.*molmass/unit_factor
#            q_country_16[ci,:]=np.percentile(q_country_it[ci,:,:],16, axis =1)*365.*24.*3600.*molmass/unit_factor
#            q_country_84[ci,:]=np.percentile(q_country_it[ci,:,:],84, axis =1)*365.*24.*3600.*molmass/unit_factor
        

        country_index = np.reshape(country_v_new, (nlat,nlon))   
#        return q_country_it*365.*24.*3600.*molmass/unit_factor,\
#        q_country_mean, q_country_05, q_country_16, q_country_50, q_country_84, \
#        q_country_95, q_country_ap, country_index
        return q_country_it*365.*24.*3600.*molmass/unit_factor,\
        q_country_mean, q_country_percentile, q_country_ap, country_index

def prior_mf(ds):
    '''
    The prior_mf function calculates the y prior mole fraction
    
    Args:
        ds (xarray.Dataset) : output from the run_tdmcmc function
    
    Returns:
        np.array : y prior mole fraction   
    '''
    h_v_all = ds.h_v_all.values # nmeasure x NgridIC (Ngrid + nIC)
    
    #NgridIC = len(ds.NgridIC.values)
    #x = np.ones(NgridIC)
    #y_prior = np.dot(h_v_all,x)
    
    y_prior = np.sum(h_v_all,axis=1)
    
    return y_prior

def post_bl(ds):
    '''
    The post_bl function calculates the y posterior baseline iterations and mean
    
    Args:
        ds (xarray.Dataset) : output from the run_tdmcmc function
    
    Returns:
        (np.array,np.array) : y posterior baseline iterations, y posterior baseline mean
    '''

    nIC = ds.nIC.values         # number of initial conditions (basis functions + boundary conditions + bias)
    nIt = len(ds.nIt)           # number of iterations
    nmeasure = len(ds.nmeasure) # number of measurement points
    
    h_v_all = ds.h_v_all.values # nmeasure x NgridIC (Ngrid + nIC)
    x_it = ds.x_it.values       # nIt x kICmax (nIC + kmax  - maximum number of regions in sub-domain)
    
    y_bg_it = np.zeros((nIt,nmeasure))
    for it in range(nIt):
        y_bg_it[it,:]=np.dot(h_v_all[:,:nIC],x_it[it,:nIC]) # Find y posterior for each iteration
        #y_bg_it[it,:]=np.dot(h_v_all[:,:10],x_it[it,:10])
    
    y_bg_mean=np.mean(y_bg_it, axis=0) # Take the mean across all iterations
    
    return y_bg_it,y_bg_mean

def post_mf(ds):
    '''
    The post_mf function calculates the y posterior mole fraction ierations and mean
    
    Args:
        ds (xarray.Dataset) : output from the run_tdmcmc function
    
    Returns:
        (np.array,np.array) : y posterior mole fraction iterations, y posterior mole fraction mean
    '''

    nIC = ds.nIC.values         # number of initial conditions (basis functions + boundary conditions + bias)
    nIt = len(ds.nIt)           # number of iterations
    nmeasure = len(ds.nmeasure) # number of measurement points
    Ngrid = len(ds.Ngrid)       # number of positions in lat x lon grid
    
    h_v_all = ds.h_v_all.values       # nmeasure x NgridIC (Ngrid + nIC)
    x_post_vit = ds.x_post_vit.values # nIt x Ngrid
    x_it = ds.x_it.values             # nIt x kICmax (nIC + kmax  - maximum number of regions in sub-domain)
    
    x_post_all_it = np.zeros((nIt,Ngrid+nIC)) # Create x vector of dimesion NgridIC for every iteration
    x_post_all_it[:,:nIC] = x_it[:,:nIC] # Populate nIC entries with posterior values for each IC parameter for x_it
    x_post_all_it[:,nIC:] = x_post_vit   # Populate Ngrid entries with posterior values for each coord from x_post_vit
    
    y_post_it = np.zeros((nIt,nmeasure))
    for it in range(nIt):
        y_post_it[it,:]=np.dot(h_v_all,x_post_all_it[it,:]) # Find y posterior for each iteration
    
    y_post_mean=np.mean(y_post_it, axis=0) # Take the mean across all iterations
    
    return y_post_it,y_post_mean
 
def plot_timeseries(ds, fig_text=None, ylim=None, out_filename=None, doplot=True):
    
    """
    Plot measurement timeseries of posterior and observed measurements
    Requires post_mcmc xray dataset
    For future: incorporate model & measurement uncertainty
    Plots separate subplots for each of the measurement sites - hopefully!
    
    ds = dataset output from run_tdmcmc script
    fig_text = String e.g. "CH$_{4}$ mole fraction (ppb)"
    ylim = array [ymin,ymax]
    
    Specify an out_filename to write to disk
    """
    
#    x_it=ds.x_it.values
#    h_v_all=ds.h_v_all.values
#    x_post_vit = ds.x_post_vit.values
    sites=ds.coords['sites'].values
    nsites=len(sites)
#    nlon=len(ds.lon)
#    nlat=len(ds.lat)
#    Ngrid=nlon*nlat
#    nIt=len(ds.nIt)
#    nIC=ds.nIC.values
#    nmeasure=len(ds.nmeasure)
#
#    x_post_all_it=np.zeros((nIt,Ngrid+nIC))
#    y_post_it = np.zeros((nIt,nmeasure))
#    y_bg_it = np.zeros((nIt,nmeasure))
#    x_post_all_it[:,:nIC]=x_it[:,:nIC]
#    x_post_all_it[:,nIC:]=x_post_vit
#    for it in range(nIt):
#        y_post_it[it,:]=np.dot(h_v_all,x_post_all_it[it,:])  
#        y_bg_it[it,:]=np.dot(h_v_all[:,:nIC],x_it[it,:nIC])
#        #y_bg_it[it,:]=np.dot(h_v_all[:,:10],x_it[it,:10])
#    y_post_mean=np.mean(y_post_it, axis=0)
#    y_bg_mean=np.mean(y_bg_it, axis=0)

    sigma_y_mean=np.mean(ds.sigma_y_it.values, axis=1)
    y_bg_it,y_bg_mean = post_bl(ds)
    y_post_it,y_post_mean = post_mf(ds)

    y_time = ds.y_time.values
    y_site = ds.y_site.values
    y_obs = ds.y.values
    upper = y_post_mean+sigma_y_mean
    lower = y_post_mean-sigma_y_mean
    

    if doplot is True:
        fig,ax=plt.subplots(nsites,sharex=True)
        
        if nsites > 1:
            for si,site in enumerate(sites):
                wh_site = np.where(y_site == site)
                ax[si].fill_between(y_time[wh_site[0]], upper[wh_site[0]],lower[wh_site[0]], alpha=0.6, 
                            facecolor='lightskyblue', edgecolor='lightskyblue')
                ax[si].plot(y_time[wh_site[0]],y_obs[wh_site[0]], 'ro', markersize=4, label='Observations')
                ax[si].plot(y_time[wh_site[0]],y_post_mean[wh_site[0]], color='blue', label='Modelled observations')
                ax[si].plot(y_time[wh_site[0]],y_bg_mean[wh_site[0]],color='black', 
                         label='Modelled baseline')
                if ylim is not None:
                    ax[si].set_ylim(ylim)
                start, end = ax[si].get_ylim()
                ax[si].yaxis.set_ticks(np.arange(start, end+1, (end-start)/5))
                ax[si].set_ylabel(site)
                if si == 0:
                    legend=ax[si].legend(loc='upper left')
                    for label in legend.get_texts():
                        label.set_fontsize('small')
                        
        else:
            ax.fill_between(y_time, upper,lower, alpha=0.6, 
                        facecolor='lightskyblue', edgecolor='lightskyblue')
            ax.plot(y_time,y_obs, 'ro', markersize=4, label='Observations')
            ax.plot(y_time,y_post_mean, color='blue', label='Modelled observations')
            ax.plot(y_time,y_bg_mean,color='black', 
                     label='Modelled baseline')
            start, end = ax.get_ylim()
            ax.yaxis.set_ticks(np.arange(start, end+1, (end-start)/5))
            legend=ax.legend(loc='upper left')
            for label in legend.get_texts():
                label.set_fontsize('small')
        
        if fig_text is not None:
            fig.text(0.01,0.65,fig_text, rotation=90)
        fig.autofmt_xdate()
        
        if out_filename is not None:
            plt.savefig(out_filename)
            plt.close()
        else:
            plt.show()
        
    return y_post_it, y_bg_it

def open_ds(path):
    
    """
    Function efficiently opens xray datasets.
    """
    # use a context manager, to ensure the file gets closed after use
    with xray.open_dataset(path) as ds:
        ds.load()
    return ds    

def plot_nuclei_density(ds, out_filename=None, fignum=3):
    
    """
    Plot a 2D histogram/density plot of where nuclei are located in inversion domain
    
    Requires x_ray dataset of outputs    
    Currently in rainbow colour scheme - Eurgh! #endrainbow
    
    Specify an out_filename to write to disk
    """
    ##############################
    # Density plot of nuclei locations
    lon=ds.lon.values
    lat=ds.lat.values
    plat_it=ds.plat_it.values
    plon_it=ds.plon_it.values
    
    dlon=lon[1]-lon[0]
    dlat=lat[1]-lat[0]
    nIt=len(plat_it[0,:])
    
    xedges=np.arange(np.min(lon),np.max(lon)+dlon,dlon)
    yedges=np.arange(np.min(lat),np.max(lat)+dlat,dlat)
    lon_range = (np.min(xedges), xedges[-2])
    lat_range = (np.min(yedges), yedges[-2])
    plat_it_v=np.ravel(plat_it)
    plon_it_v=np.ravel(plon_it)
    
    H, yedges, xedges = np.histogram2d(plat_it_v, plon_it_v, bins=(yedges, xedges))
    
    m2 = Basemap(projection='gall',
                llcrnrlat=lat_range[0], urcrnrlat=lat_range[1],
                llcrnrlon=lon_range[0], urcrnrlon=lon_range[1],
                resolution='l')
    
    lona, latb = np.meshgrid(xedges[:-1],yedges[:-1])
    mapa, mapb = m2(lona, latb)
    
    fig = plt.figure(5,figsize=(8,8))
    #ax = fig.add_subplot(111)
    
    m2.drawcoastlines()
    m2.drawcountries() 
    
    hlevels=np.arange(0, nIt/4, nIt/20/4) 
    
    ds=m2.contourf(mapa,mapb,H, hlevels, extend='both', cmap='YlGnBu')
    db = m2.colorbar(ds, location='bottom')
    plt.show()    
    
    
#    lon=ds.lon.values
#    lat=ds.lat.values
#    plat_it=ds.plat_it.values
#    plon_it=ds.plon_it.values
#    
#    xedges=np.arange(np.min(lon),np.max(lon)+2.,2.)
#    yedges=np.arange(np.min(lat),np.max(lat)+2.,2.)
#    lon_range = (np.min(xedges), xedges[-2])
#    lat_range = (np.min(yedges), yedges[-2])
#    plat_it_v=np.ravel(plat_it)
#    plon_it_v=np.ravel(plon_it)
#    
#    H, yedges, xedges = np.histogram2d(plat_it_v, plon_it_v, bins=(yedges, xedges))
#    
#    m2 = Basemap(projection='gall',
#                llcrnrlat=lat_range[0], urcrnrlat=lat_range[1],
#                llcrnrlon=lon_range[0], urcrnrlon=lon_range[1],
#                resolution='l')
#    
#    lona, latb = np.meshgrid(xedges[:-1],yedges[:-1])
#    mapa, mapb = m2(lona, latb)
#    
#    fig = plt.figure(fignum,figsize=(8,8))
#    ax = fig.add_subplot(111)
#    
#    m2.drawcoastlines()
#    m2.drawcountries() 
#    
#    hlevels=np.arange(np.min(H), np.max(H), (np.max(H)-np.min(H))/20) 
#    
#    ds=m2.contourf(mapa,mapb,H, hlevels)
#    db = m2.colorbar(ds, location='bottom')

    if out_filename is not None:
        plt.savefig(out_filename)
        plt.close()
    else:
        plt.show()<|MERGE_RESOLUTION|>--- conflicted
+++ resolved
@@ -234,7 +234,6 @@
     ncF.close()
     print "Written " + experiment + " to " + outfile
 
-<<<<<<< HEAD
 def molar_mass(species):
     '''
     This function extracts the molar mass of a species from the acrg_species_info.json file.
@@ -404,7 +403,19 @@
 
 def flux_diff(ds):
     '''
-    
+    The flux_diff function calculates the flux difference between the prior and the posterior.
+    
+    Args:
+        ds (xarray.Dataset) :
+            Output from run_tdmcmc() function (tdmcmc_inputs.py script).
+            Expects data set to contain:
+                x_post_vit - posterior values for each iteration flattened along lat-lon axis.
+                             Dimensions = nIt x NGrid (nlat x nlon)
+                q_ap       - a priori flux values on a latitude x longitude grid.
+                             Dimensions = nlat x nlon
+    Returns:
+        numpy.array (nlat x nlon):
+            Array containing flux difference values on a latitude x longitude grid.
     '''
     x_post_m = x_post_mean(ds)
     q_ap = ds.q_ap.values
@@ -482,12 +493,6 @@
     
     return stations
 
-
-#def plot_scaling(data,lon,lat, clevels=None, cmap=plt.cm.RdBu_r, label=None,
-#                 smooth = False, out_filename=None, stations=None, fignum=None,
-#                 title=None):
-def plot_map(data,lon,lat, clevels=None, cmap=plt.cm.RdBu_r, label=None,
-=======
 def unbiasedDivergingCmap(data, zero = 0, minValue = None, maxValue = None):
     """
     Calculate the normalisation of a diverging cbar around a given value
@@ -512,7 +517,6 @@
     return Normalize(vmin = zero-maxRange, vmax = zero + maxRange, clip=True)
 
 def plot_map(data,lon,lat, clevels=None, divergeCentre = None, cmap=plt.cm.RdBu_r, label=None,
->>>>>>> d0b7e11b
                  smooth = False, out_filename=None, stations=None, fignum=None,
                  title=None):
     
