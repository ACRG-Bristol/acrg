--- conflicted
+++ resolved
@@ -1,21 +1,21 @@
-# EUROPE
-# Output Grid 1 and Grid 2
-Grid1_nX='391'
-Grid1_nY='293'
-Grid1_dX='0.352'
-Grid1_dY='0.234'
-Grid1_Xmin='-97.9'
-Grid1_Ymin='10.729'
-
-
-# NORTHAFRICA
-# Output Grid 1 and Grid 2
-Grid1_nX='391'
-Grid1_nY='240'
-Grid1_dX='0.352'
-Grid1_dY='0.234'
-Grid1_Xmin='-50'
-Grid1_Ymin='-15'
+# EUROPE
+# Output Grid 1 and Grid 2
+Grid1_nX='391'
+Grid1_nY='293'
+Grid1_dX='0.352'
+Grid1_dY='0.234'
+Grid1_Xmin='-97.9'
+Grid1_Ymin='10.729'
+
+
+# NORTHAFRICA
+# Output Grid 1 and Grid 2
+Grid1_nX='391'
+Grid1_nY='240'
+Grid1_dX='0.352'
+Grid1_dY='0.234'
+Grid1_Xmin='-50'
+Grid1_Ymin='-15'
 
 # SOUTHAMERICA
 # Output Grid 1 and Grid 2
@@ -25,12 +25,9 @@
 Grid1_dY='0.234'
 Grid1_Xmin='-91.329'
 Grid1_Ymin='-60.981'
-<<<<<<< HEAD
-=======
 
 # Computational domain (recommend 5 deg buffer (long) and 4 deg buffer (lat))
 CompDom_Xmin='-93'
 CompDom_Xmax='-22'
 CompDom_Ymin='-62.5'
 CompDom_Ymax='25'
->>>>>>> 17464fc7
