{
  "ADR": {
    "ALE": {
      "height": [
        "10m"
      ],
      "height_name": [
        "10magl"
      ],
      "height_station_masl": 10,
      "latitude": 51.7,
      "long_name": "Adrigole, Ireland",
      "longitude": -9.72
    }
  },
  "ALT": {
    "NOAA": {
      "height": [
        "10m"
      ],
      "height_name": [
        "10magl"
      ],
      "height_station_masl": 200.0,
      "latitude": 82.451,
      "long_name": "Alert, Canada",
      "longitude": -62.506
    }
  },
  "AMS": {
    "NOAA": {
      "height": [
        "10m"
      ],
      "height_station_masl": 55.0,
      "latitude": -37.798,
      "long_name": "Amsterdam Island, France",
      "longitude": 77.538
    }
  },
  "AMT": {
    "NOAA": {
      "height": [
        "107m"
      ],
      "height_name": [
        "107magl"
      ],
      "height_station_masl": 53.0,
      "latitude": 45.0345,
      "long_name": "Argyle, Maine, United States",
      "longitude": -68.6821
    }
  },
  "ARH": {
    "NIWA": {
      "height": [
        "5m"
      ],
      "height_station_masl": 104.0,
      "latitude": -77.8,
      "long_name": "Arrival Heights, New Zealand",
      "longitude": 166.67
    }
  },
  "ASC": {
    "RHUL": {
      "height": [
        "10m"
      ],
      "height_station_masl": 54.0,
      "latitude": -7.92,
      "long_name": "Ascension Island, UK",
      "longitude": -14.42
    }
  },
  "ASK": {
    "NOAA": {
      "height": [
        "10m"
      ],
      "height_station_masl": 2710.0,
      "latitude": 23.262,
      "long_name": "Assekrem, Algeria",
      "longitude": 5.632
    }
  },
  "ATO": {
    "ATTO": {
      "long_name": "Amazon Tall Tower Observatory, State of Amazonas, Brazil",
      "height": [
        "79m",
        "53m",
        "38m",
        "24m",
        "4m"
      ],
      "height_name": [
        "79magl",
        "53magl",
        "38magl",
        "24magl",
        "4magl"
      ], 
      "height_station_masl": 85.0, 
      "latitude": -2.1441, 
      "longitude": -58.9999
    }
  },
  "AZR": {
    "NOAA": {
      "height": [
        "10m"
      ],
      "height_station_masl": 19.0,
      "latitude": 38.766,
      "long_name": "Terceira Island, Azores, Portugal",
      "longitude": -27.375
    }
  },
  "BAO": {
    "NOAA": {
      "height": [
        "300m"
      ],
      "height_name": [
        "300magl"
      ],
      "height_station_masl": 1584.0,
      "latitude": 40.05,
      "long_name": "Boulder Atmospheric Observatory, Colorado, United States",
      "longitude": -105.004
    }
  },
  "BCK": {
    "EC": {
      "height": [
        "60m"
      ],
      "height_name": [
        "60magl"
      ],
      "height_station_masl": 160.0,
      "latitude": 62.797934,
      "long_name": "Behchoko, Northwest Territories, Canada",
      "longitude": -115.918255
    }
  },
  "BHD": {
    "NOAA": {
      "height": [
        "10m"
      ],
      "height_station_masl": 85.0,
      "latitude": -41.41,
      "long_name": "Baring Head, New Zealand",
      "longitude": 174.87
    }
  },
  "BMW": {
    "NOAA": {
      "height": [
        "30m"
      ],
      "height_name": [
        "30magl"
      ],
      "height_station_masl": 30.0,
      "latitude": 32.2647,
      "long_name": "Tudor Hill, Bermuda",
      "longitude": -64.8788
    }
  },
  "BRA": {
    "EC": {
      "height": [
        "35m"
      ],
      "height_name": [
        "35magl"
      ],
      "height_station_masl": 595.0,
      "latitude": 50.201631,
      "long_name": "Bratt's Lake, Saskatchewan, Canada",
      "longitude": -104.711259
    }
  },
  "BRW": {
    "NOAA": {
      "height": [
        "17m",
        "11m",
        "5m"
      ],
      "height_name": [
        "17magl",
        "11magl",
        "5magl"
      ],
      "height_station_masl": 11.0,
      "latitude": 71.323,
      "long_name": "Barrow, Alaska",
      "longitude": -156.6114
    }
  },
  "BSD": {
    "DECC": {
      "height": [
        "108m",
        "42m",
        "248m"
      ],
      "height_name": [
        "110magl",
        "50magl",
        "250magl"
      ],
      "height_station_masl": 380.0,
      "latitude": 54.35858,
      "long_name": "Bilsdale, UK",
      "longitude": -1.15033
    }
  },
  "BTT": {
    "GAUGE": {
      "height": [
        "185m"
      ],
      "height_name": [
        "185magl"
      ],
      "latitude": 51.5215,
      "long_name": "BT Tower, UK",
      "longitude": -0.1389
    }
  },
  "CARIBIC": {
    "MPI": {
      "height": [
        "various"
      ],
      "height_name": [
        "various"
      ],
      "long_name": "CARIBIC",
      "platform": "aircraft"
    }
  },
  "CBA": {
    "NOAA": {
      "height": [
        "36m"
      ],
      "height_name": [
        "36magl"
      ],
      "height_station_masl": 21.34,
      "latitude": 55.21,
      "long_name": "Cold Bay, Alaska",
      "longitude": -162.72
    }
  },
  "CBW": {
    "ECN": {
      "height": [
        "120m",
        "20m",
        "60m",
        "200m"
      ],
      "height_name": [
        "120magl",
        "20magl",
        "60magl",
        "200magl"
      ],
      "height_station_masl": 213.0,
      "latitude": 58.97,
      "long_name": "Cabauw Tower, Netherlands",
      "longitude": -4.926
    }
  },
  "CBY": {
    "EC": {
      "height": [
        "12m"
      ],
      "height_name": [
        "12magl"
      ],
      "height_station_masl": 35.0,
      "latitude": 69.128401,
      "long_name": "Cambridge Bay, Nunavut, Canada",
      "longitude": -105.057707
    }
  },
  "CGO": {
    "AGAGE": {
      "height": [
        "70m",
        "10m"
      ],
      "height_name": [
        "70magl",
        "70magl"
      ],
      "height_station_masl": 94.0,
      "latitude": -40.683,
      "long_name": "Cape Grim, Tasmania",
      "longitude": 144.689
    }
  },
  "CHL": {
    "EC": {
      "height": [
        "60m"
      ],
      "height_name": [
        "60magl"
      ],
      "height_station_masl": 29.0,
      "latitude": 58.737902,
      "long_name": "Churchill, Manitoba, Canada",
      "longitude": -93.820581
    }
  },
  "CLA": {
    "NIES": {
      "height": [
        "10m"
      ],
      "height_name": [
        "10magl"
      ],
      "long_name": "Comilla, Bangladesh"
    }
  },
  "CMN": {
    "AGAGE": {
      "height": [
        "10m"
      ],
      "height_name": [
        "10magl"
      ],
      "height_station_masl": 2155.0,
      "latitude": 44.193889,
      "long_name": "Monte Cimone, Italy",
      "longitude": 10.701389
    }
  },
  "CMO": {
    "NOAA": {
      "height": [
        "10m"
      ],
      "height_station_masl": 30.0,
      "latitude": 45.478,
      "long_name": "Cape Mears, Oregon",
      "longitude": -123.969
    }
  },
  "COI": {
    "NIES": {
      "height": [
        "10m"
      ],
      "height_name": [
        "46magl"
      ],
      "height_station_masl": 41.0,
      "latitude": 43.167,
      "long_name": "Cape Oshi-Ishi, Japan",
      "longitude": 145.5
    }
  },
  "CPS": {
    "EC": {
      "height": [
        "8m"
      ],
      "height_name": [
        "8magl"
      ],
      "height_station_masl": 391.0,
      "latitude": 49.822317,
      "long_name": "Chapais, Quebec, Canada",
      "longitude": -74.975274
    }
  },
  "CPT": {
    "SAWS": {
      "height": [
        "30m"
      ],
      "height_name": [
        "30magl"
      ],
      "height_station_masl": 230.0,
      "latitude": -34.3534812927,
      "long_name": "Cape Point, South Africa",
      "longitude": 18.4896831512
    }
  },
  "CRI": {
    "CSIRO": {
      "height": [
        "6m"
      ],
      "height_name": [
        "10magl"
      ],
      "long_name": "Cape Rama, India"
    }
  },
  "CRZ": {
    "NOAA": {
      "height": [
        "10m"
      ],
      "height_station_masl": 197.0,
      "latitude": -46.434,
      "long_name": "Crozet Island, France",
      "longitude": 51.848
    }
  },
  "CVO": {
    "UEXETER": {
      "height": [
        "30m"
      ],
<<<<<<< HEAD
      "height_name": ["30m"], 
      "height_station_masl": 10.0, 
      "latitude": 16.8636, 
      "long_name": "Cape Verde, Africa", 
=======
      "height_station_masl": 10.0,
      "latitude": 16.8636,
      "long_name": "Cape Verde, Africa",
>>>>>>> afde138b
      "longitude": -24.8672
    }
  },
  "DJI": {
    "AGAGE": {
      "height": [
        "10m"
      ],
      "height_name": [
        "500magl"
      ],
      "long_name": "Darjeeling, India"
    }
  },
  "EGB": {
    "EC": {
      "height": [
        "25m"
      ],
      "height_name": [
        "25magl"
      ],
      "height_station_masl": 251.0,
      "latitude": 44.231006,
      "long_name": "Egbert, Ontario, Canada",
      "longitude": -79.783839
    }
  },
  "EHL": {
    "UCAM": {
      "height": [
        "25m"
      ],
      "height_name": [
        "25magl"
      ],
      "height_station_masl": 10.0,
      "latitude": 51.8059,
      "long_name": "Earlshall, UK",
      "longitude": 1.1079
    }
  },
  "EIC": {
    "NOAA": {
      "height": [
        "10m"
      ],
      "height_station_masl": 47.0,
      "latitude": -27.16,
      "long_name": "Easter Island, Chile",
      "longitude": -109.428
    }
  },
  "ESP": {
    "EC": {
      "height": [
        "40m"
      ],
      "height_name": [
        "40magl"
      ],
      "height_station_masl": 7.0,
      "latitude": 49.382935,
      "long_name": "Estevan Point, British Columbia, Canada",
      "longitude": -126.544097
    }
  },
  "EST": {
    "EC": {
      "height": [
        "50m"
      ],
      "height_name": [
        "50magl"
      ],
      "height_station_masl": 707.0,
      "latitude": 51.669987,
      "long_name": "Esther, Alberta, Canada",
      "longitude": -110.206175
    }
  },
  "ETL": {
    "EC": {
      "height": [
        "105m"
      ],
      "height_name": [
        "105magl"
      ],
      "height_station_masl": 493.0,
      "latitude": 54.353743,
      "long_name": "East Trout Lake, Saskatchewan, Canada",
      "longitude": -104.986864
    }
  },
  "FMS": {
    "EC": {
      "height": [
        "10m"
      ],
      "height_name": [
        "10magl"
      ],
      "height_station_masl": 250.0,
      "latitude": 57.14908,
      "long_name": "Fort McKay South, Alberta, Canada",
      "longitude": -111.64262
    }
  },
  "FSD": {
    "EC": {
      "height": [
        "40m"
      ],
      "height_name": [
        "40magl"
      ],
      "height_station_masl": 210.0,
      "latitude": 49.875168,
      "long_name": "Fraserdale, Ontario, Canada",
      "longitude": -81.569774
    }
  },
  "GAUGE-FAAM": {
    "GAUGE": {
      "height": [
        "various"
      ],
      "height_name": [
        "various"
      ],
      "long_name": "GAUGE flights, UK",
      "platform": "aircraft"
    }
  },
  "GAUGE-FERRY": {
    "GAUGE": {
      "height": [
        "20m"
      ],
      "height_name": [
        "20magl"
      ],
      "long_name": "GAUGE ferry, UK",
      "platform": "ship"
    }
  },
  "GLA": {
    "GAUGE": {
      "height": [
        "10m"
      ],
      "height_name": [
        "10magl"
      ],
      "latitude": 52.46073,
      "long_name": "Glatton, UK",
      "longitude": -0.30359
    }
  },
  "GOSAT-BRAZIL": {
    "GOSAT/GOSAT-BRAZIL": {
      "height": [
        "column"
      ],
      "height_name": [
        "column"
      ],
      "long_name": "GOSAT, Brazil",
      "platform": "satellite"
    }
  },
  "GOSAT-BRAZIL-LAND": {
    "GOSAT/GOSAT-BRAZIL-LAND": {
      "height": [
        "column"
      ],
      "height_name": [
        "column"
      ],
      "long_name": "GOSAT, Brazil, land points",
      "platform": "satellite"
    }
  },
  "GOSAT-BRAZIL-OCEAN": {
    "GOSAT/GOSAT-BRAZIL-OCEAN": {
      "height": [
        "column"
      ],
      "height_name": [
        "column"
      ],
      "long_name": "GOSAT, Brazil, ocean (glint) points",
      "platform": "satellite"
    }
  },
  "GOSAT-EUROPE": {
    "GOSAT/GOSAT-EUROPE": {
      "height": [
        "column"
      ],
      "height_name": [
        "column"
      ],
      "long_name": "GOSAT, Europe",
      "platform": "satellite"
    }
  },
  "GOSAT-INDIA": {
    "GOSAT/GOSAT-INDIA": {
      "height": [
        "column"
      ],
      "height_name": [
        "column"
      ],
      "long_name": "GOSAT, India",
      "platform": "satellite"
    }
  },
  "GOSAT-UK": {
    "GOSAT/GOSAT-UK": {
      "height": [
        "column"
      ],
      "height_name": [
        "column"
      ],
      "long_name": "GOSAT, UK",
      "platform": "satellite"
    }
  },
  "GOSAT-SAHARA": {
    "GOSAT/GOSAT-SAHARA": {
      "height": [
        "column"
      ],
      "height_name": [
        "column"
      ],
      "long_name": "GOSAT, Sahara",
      "platform": "satellite"
    }
  },
  "GSN": {
    "AGAGE": {
      "height": [
        "10m"
      ],
      "height_name": [
        "10magl"
      ],
      "height_station_masl": 72.0,
      "latitude": 33.29244,
      "long_name": "Gosan, Korea",
      "longitude": 126.1618
    }
  },
  "HAD": {
    "UCAM": {
      "height": [
        "25m"
      ],
      "height_name": [
        "20magl"
      ],
      "height_station_masl": 30.0,
      "latitude": 52.35986,
      "long_name": "Haddenham, UK",
      "longitude": 0.14828
    }
  },
  "HAT": {
    "NIES": {
      "height": [
        "10m"
      ],
      "height_name": [
        "10magl"
      ],
      "height_station_masl": 8.0,
      "latitude": 24.06,
      "long_name": "Hateruma, Japan",
      "longitude": 123.81
    }
  },
  "HEI": {
    "EUROCOM": {
      "height": [
        "30m"
      ],
      "height_name": [
        "30magl"
      ],
      "height_station_masl": 116.0,
      "latitude": 49.417,
      "long_name": "Heidelberg, Germany",
      "longitude": 8.674
    }
  },
  "HFD": {
    "GAUGE": {
      "height": [
        "100m",
        "50m"
      ],
      "height_name": [
        "100magl",
        "50magl"
      ],
      "height_station_masl": 150.0,
      "latitude": 50.97675,
      "long_name": "Heathfield, UK",
      "longitude": 0.23048
    }
  },
  "HFM": {
    "NOAA": {
      "height": [
        "29m"
      ],
      "height_name": [
        "29magl"
      ],
      "height_station_masl": 311.0,
      "latitude": 42.48,
      "long_name": "Harvard Forest, Massachusetts, United States",
      "longitude": -72.18
    }
  },
  "HSU": {
    "NOAA": {
      "height": [
        "8m"
      ],
      "height_name": [
        "8magl"
      ],
      "height_station_masl": 0.0,
      "latitude": 41.0588,
      "long_name": "Humboldt State University, United States",
      "longitude": -124.75
    }
  },
  "HUN": {
    "EUROCOM": {
      "height": [
        "115m"
      ],
      "height_name": [
        "115magl"
      ],
      "height_station_masl": 248.0,
      "latitude": 46.95,
      "long_name": "Hegyhatsal, Hungary",
      "longitude": 16.65
    }
  },
  "ICE": {
    "NOAA": {
      "height": [
        "10m"
      ],
      "height_station_masl": 118.0,
      "latitude": 63.4,
      "long_name": "Storhofdi, Vestmannaeyjar, Iceland",
      "longitude": -20.288
    }
  },
  "INU": {
    "EC": {
      "height": [
        "10m"
      ],
      "height_name": [
        "10magl"
      ],
      "height_station_masl": 113.0,
      "latitude": 68.317817,
      "long_name": "Inuvik, Northwest Territories, Canada",
      "longitude": -133.534232
    }
  },
  "IZA": {
    "UHei": {
      "height": [
        "10m"
      ],
      "height_station_masl": 2367.0,
      "latitude": 28.3,
      "long_name": "Izana, Tenerife",
      "longitude": 16.5
    }
  },
  "IZO": {
    "NOAA": {
      "height": [
        "10m"
      ],
      "height_station_masl": 2372.0,
      "latitude": 28.309,
      "long_name": "Izana, Tenerife",
      "longitude": 16.499
    }
  },
  "JFJ": {
    "AGAGE": {
      "height": [
        "10m"
      ],
      "height_name": [
        "10magl"
      ],
      "height_station_masl": 3570.0,
      "latitude": 46.5475,
      "long_name": "Jungfraujoch, Switzerland",
      "longitude": 7.979167
    }
  },
  "KAS": {
    "EUROCOM": {
      "height": [
        "5m"
      ],
      "height_name": [
        "5magl"
      ],
      "height_station_masl": 1989.0,
      "latitude": 49.232,
      "long_name": "Kasprowy, Poland",
      "longitude": 19.982
    }
  },
  "KEY": {
    "NOAA": {
      "height": [
        "5m"
      ],
      "height_name": [
        "5magl"
      ],
      "height_station_masl": 1.0,
      "latitude": 25.6654,
      "long_name": "Key Biscane, Florida",
      "longitude": -80.158
    }
  },
  "KUM": {
    "NOAA": {
      "height": [
        "10m"
      ],
      "height_station_masl": 3.0,
      "latitude": 19.52,
      "long_name": "Cape Kumukahi, Hawaii",
      "longitude": -154.82
    }
  },
  "LEF": {
    "NOAA": {
      "height": [
        "396m"
      ],
      "height_name": [
        "396magl"
      ],
      "height_station_masl": 472.0,
      "latitude": 45.9451,
      "long_name": "Park Falls, Wisconsin, United States",
      "longitude": -90.2732
    }
  },
  "LLB": {
    "EC": {
      "height": [
        "50m",
        "48m"
      ],
      "height_name": [
        "50magl",
        "48magl"
      ],
      "height_station_masl": 540.0,
      "latitude": 54.953809,
      "long_name": "Lac La Biche, Alberta, Canada",
      "longitude": -112.466649
    },
    "NOAA": {
      "height": [
        "50m",
        "48m"
      ],
      "height_name": [
        "50magl",
        "48magl"
      ],
      "height_station_masl": 540.0,
      "latitude": 54.953809,
      "long_name": "Lac La Biche, Alberta, Canada",
      "longitude": -112.466649
    }
  },
  "LMP": {
    "EUROCOM": {
      "height": [
        "8m"
      ],
      "height_name": [
        "8magl"
      ],
      "height_station_masl": 45.0,
      "latitude": 35.52,
      "long_name": "Lampedusa, Italy",
      "longitude": 12.62
    }
  },
  "LUT": {
    "EUROCOM": {
      "height": [
        "60m"
      ],
      "height_name": [
        "60magl"
      ],
      "height_station_masl": 1.0,
      "latitude": 53.404,
      "long_name": "Lutjewad, Netherlands",
      "longitude": 6.353
    }
  },
  "MBC": {
    "NOAA": {
      "height": [
        "10m"
      ],
      "height_station_masl": 30.0,
      "latitude": 76.247,
      "long_name": "Mould Bay, Canada",
      "longitude": -119.353
    }
  },
  "MBO": {
    "NOAA": {
      "height": [
        "10m"
      ],
      "height_station_masl": 2731.0,
      "latitude": 43.977,
      "long_name": "Mt. Bachelor Observatory, USA",
      "longitude": -121.686
    }
  },
  "MDO": {
    "UCI": {
      "height": [
        "10m"
      ],
      "height_station_masl": 10.0,
      "latitude": 35.2639,
      "long_name": "Montana de Oro, USA",
      "longitude": -120.8622
    }
  },
  "MHD": {
    "AGAGE": {
      "height": [
        "10m"
      ],
      "height_name": [
        "10magl"
      ],
      "height_station_masl": 5.0,
      "latitude": 53.32611,
      "long_name": "Mace Head, Ireland",
      "longitude": -9.90389
    },
    "ICOS": {
      "height": [
        "10m"
      ],
      "height_name": [
        "10magl"
      ],
      "height_station_masl": 5.0,
      "latitude": 53.32611,
      "long_name": "Mace Head, Ireland",
      "longitude": -9.90389
    }
  },
  "MLO": {
    "NOAA": {
      "height": [
        "10m"
      ],
      "height_station_masl": 3397.0,
      "latitude": 19.536,
      "long_name": "Mauna Loa, Hawaii",
      "longitude": -155.576
    }
  },
  "MONSOON-FAAM": {
    "MONSOON": {
      "height": [
        "various"
      ],
      "height_name": [
        "various"
      ],
      "long_name": "MONSOON flights, India",
      "platform": "aircraft"
    }
  },
  "MUG": {
    "AGAGE": {
      "height": [
        "40m"
      ],
      "height_name": [
        "40magl"
      ],
      "height_station_masl": 2590.0,
      "latitude": -1.588,
      "long_name" : "Mugogo, Rwanda",
      "longitude": 29.565
    }
  },
  "MWO": {
    "NOAA": {
      "height": [
        "46m"
      ],
      "height_name": [
        "46magl"
      ],
      "height_station_masl": 1728.0,
      "latitude": 34.2246,
      "long_name": "Mt. Wilson Observatory, United States",
      "longitude": -118.0586
    }
  },
  "NDAO" : {
    "MPI": {
        "long_name" : "Namib Desert Atmospheric Observatory",
        "height": ["21m"],
        "height_name": ["21m"],
        "height_station_masl": 408.0,
        "latitude": -23.563,
        "longitude": 15.046}

  },
  "NMY": {
    "UHei": {
      "height": [
        "10m"
      ],
      "height_station_masl": 42.0,
      "latitude": -70.65,
      "long_name": "Neumayer, Antarctica",
      "longitude": -8.25
    }
  },
  "NWR": {
    "NOAA": {
      "height": [
        "3m"
      ],
      "height_name": [
        "3magl"
      ],
      "height_station_masl": 3523.0,
      "latitude": 40.0531,
      "long_name": "Niwot Ridge, Colorado, United States",
      "longitude": -105.5864
    }
  },
  "OPE": {
    "EUROCOM": {
      "height": [
        "120m"
      ],
      "height_name": [
        "120magl"
      ],
      "height_station_masl": 390.0,
      "latitude": 48.562,
      "long_name": "Observatoire Perenne de l'Environnement, France",
      "longitude": 5.504
    }
  },
  "ORG": {
    "ALE": {
      "height": [
        "10m"
      ],
      "height_name": [
        "10magl"
      ],
      "height_station_masl": 10,
      "latitude": 45.49,
      "long_name": "Cape Meares, Oregon",
      "longitude": -124
    }
  },
  "PAL": {
    "EUROCOM": {
      "height": [
        "5m"
      ],
      "height_name": [
        "5magl"
      ],
      "height_station_masl": 565.0,
      "latitude": 67.973,
      "long_name": "Pallas, Finland",
      "longitude": 24.116
    }
  },
  "POC": {
    "NOAA": {
      "height": [
        "20m"
      ],
      "height_name": [
        "20magl"
      ],
      "height_station_masl": 0.0,
      "long_name": "Pacific Ocean"
    }
  },
  "PSA": {
    "NOAA": {
      "height": [
        "10m"
      ],
      "height_station_masl": 10.0,
      "latitude": -64.92,
      "long_name": "Palmer Station, Antarctica",
      "longitude": -64.0
    }
  },
  "RGL": {
    "DECC": {
      "height": [
        "90m",
        "45m"
      ],
      "height_name": [
        "90magl",
        "45magl"
      ],
      "height_station_masl": 200.0,
      "latitude": 51.997435,
      "long_name": "Ridge Hill, UK",
      "longitude": -2.5399
    }
  },
  "RPB": {
    "AGAGE": {
      "height": [
        "10m"
      ],
      "height_name": [
        "10magl"
      ],
      "height_station_masl": 32.0,
      "latitude": 13.17,
      "long_name": "Ragged Point, Barbados",
      "longitude": -59.43
    }
  },
  "SCT": {
    "NOAA": {
      "height": [
        "305m"
      ],
      "height_name": [
        "305magl"
      ],
      "height_station_masl": 115.2,
      "latitude": 33.4057,
      "long_name": "Beech Island, South Carolina, United States",
      "longitude": -81.8334
    }
  },
  "SDZ": {
    "AGAGE": {
      "height": [
        "80m", "10m"
      ],
      "height_name": [
        "80magl", "10magl"
      ],
      "height_station_masl": 287.0,
      "latitude": 40.65,
      "long_name": "Shangdianzi, China",
      "longitude": 117.12
    }
  },
  "SGP": {
    "NOAA": {
      "height": [
        "60m"
      ],
      "height_name": [
        "60magl"
      ],
      "height_station_masl": 314.0,
      "latitude": 36.607,
      "long_name": "Southern Great Plains, Oklahoma, United States",
      "longitude": -97.489
    }
  },
  "SHM": {
    "NOAA": {
      "height": [
        "10m"
      ],
      "height_station_masl": 23.0,
      "latitude": 52.711,
      "long_name": "Shemya Island, Alaska",
      "longitude": 174.126
    }
  },
  "SIO": {
    "AGAGE": {
      "height": [
        "10m"
      ],
      "height_name": [
        "10magl"
      ],
      "height_station_masl": 10.0,
      "latitude": 32.8328,
      "long_name": "Scripps Institue of Oceanography, California",
      "longitude": -117.2713
    }
  },
  "SMO": {
    "AGAGE": {
      "height": [
        "10m"
      ],
      "height_name": [
        "10magl"
      ],
      "height_station_masl": 82.0,
      "latitude": -14.25,
      "long_name": "Cape Matatula, American Samoa",
      "longitude": -170.56
    }
  },
  "SMR": {
    "EUROCOM": {
      "height": [
        "125m"
      ],
      "height_name": [
        "125magl"
      ],
      "height_station_masl": 181.0,
      "latitude": 61.847,
      "long_name": "Smear/Hyytiala, Finland",
      "longitude": 24.295
    }
  },
  "SNG": {
    "IITM": {
      "height": [
        "10m"
      ],
      "height_name": [
        "10magl"
      ],
      "long_name": "Sinhagad, India"
    }
  },
  "SPO": {
    "NOAA": {
      "height": [
        "10m"
      ],
      "height_station_masl": 2810.0,
      "latitude": -89.98,
      "long_name": "South Pole, Antarctica",
      "longitude": -24.8
    }
  },
  "SSL": {
    "EUROCOM": {
      "height": [
        "12m"
      ],
      "height_name": [
        "12magl"
      ],
      "height_station_masl": 1205.0,
      "latitude": 47.92,
      "long_name": "Schauinsland, Germany",
      "longitude": 7.92
    }
  },
  "STM": {
    "NOAA": {
      "height": [
        "5m"
      ],
      "height_name": [
        "10magl"
      ],
      "height_station_masl": 0.0,
      "long_name": "Ocean Station M"
    }
  },
  "STR": {
    "NOAA": {
      "height": [
        "232m"
      ],
      "height_name": [
        "232magl"
      ],
      "height_station_masl": 254.0,
      "latitude": 37.7553,
      "long_name": "Sutro Tower, San Francisco, United States",
      "longitude": -122.4517
    }
  },
  "SUM": {
    "NOAA": {
      "height": [
        "10m"
      ],
      "height_station_masl": 3209.5,
      "latitude": 72.596,
      "long_name": "Summit, Greenland",
      "longitude": -38.422
    }
  },
  "SYO": {
    "NOAA": {
      "height": [
        "10m"
      ],
      "height_station_masl": 14.0,
      "latitude": -69.013,
      "long_name": "Syowa Station, Antarctica",
      "longitude": 39.59
    }
  },
  "TAC": {
    "DECC": {
      "height": [
        "100m",
        "54m",
        "185m"
      ],
      "height_name": [
        "100magl",
        "50magl",
        "185magl"
      ],
      "height_station_masl": 50.0,
      "latitude": 52.51775,
      "long_name": "Tacolneston Tower, UK",
      "longitude": 1.13872
    }
  },
  "TAP": {
    "NOAA": {
      "height": [
        "10m"
      ],
      "height_station_masl": 20.0,
      "latitude": 36.72,
      "long_name": "Tae-ahn Peninsula, Korea",
      "longitude": 126.12
    }
  },
  "THD": {
    "AGAGE": {
      "height": [
        "10m"
      ],
      "height_name": [
        "10magl"
      ],
      "height_station_masl": 107.0,
      "latitude": 41.0541,
      "long_name": "Trinidad Head, California",
      "longitude": -124.151
    },
    "NOAA": {
      "height": [
        "10m"
      ],
      "height_name": [
        "10magl"
      ],
      "height_station_masl": 107.0,
      "latitude": 41.0541,
      "long_name": "Trinidad Head, California",
      "longitude": -124.151
    },
    "SIOCC": {
      "height": [
        "10m"
      ],
      "height_name": [
        "10magl"
      ],
      "height_station_masl": 107.0,
      "latitude": 41.0541,
      "long_name": "Trinidad Head, California",
      "longitude": -124.151
    }
  },
  "TIL": {
    "UCAM": {
      "height": [
        "27m"
      ],
      "height_name": [
        "20magl"
      ],
      "height_station_masl": 0.0,
      "latitude": 52.73667,
      "long_name": "Tilney, UK",
      "longitude": 0.32127
    }
  },
  "TPD": {
    "EC": {
      "height": [
        "35m"
      ],
      "height_name": [
        "35magl"
      ],
      "height_station_masl": 231.0,
      "latitude": 42.636451,
      "long_name": "Turkey Point, Ontario, Canada",
      "longitude": -80.554695
    }
  },
  "TRN": {
    "EUROCOM": {
      "height": [
        "180m"
      ],
      "height_name": [
        "180magl"
      ],
      "height_station_masl": 131.0,
      "latitude": 47.965,
      "long_name": "Trainou, France",
      "longitude": 2.112
    }
  },
  "TTA": {
    "DECC": {
      "height": [
        "222m"
      ],
      "height_name": [
        "222magl"
      ],
      "height_station_masl": 300.0,
      "latitude": 56.55511,
      "long_name": "Angus Tower, UK",
      "longitude": -2.98598
    }
  },
  "USH": {
    "NOAA": {
      "height": [
        "10m"
      ],
      "height_station_masl": 12.0,
      "latitude": -54.848,
      "long_name": "Ushaia, Argentina",
      "longitude": -68.311
    }
  },
  "UTA": {
    "NOAA": {
      "height": [
        "5m"
      ],
      "height_name": [
        "5magl"
      ],
      "height_station_masl": 1327.0,
      "latitude": 39.9018,
      "long_name": "Wendover, Utah, United States",
      "longitude": -113.7181
    }
  },
  "UUM": {
    "NOAA": {
      "height": [
        "10m"
      ],
      "height_station_masl": 1007.0,
      "latitude": 44.452,
      "long_name": "Ulaan Uul, Mongolia",
      "longitude": 111.096
    }
  },
  "WAO": {
    "UCAM": {
      "height": [
        "21m"
      ],
      "height_name": [
        "20magl"
      ],
      "height_station_masl": 10.0,
      "latitude": 52.95042,
      "long_name": "Weybourne Observatory, UK",
      "longitude": 1.12194
    }
  },
  "WBI": {
    "NOAA": {
      "height": [
        "379m"
      ],
      "height_name": [
        "379magl"
      ],
      "height_station_masl": 241.7,
      "latitude": 41.7248,
      "long_name": "West Branch, Iowa, United States",
      "longitude": -91.3529
    }
  },
  "WGC": {
    "NOAA": {
      "height": [
        "91m"
      ],
      "height_name": [
        "91magl"
      ],
      "height_station_masl": 0.0,
      "latitude": 38.265,
      "long_name": "Walnut Grove, California, United States",
      "longitude": -121.4911
    }
  },
  "WKT": {
    "NOAA": {
      "height": [
        "457m"
      ],
      "height_name": [
        "457magl"
      ],
      "height_station_masl": 251.0,
      "latitude": 31.3149,
      "long_name": "Moody, Texas, United States",
      "longitude": -97.3269
    }
  },
  "WLG": {
    "NOAA": {
      "height": [
        "10m"
      ],
      "height_station_masl": 3810.0,
      "latitude": 36.28,
      "long_name": "Mt. Waliguan, China",
      "longitude": 100.9
    }
  },
  "WSA": {
    "EC": {
      "height": [
        "25m"
      ],
      "height_name": [
        "25magl"
      ],
      "height_station_masl": 5.0,
      "latitude": 43.93227,
      "long_name": "Sable Island, Nova Scotia, Canada",
      "longitude": -60.01256
    }
  },
  "ZEP": {
    "AGAGE": {
      "height": [
        "10m"
      ],
      "height_name": [
        "16magl"
      ],
      "height_station_masl": 474.0,
      "latitude": 78.925,
      "long_name": "Zeppelin, Ny Alesund, Norway",
      "longitude": 11.92222
    }
  }
}<|MERGE_RESOLUTION|>--- conflicted
+++ resolved
@@ -429,16 +429,10 @@
       "height": [
         "30m"
       ],
-<<<<<<< HEAD
       "height_name": ["30m"], 
       "height_station_masl": 10.0, 
       "latitude": 16.8636, 
       "long_name": "Cape Verde, Africa", 
-=======
-      "height_station_masl": 10.0,
-      "latitude": 16.8636,
-      "long_name": "Cape Verde, Africa",
->>>>>>> afde138b
       "longitude": -24.8672
     }
   },
