{
  "ADR": {
    "ALE": {
      "height": [
        "10m"
      ],
      "height_name": [
        "10magl"
      ],
      "height_station_masl": 10,
      "latitude": 51.7,
      "long_name": "Adrigole, Ireland",
      "longitude": -9.72
    }
  },
  "ALT": {
    "NOAA": {
      "height": [
        "10m"
      ],
      "height_name": [
        "10magl"
      ],
      "height_station_masl": 200.0,
      "latitude": 82.451,
      "long_name": "Alert, Canada",
      "longitude": -62.506
    }
  },
  "AMS": {
    "NOAA": {
      "height": [
        "10m"
      ],
      "height_station_masl": 55.0,
      "latitude": -37.798,
      "long_name": "Amsterdam Island, France",
      "longitude": 77.538
    }
  },
  "AMT": {
    "NOAA": {
      "height": [
        "107m"
      ],
      "height_name": [
        "107magl"
      ],
      "height_station_masl": 53.0,
      "latitude": 45.0345,
      "long_name": "Argyle, Maine, United States",
      "longitude": -68.6821
    }
  },
  "ARH": {
    "NIWA": {
      "height": [
        "5m"
      ],
      "height_station_masl": 104.0,
      "latitude": -77.8,
      "long_name": "Arrival Heights, New Zealand",
      "longitude": 166.67
    }
  },
  "ASC": {
    "RHUL": {
      "height": [
        "10m"
      ],
      "height_station_masl": 54.0,
      "latitude": -7.92,
      "long_name": "Ascension Island, UK",
      "longitude": -14.42
    }
  },
  "ASK": {
    "NOAA": {
      "height": [
        "10m"
      ],
      "height_station_masl": 2710.0,
      "latitude": 23.262,
      "long_name": "Assekrem, Algeria",
      "longitude": 5.632
    }
  },
  "ATO": {
    "ATTO": {
      "long_name": "Amazon Tall Tower Observatory, State of Amazonas, Brazil",
      "height": [
        "79m",
        "53m",
        "38m",
        "24m",
        "4m"
      ],
      "height_name": [
        "79magl",
        "53magl",
        "38magl",
        "24magl",
        "4magl"
      ],
      "height_station_masl": 85.0,
      "latitude": -2.1441,
      "longitude": -58.9999
    }
  },
  "AZR": {
    "NOAA": {
      "height": [
        "10m"
      ],
      "height_station_masl": 19.0,
      "latitude": 38.766,
      "long_name": "Terceira Island, Azores, Portugal",
      "longitude": -27.375
    }
  },
  "BAO": {
    "NOAA": {
      "height": [
        "300m"
      ],
      "height_name": [
        "300magl"
      ],
      "height_station_masl": 1584.0,
      "latitude": 40.05,
      "long_name": "Boulder Atmospheric Observatory, Colorado, United States",
      "longitude": -105.004
    }
  },
  "BCK": {
    "EC": {
      "height": [
        "60m"
      ],
      "height_name": [
        "60magl"
      ],
      "height_station_masl": 160.0,
      "latitude": 62.797934,
      "long_name": "Behchoko, Northwest Territories, Canada",
      "longitude": -115.918255
    }
  },
  "BHD": {
    "NOAA": {
      "height": [
        "10m"
      ],
      "height_station_masl": 85.0,
      "latitude": -41.41,
      "long_name": "Baring Head, New Zealand",
      "longitude": 174.87
    }
  },
  "BIK": {
    "EUROCOM": {
      "height": [
        "300m"
      ],
      "height_station_masl": 150.0,
      "latitude": 53.23,
      "long_name": "Bialystok",
      "longitude": 23.03
    }
  },
  "BIR": {
    "EUROCOM": {
      "height": [
        "10m"
      ],
      "height_station_masl": 190.0,
      "latitude": 58.39,
      "long_name": "Birkenes",
      "longitude": 8.25
    }
  },
  "BIS": {
    "EUROCOM": {
      "height": [
        "47m"
      ],
      "height_station_masl": 73.0,
      "latitude": 44.38,
      "long_name": "Biscarosse",
      "longitude": -1.23
    }
  },
  "BMW": {
    "NOAA": {
      "height": [
        "30m"
      ],
      "height_name": [
        "30magl"
      ],
      "height_station_masl": 30.0,
      "latitude": 32.2647,
      "long_name": "Tudor Hill, Bermuda",
      "longitude": -64.8788
    }
  },
  "BRA": {
    "EC": {
      "height": [
        "35m"
      ],
      "height_name": [
        "35magl"
      ],
      "height_station_masl": 595.0,
      "latitude": 50.201631,
      "long_name": "Bratt's Lake, Saskatchewan, Canada",
      "longitude": -104.711259
    }
  },
  "BRW": {
    "NOAA": {
      "height": [
        "17m",
        "11m",
        "5m"
      ],
      "height_name": [
        "17magl",
        "11magl",
        "5magl"
      ],
      "height_station_masl": 11.0,
      "latitude": 71.323,
      "long_name": "Barrow, Alaska",
      "longitude": -156.6114
    }
  },
  "BSD": {
    "DECC": {
      "height": [
        "108m",
        "42m",
        "248m"
      ],
      "height_name": [
        "110magl",
        "50magl",
        "250magl"
      ],
      "height_station_masl": 380.0,
      "latitude": 54.35858,
      "long_name": "Bilsdale, UK",
      "longitude": -1.15033
    },
    "EUROCOM": {
      "height": [
        "108m",
        "42m",
        "248m"
      ],
      "height_name": [
        "110magl",
        "50magl",
        "250magl"
      ],
      "height_station_masl": 380.0,
      "latitude": 54.35858,
      "long_name": "Bilsdale, UK",
      "longitude": -1.15033
    }
  },
  "BTT": {
    "GAUGE": {
      "height": [
        "185m"
      ],
      "height_name": [
        "185magl"
      ],
      "latitude": 51.5215,
      "long_name": "BT Tower, UK",
      "longitude": -0.1389
    }
  },
  "BWD": {
    "NOAA": {
      "height_station_masl": 16.8,
      "latitude": 38.9343,
      "long_name": "Brentwood, Maryland, United States",
      "longitude": -76.9556
    }
  },
  "CARIBIC": {
    "MPI": {
      "height": [
        "various"
      ],
      "height_name": [
        "various"
      ],
      "long_name": "CARIBIC",
      "platform": "aircraft"
    }
  },
  "CBA": {
    "NOAA": {
      "height": [
        "36m"
      ],
      "height_name": [
        "36magl"
      ],
      "height_station_masl": 21.34,
      "latitude": 55.21,
      "long_name": "Cold Bay, Alaska",
      "longitude": -162.72
    }
  },
  "CBW": {
    "ECN": {
      "height": [
        "120m",
        "20m",
        "60m",
        "200m"
      ],
      "height_name": [
        "120magl",
        "20magl",
        "60magl",
        "200magl"
      ],
      "height_station_masl": 213.0,
      "latitude": 58.97,
      "long_name": "Cabauw Tower, Netherlands",
      "longitude": -4.926
    },
    "EUROCOM": {
      "height": [
        "120m",
        "20m",
        "60m",
        "200m"
      ],
      "height_name": [
        "120magl",
        "20magl",
        "60magl",
        "200magl"
      ],
      "height_station_masl": 213.0,
      "latitude": 58.97,
      "long_name": "Cabauw Tower, Netherlands",
      "longitude": -4.926
    }
  },
  "CBY": {
    "EC": {
      "height": [
        "12m"
      ],
      "height_name": [
        "12magl"
      ],
      "height_station_masl": 35.0,
      "latitude": 69.128401,
      "long_name": "Cambridge Bay, Nunavut, Canada",
      "longitude": -105.057707
    }
  },
  "CGO": {
    "AGAGE": {
      "height": [
        "70m",
        "10m"
      ],
      "height_name": [
        "70magl",
        "70magl"
      ],
      "height_station_masl": 94.0,
      "latitude": -40.683,
      "long_name": "Cape Grim, Tasmania",
      "longitude": 144.689
    }
  },
  "CHL": {
    "EC": {
      "height": [
        "60m"
      ],
      "height_name": [
        "60magl"
      ],
      "height_station_masl": 29.0,
      "latitude": 58.737902,
      "long_name": "Churchill, Manitoba, Canada",
      "longitude": -93.820581
    }
  },
  "CLA": {
    "NIES": {
      "height": [
        "10m"
      ],
      "height_name": [
        "10magl"
      ],
      "long_name": "Comilla, Bangladesh"
    }
  },
  "CMN": {
    "AGAGE": {
      "height": [
        "10m"
      ],
      "height_name": [
        "10magl"
      ],
      "height_station_masl": 2155.0,
      "latitude": 44.193889,
      "long_name": "Monte Cimone, Italy",
      "longitude": 10.701389
    },
    "EUROCOM": {
      "height": [
        "10m"
      ],
      "height_name": [
        "10magl"
      ],
      "height_station_masl": 2155.0,
      "latitude": 44.193889,
      "long_name": "Monte Cimone, Italy",
      "longitude": 10.701389
    }
  },
  "CMO": {
    "NOAA": {
      "height": [
        "10m"
      ],
      "height_station_masl": 30.0,
      "latitude": 45.478,
      "long_name": "Cape Mears, Oregon",
      "longitude": -123.969
    },
    "EUROCOM": {
      "height": [
        "10m"
      ],
      "height_station_masl": 30.0,
      "latitude": 45.478,
      "long_name": "Cape Mears, Oregon",
      "longitude": -123.969
    }
  },
  "CMO": {
    "EUROCOM": {
      "height": [
        "10m"
      ],
      "height_station_masl": 30.0,
      "latitude": 45.478,
      "long_name": "Cape Mears, Oregon",
      "longitude": -123.969
    }
  },
  "COI": {
    "NIES": {
      "height": [
        "10m"
      ],
      "height_name": [
        "46magl"
      ],
      "height_station_masl": 41.0,
      "latitude": 43.167,
      "long_name": "Cape Ochiishi, Japan",
      "longitude": 145.5
    }
  },
  "CPS": {
    "EC": {
      "height": [
        "8m"
      ],
      "height_name": [
        "8magl"
      ],
      "height_station_masl": 391.0,
      "latitude": 49.822317,
      "long_name": "Chapais, Quebec, Canada",
      "longitude": -74.975274
    }
  },
  "CPT": {
    "SAWS": {
      "height": [
        "30m"
      ],
      "height_name": [
        "30magl"
      ],
      "height_station_masl": 230.0,
      "latitude": -34.3534812927,
      "long_name": "Cape Point, South Africa",
      "longitude": 18.4896831512
    }
  },
  "CRI": {
    "CSIRO": {
      "height": [
        "6m"
      ],
      "height_name": [
        "10magl"
      ],
      "long_name": "Cape Rama, India"
    }
  },
  "CRV": {
    "NOAA": {
      "height": [
        "10m"
      ],
      "height_station_masl": 611.43,
      "latitude": 64.9863,
      "long_name": "Carbon in Arctic Reservoirs Vulnerability Experiment (CARVE), United States",
      "longitude": -147.598
    }
  },
  "CRZ": {
    "NOAA": {
      "height": [
        "Variable"
      ],
      "height_station_masl": 197.0,
      "latitude": -46.434,
      "long_name": "Crozet Island, France",
      "longitude": 51.848
    }
  },
  "CVO": {
    "UEXETER": {
      "height": [
        "30m"
      ],
      "height_name": ["30m"],
      "height_station_masl": 10.0,
      "latitude": 16.8636,
      "long_name": "Cape Verde, Africa",
      "longitude": -24.8672
    }
  },
  "DJI": {
    "AGAGE": {
      "height": [
        "10m"
      ],
      "height_name": [
        "500magl"
      ],
      "long_name": "Darjeeling, India"
    }
  },
  "EGB": {
    "EC": {
      "height": [
        "25m"
      ],
      "height_name": [
        "25magl"
      ],
      "height_station_masl": 251.0,
      "latitude": 44.231006,
      "long_name": "Egbert, Ontario, Canada",
      "longitude": -79.783839
    }
  },
  "EHL": {
    "UCAM": {
      "height": [
        "25m"
      ],
      "height_name": [
        "25magl"
      ],
      "height_station_masl": 10.0,
      "latitude": 51.8059,
      "long_name": "Earlshall, UK",
      "longitude": 1.1079
    }
  },
  "EIC": {
    "NOAA": {
      "height": [
        "10m"
      ],
      "height_station_masl": 47.0,
      "latitude": -27.16,
      "long_name": "Easter Island, Chile",
      "longitude": -109.428
    }
  },
  "ESP": {
    "EC": {
      "height": [
        "40m"
      ],
      "height_name": [
        "40magl"
      ],
      "height_station_masl": 7.0,
      "latitude": 49.382935,
      "long_name": "Estevan Point, British Columbia, Canada",
      "longitude": -126.544097
    }
  },
  "EST": {
    "EC": {
      "height": [
        "50m"
      ],
      "height_name": [
        "50magl"
      ],
      "height_station_masl": 707.0,
      "latitude": 51.669987,
      "long_name": "Esther, Alberta, Canada",
      "longitude": -110.206175
    }
  },
  "ETL": {
    "EC": {
      "height": [
        "105m"
      ],
      "height_name": [
        "105magl"
      ],
      "height_station_masl": 493.0,
      "latitude": 54.353743,
      "long_name": "East Trout Lake, Saskatchewan, Canada",
      "longitude": -104.986864
    }
  },
  "FLK": {
    "BAS": {
      "height": [
        "10m"
      ],
      "height_name": [
        "10magl"
      ],
      "height_station_masl": 147.0,
      "latitude": -51.707,
      "long_name": "Sapper Hill, Falkland Islands, Malvinas",
      "longitude": -57.870
    }
  },
  "FMS": {
    "EC": {
      "height": [
        "10m"
      ],
      "height_name": [
        "10magl"
      ],
      "height_station_masl": 250.0,
      "latitude": 57.14908,
      "long_name": "Fort McKay South, Alberta, Canada",
      "longitude": -111.64262
    }
  },
  "FSD": {
    "EC": {
      "height": [
        "40m"
      ],
      "height_name": [
        "40magl"
      ],
      "height_station_masl": 210.0,
      "latitude": 49.875168,
      "long_name": "Fraserdale, Ontario, Canada",
      "longitude": -81.569774
    }
  },
  "GAUGE-FAAM": {
    "GAUGE": {
      "height": [
        "various"
      ],
      "height_name": [
        "various"
      ],
      "long_name": "GAUGE flights, UK",
      "platform": "aircraft"
    }
  },
  "GAUGE-FERRY": {
    "GAUGE": {
      "height": [
        "20m"
      ],
      "height_name": [
        "20magl"
      ],
      "long_name": "GAUGE ferry, UK",
      "platform": "ship"
    }
  },
  "GLA": {
    "GAUGE": {
      "height": [
        "10m"
      ],
      "height_name": [
        "10magl"
      ],
      "latitude": 52.46073,
      "long_name": "Glatton, UK",
      "longitude": -0.30359
    }
  },
  "GOSAT-BRAZIL": {
    "GOSAT/GOSAT-BRAZIL": {
      "height": [
        "column"
      ],
      "height_name": [
        "column"
      ],
      "long_name": "GOSAT, Brazil",
      "platform": "satellite"
    }
  },
  "GOSAT-BRAZIL-LAND": {
    "GOSAT/GOSAT-BRAZIL-LAND": {
      "height": [
        "column"
      ],
      "height_name": [
        "column"
      ],
      "long_name": "GOSAT, Brazil, land points",
      "platform": "satellite"
    }
  },
  "GOSAT-BRAZIL-OCEAN": {
    "GOSAT/GOSAT-BRAZIL-OCEAN": {
      "height": [
        "column"
      ],
      "height_name": [
        "column"
      ],
      "long_name": "GOSAT, Brazil, ocean (glint) points",
      "platform": "satellite"
    }
  },
  "GOSAT-BRAZIL-LAND-upp": {
    "GOSAT/GOSAT-BRAZIL-LAND-upp": {
      "height": [
        "column"
      ],
      "height_name": [
        "column"
      ],
      "long_name": "GOSAT, Brazil, land points, upper XCO2 bound",
      "platform": "satellite"
    }
  },
  "GOSAT-BRAZIL-LAND-low": {
    "GOSAT/GOSAT-BRAZIL-LAND-low": {
      "height": [
        "column"
      ],
      "height_name": [
        "column"
      ],
      "long_name": "GOSAT, Brazil, land points, lower XCO2 bound",
      "platform": "satellite"
    }
  },
  "GOSAT-EUROPE": {
    "GOSAT/GOSAT-EUROPE": {
      "height": [
        "column"
      ],
      "height_name": [
        "column"
      ],
      "long_name": "GOSAT, Europe",
      "platform": "satellite"
    }
  },
  "GOSAT-INDIA": {
    "GOSAT/GOSAT-INDIA": {
      "height": [
        "column"
      ],
      "height_name": [
        "column"
      ],
      "long_name": "GOSAT, India",
      "platform": "satellite"
    }
  },
  "GOSAT-SOUTHAMERICA": {
    "GOSAT/GOSAT-SOUTHAMERICA": {
      "height": [
        "column"
      ],
      "height_name": [
        "column"
      ],
      "long_name": "GOSAT, South America",
      "platform": "satellite"
    }
  },
  "GOSAT-SOUTHAMERICA-LAND": {
    "GOSAT/GOSAT-SOUTHAMERICA-LAND": {
      "height": [
        "column"
      ],
      "height_name": [
        "column"
      ],
      "long_name": "GOSAT, South America, land points only",
      "platform": "satellite"
    }
  },
  "GOSAT-UK": {
    "GOSAT/GOSAT-UK": {
      "height": [
        "column"
      ],
      "height_name": [
        "column"
      ],
      "long_name": "GOSAT, UK",
      "platform": "satellite"
    }
  },
  "GOSAT-SAHARA": {
    "GOSAT/GOSAT-SAHARA": {
      "height": [
        "column"
      ],
      "height_name": [
        "column"
      ],
      "long_name": "GOSAT, Sahara",
      "platform": "satellite"
    }
  },
  "GSN": {
    "AGAGE": {
      "height": [
        "10m"
      ],
      "height_name": [
        "10magl"
      ],
      "height_station_masl": 72.0,
      "latitude": 33.29244,
      "long_name": "Gosan, Korea",
      "longitude": 126.1618
    }
  },
  "HAD": {
    "UCAM": {
      "height": [
        "25m"
      ],
      "height_name": [
        "20magl"
      ],
      "height_station_masl": 30.0,
      "latitude": 52.35986,
      "long_name": "Haddenham, UK",
      "longitude": 0.14828
    }
  },
  "HAT": {
    "NIES": {
      "height": [
        "10m"
      ],
      "height_name": [
        "10magl"
      ],
      "height_station_masl": 8.0,
      "latitude": 24.06,
      "long_name": "Hateruma, Japan",
      "longitude": 123.81
    }
  },
  "HEI": {
    "EUROCOM": {
      "height": [
        "30m"
      ],
      "height_name": [
        "30magl"
      ],
      "height_station_masl": 116.0,
      "latitude": 49.417,
      "long_name": "Heidelberg, Germany",
      "longitude": 8.674
    }
  },
  "HFD": {
    "GAUGE": {
      "height": [
        "100m",
        "50m"
      ],
      "height_name": [
        "100magl",
        "50magl"
      ],
      "height_station_masl": 150.0,
      "latitude": 50.97675,
      "long_name": "Heathfield, UK",
      "longitude": 0.23048
    },
<<<<<<< HEAD
=======
   "DECC": {
      "height": [
        "100m",
        "50m"
      ],
      "height_name": [
        "100magl",
        "50magl"
      ],
      "height_station_masl": 150.0,
      "latitude": 50.97675,
      "long_name": "Heathfield, UK",
      "longitude": 0.23048
   },
>>>>>>> 459cb0d8
    "EUROCOM": {
      "height": [
        "100m",
        "50m"
      ],
      "height_name": [
        "100magl",
        "50magl"
      ],
      "height_station_masl": 150.0,
      "latitude": 50.97675,
      "long_name": "Heathfield, UK",
      "longitude": 0.23048
<<<<<<< HEAD
    }
=======
   }
>>>>>>> 459cb0d8
  },
  "HFM": {
    "NOAA": {
      "height": [
        "29m"
      ],
      "height_name": [
        "29magl"
      ],
      "height_station_masl": 311.0,
      "latitude": 42.48,
      "long_name": "Harvard Forest, Massachusetts, United States",
      "longitude": -72.18
    }
  },
  "HSU": {
    "NOAA": {
      "height": [
        "8m"
      ],
      "height_name": [
        "8magl"
      ],
      "height_station_masl": 0.0,
      "latitude": 41.0588,
      "long_name": "Humboldt State University, United States",
      "longitude": -124.75
    }
  },
  "HUN": {
    "EUROCOM": {
      "height": [
        "115m"
      ],
      "height_name": [
        "115magl"
      ],
      "height_station_masl": 248.0,
      "latitude": 46.95,
      "long_name": "Hegyhatsal, Hungary",
      "longitude": 16.65
    }
  },
  "ICE": {
    "NOAA": {
      "height": [
        "10m"
      ],
      "height_station_masl": 118.0,
      "latitude": 63.4,
      "long_name": "Storhofdi, Vestmannaeyjar, Iceland",
      "longitude": -20.288
    }
  },
  "INU": {
    "EC": {
      "height": [
        "10m"
      ],
      "height_name": [
        "10magl"
      ],
      "height_station_masl": 113.0,
      "latitude": 68.317817,
      "long_name": "Inuvik, Northwest Territories, Canada",
      "longitude": -133.534232
    }
  },
  "INX": {
    "NOAA": {
      "height": [
        "10m"
      ],
      "height_name": [
        "10magl"
      ],
      "height_station_masl": "Variable",
      "latitude": 39.5805,
      "long_name": "INFLUX (Indianapolis Flux Experiment), United States",
      "longitude": -86.4207
    }
  },
  "IZA": {
    "UHei": {
      "height": [
        "10m"
      ],
      "height_station_masl": 2367.0,
      "latitude": 28.3,
      "long_name": "Izana, Tenerife",
      "longitude": 16.5
    }
  },
  "IZO": {
    "NOAA": {
      "height": [
        "10m"
      ],
      "height_station_masl": 2372.0,
      "latitude": 28.309,
      "long_name": "Izana, Tenerife",
      "longitude": 16.499
    },
    "EUROCOM": {
      "height": [
        "10m"
      ],
      "height_station_masl": 2372.0,
      "latitude": 28.309,
      "long_name": "Izana, Tenerife",
      "longitude": 16.499
    }
  },
  "JFJ": {
    "AGAGE": {
      "height": [
        "10m"
      ],
      "height_name": [
        "10magl"
      ],
      "height_station_masl": 3570.0,
      "latitude": 46.5475,
      "long_name": "Jungfraujoch, Switzerland",
      "longitude": 7.979167
    },
    "EUROCOM": {
      "height": [
        "10m"
      ],
      "height_name": [
        "10magl"
      ],
      "height_station_masl": 3570.0,
      "latitude": 46.5475,
      "long_name": "Jungfraujoch, Switzerland",
      "longitude": 7.979167
    }
  },
  "KAS": {
    "EUROCOM": {
      "height": [
        "10m"
      ],
      "height_name": [
        "10magl"
      ],
      "height_station_masl": 1989.0,
      "latitude": 49.232,
      "long_name": "Kasprowy, Poland",
      "longitude": 19.982
    }
  },
  "KEY": {
    "NOAA": {
      "height": [
        "5m"
      ],
      "height_name": [
        "5magl"
      ],
      "height_station_masl": 1.0,
      "latitude": 25.6654,
      "long_name": "Key Biscane, Florida",
      "longitude": -80.158
    }
  },
  "KUM": {
    "NOAA": {
      "height": [
        "10m"
      ],
      "height_station_masl": 3.0,
      "latitude": 19.52,
      "long_name": "Cape Kumukahi, Hawaii",
      "longitude": -154.82
    }
  },
  "LEF": {
    "NOAA": {
      "height": [
        "396m"
      ],
      "height_name": [
        "396magl"
      ],
      "height_station_masl": 472.0,
      "latitude": 45.9451,
      "long_name": "Park Falls, Wisconsin, United States",
      "longitude": -90.2732
    }
  },
  "LEW": {
    "NOAA": {
      "height": [
        "5m"
      ],
      "height_name": [
        "5magl"
      ],
      "height_station_masl": 161.0,
      "latitude": 40.9447,
      "long_name": "Lewisburg, Pennsylvania, United States",
      "longitude": -76.8789
    }
  },
  "LLB": {
    "EC": {
      "height": [
        "50m",
        "48m"
      ],
      "height_name": [
        "50magl",
        "48magl"
      ],
      "height_station_masl": 540.0,
      "latitude": 54.953809,
      "long_name": "Lac La Biche, Alberta, Canada",
      "longitude": -112.466649
    },
    "NOAA": {
      "height": [
        "50m",
        "48m"
      ],
      "height_name": [
        "50magl",
        "48magl"
      ],
      "height_station_masl": 540.0,
      "latitude": 54.953809,
      "long_name": "Lac La Biche, Alberta, Canada",
      "longitude": -112.466649
    }
  },
  "LMP": {
    "EUROCOM": {
      "height": [
        "8m"
      ],
      "height_name": [
        "8magl"
      ],
      "height_station_masl": 45.0,
      "latitude": 35.52,
      "long_name": "Lampedusa, Italy",
      "longitude": 12.62
    }
  },
  "LUT": {
    "EUROCOM": {
      "height": [
        "60m"
      ],
      "height_name": [
        "60magl"
      ],
      "height_station_masl": 1.0,
      "latitude": 53.404,
      "long_name": "Lutjewad, Netherlands",
      "longitude": 6.353
    }
  },
  "MBC": {
    "NOAA": {
      "height": [
        "10m"
      ],
      "height_station_masl": 30.0,
      "latitude": 76.247,
      "long_name": "Mould Bay, Canada",
      "longitude": -119.353
    }
  },
  "MBO": {
    "NOAA": {
      "height": [
        "10m"
      ],
      "height_station_masl": 2731.0,
      "latitude": 43.977,
      "long_name": "Mt. Bachelor Observatory, USA",
      "longitude": -121.686
    }
  },
  "MDO": {
    "UCI": {
      "height": [
        "10m"
      ],
      "height_station_masl": 10.0,
      "latitude": 35.2639,
      "long_name": "Montana de Oro, USA",
      "longitude": -120.8622
    }
  },
  "MHD": {
    "AGAGE": {
      "height": [
        "10m"
      ],
      "height_name": [
        "10magl"
      ],
      "height_station_masl": 5.0,
      "latitude": 53.32611,
      "long_name": "Mace Head, Ireland",
      "longitude": -9.90389
    },
    "ICOS": {
      "height": [
        "10m"
      ],
      "height_name": [
        "10magl"
      ],
      "height_station_masl": 5.0,
      "latitude": 53.32611,
      "long_name": "Mace Head, Ireland",
      "longitude": -9.90389
    },
    "EUROCOM": {
      "height": [
        "10m"
      ],
      "height_name": [
        "10magl"
      ],
      "height_station_masl": 5.0,
      "latitude": 53.32611,
      "long_name": "Mace Head, Ireland",
      "longitude": -9.90389
    }
  },
  "MLO": {
    "NOAA": {
      "height": [
        "10m"
      ],
      "height_station_masl": 3397.0,
      "latitude": 19.536,
      "long_name": "Mauna Loa, Hawaii",
      "longitude": -155.576
    }
  },
  "MONSOON-FAAM": {
    "MONSOON": {
      "height": [
        "various"
      ],
      "height_name": [
        "various"
      ],
      "long_name": "MONSOON flights, India",
      "platform": "aircraft"
    }
  },
  "MSH": {
    "NOAA": {
      "height": [
        "?5m"
      ],
      "height_name": [
        "?5magl"
      ],
      "height_station_masl": 32.3,
      "latitude": 41.6568,
      "long_name": "Mashpee, Massachusetts, United States",
      "longitude": -70.4973
    }
  },
  "MUG": {
    "AGAGE": {
      "height": [
        "40m"
      ],
      "height_name": [
        "40magl"
      ],
      "height_station_masl": 2590.0,
      "latitude": -1.588,
      "long_name" : "Mugogo, Rwanda",
      "longitude": 29.565
    }
  },
  "MWO": {
    "NOAA": {
      "height": [
        "46m"
      ],
      "height_name": [
        "46magl"
      ],
      "height_station_masl": 1728.0,
      "latitude": 34.2246,
      "long_name": "Mt. Wilson Observatory, United States",
      "longitude": -118.0586
    }
  },
  "NEB": {
    "NOAA": {
      "height": [
        "?5m"
      ],
      "height_name": [
        "?5magl"
      ],
      "height_station_masl": 44.0,
      "latitude": 39.3154,
      "long_name": "NE Baltimore, Maryland, United States",
      "longitude": -76.583
    }
  },
  "NDAO" : {
    "MPI": {
        "long_name" : "Namib Desert Atmospheric Observatory",
        "height": ["21m"],
        "height_name": ["21m"],
        "height_station_masl": 408.0,
        "latitude": -23.563,
        "longitude": 15.046}

  },
  "NMY": {
    "UHei": {
      "height": [
        "10m"
      ],
      "height_station_masl": 42.0,
      "latitude": -70.65,
      "long_name": "Neumayer, Antarctica",
      "longitude": -8.25
    }
  },
  "NWB": {
    "NOAA": {
      "height": [
        "?5m"
      ],
      "height_name": [
        "?5magl"
      ],
      "height_station_masl": 135.0,
      "latitude": 39.3445,
      "long_name": "NW Baltimore, United States ",
      "longitude": -76.6851
    }
  },
  "NWR": {
    "NOAA": {
      "height": [
        "3m"
      ],
      "height_name": [
        "3magl"
      ],
      "height_station_masl": 3523.0,
      "latitude": 40.0531,
      "long_name": "Niwot Ridge, Colorado, United States",
      "longitude": -105.5864
    }
  },
  "OPE": {
    "EUROCOM": {
      "height": [
        "120m"
      ],
      "height_name": [
        "120magl"
      ],
      "height_station_masl": 390.0,
      "latitude": 48.562,
      "long_name": "Observatoire Perenne de l'Environnement, France",
      "longitude": 5.504
    }
  },
  "ORG": {
    "ALE": {
      "height": [
        "10m"
      ],
      "height_name": [
        "10magl"
      ],
      "height_station_masl": 10,
      "latitude": 45.49,
      "long_name": "Cape Meares, Oregon",
      "longitude": -124
    }
  },
  "PAL": {
    "EUROCOM": {
      "height": [
        "5m"
      ],
      "height_name": [
        "5magl"
      ],
      "height_station_masl": 565.0,
      "latitude": 67.973,
      "long_name": "Pallas, Finland",
      "longitude": 24.116
    }
  },
  "POC": {
    "NOAA": {
      "height": [
        "20m"
      ],
      "height_name": [
        "20magl"
      ],
      "height_station_masl": 0.0,
      "long_name": "Pacific Ocean"
    }
  },
  "PRS": {
    "EUROCOM": {
      "height": [
        "10m"
      ],
      "height_station_masl": 3480.0,
      "latitude": 45.93,
      "long_name": "Plateau Rosa",
      "longitude": 7.70
    }
  },
  "PSA": {
    "NOAA": {
      "height": [
        "10m"
      ],
      "height_station_masl": 10.0,
      "latitude": -64.92,
      "long_name": "Palmer Station, Antarctica",
      "longitude": -64.0
    }
  },
  "RGL": {
    "DECC": {
      "height": [
        "90m",
        "45m"
      ],
      "height_name": [
        "90magl",
        "45magl"
      ],
      "height_station_masl": 200.0,
      "latitude": 51.997435,
      "long_name": "Ridge Hill, UK",
      "longitude": -2.5399
    },
    "EUROCOM": {
      "height": [
        "90m",
        "45m"
      ],
      "height_name": [
        "90magl",
        "45magl"
      ],
      "height_station_masl": 200.0,
      "latitude": 51.997435,
      "long_name": "Ridge Hill, UK",
      "longitude": -2.5399
    }
  },
  "RPB": {
    "AGAGE": {
      "height": [
        "10m"
      ],
      "height_name": [
        "10magl"
      ],
      "height_station_masl": 32.0,
      "latitude": 13.17,
      "long_name": "Ragged Point, Barbados",
      "longitude": -59.43
    }
  },
  "RWA": {
    "AGAGE": {
      "height": [
        "10m"
      ],
      "height_name": [
        "10magl"
      ],
      "height_station_masl": 2600.0,
      "latitude": -1.60,
      "long_name": "Mt Mugogo",
      "longitude": 29.60
    }
  },
  "SCT": {
    "NOAA": {
      "height": [
        "305m"
      ],
      "height_name": [
        "305magl"
      ],
      "height_station_masl": 115.2,
      "latitude": 33.4057,
      "long_name": "Beech Island, South Carolina, United States",
      "longitude": -81.8334
    }
  },
  "SDZ": {
    "AGAGE": {
      "height": [
        "80m", "10m"
      ],
      "height_name": [
        "80magl", "10magl"
      ],
      "height_station_masl": 287.0,
      "latitude": 40.65,
      "long_name": "Shangdianzi, China",
      "longitude": 117.12
    }
  },
  "SGP": {
    "NOAA": {
      "height": [
        "60m"
      ],
      "height_name": [
        "60magl"
      ],
      "height_station_masl": 314.0,
      "latitude": 36.607,
      "long_name": "Southern Great Plains, Oklahoma, United States",
      "longitude": -97.489
    }
  },
  "SHM": {
    "NOAA": {
      "height": [
        "10m"
      ],
      "height_station_masl": 23.0,
      "latitude": 52.711,
      "long_name": "Shemya Island, Alaska",
      "longitude": 174.126
    }
  },
  "SIO": {
    "AGAGE": {
      "height": [
        "10m"
      ],
      "height_name": [
        "10magl"
      ],
      "height_station_masl": 10.0,
      "latitude": 32.8328,
      "long_name": "Scripps Institue of Oceanography, California",
      "longitude": -117.2713
    }
  },
  "SMO": {
    "AGAGE": {
      "height": [
        "10m"
      ],
      "height_name": [
        "10magl"
      ],
      "height_station_masl": 82.0,
      "latitude": -14.25,
      "long_name": "Cape Matatula, American Samoa",
      "longitude": -170.56
    }
  },
  "SMR": {
    "EUROCOM": {
      "height": [
        "125m"
      ],
      "height_name": [
        "125magl"
      ],
      "height_station_masl": 181.0,
      "latitude": 61.847,
      "long_name": "Smear/Hyytiala, Finland",
      "longitude": 24.295
    }
  },
  "SNG": {
    "IITM": {
      "height": [
        "10m"
      ],
      "height_name": [
        "10magl"
      ],
      "long_name": "Sinhagad, India"
    }
  },
  "SPO": {
    "NOAA": {
      "height": [
        "10m"
      ],
      "height_station_masl": 2810.0,
      "latitude": -89.98,
      "long_name": "South Pole, Antarctica",
      "longitude": -24.8
    }
  },
  "SSL": {
    "EUROCOM": {
      "height": [
        "12m"
      ],
      "height_name": [
        "12magl"
      ],
      "height_station_masl": 1205.0,
      "latitude": 47.92,
      "long_name": "Schauinsland, Germany",
      "longitude": 7.92
    }
  },
  "STM": {
    "NOAA": {
      "height": [
        "5m"
      ],
      "height_name": [
        "10magl"
      ],
      "height_station_masl": 0.0,
      "long_name": "Ocean Station M"
    }
  },
  "STR": {
    "NOAA": {
      "height": [
        "232m"
      ],
      "height_name": [
        "232magl"
      ],
      "height_station_masl": 254.0,
      "latitude": 37.7553,
      "long_name": "Sutro Tower, San Francisco, United States",
      "longitude": -122.4517
    }
  },
  "SUM": {
    "NOAA": {
      "height": [
        "10m"
      ],
      "height_station_masl": 3209.5,
      "latitude": 72.596,
      "long_name": "Summit, Greenland",
      "longitude": -38.422
    }
  },
  "SYO": {
    "NOAA": {
      "height": [
        "10m"
      ],
      "height_station_masl": 14.0,
      "latitude": -69.013,
      "long_name": "Syowa Station, Antarctica",
      "longitude": 39.59
    }
  },
  "TAC": {
    "DECC": {
      "height": [
        "100m",
        "54m",
        "185m"
      ],
      "height_name": [
        "100magl",
        "50magl",
        "185magl"
      ],
      "height_station_masl": 50.0,
      "latitude": 52.51775,
      "long_name": "Tacolneston Tower, UK",
      "longitude": 1.13872
    },
    "EUROCOM": {
      "height": [
        "100m",
        "54m",
        "185m"
      ],
      "height_name": [
        "100magl",
        "50magl",
        "185magl"
      ],
      "height_station_masl": 50.0,
      "latitude": 52.51775,
      "long_name": "Tacolneston Tower, UK",
      "longitude": 1.13872
    }
  },
  "TAP": {
    "NOAA": {
      "height": [
        "10m"
      ],
      "height_station_masl": 20.0,
      "latitude": 36.72,
      "long_name": "Tae-ahn Peninsula, Korea",
      "longitude": 126.12
    }
  },
  "THD": {
    "AGAGE": {
      "height": [
        "10m"
      ],
      "height_name": [
        "10magl"
      ],
      "height_station_masl": 107.0,
      "latitude": 41.0541,
      "long_name": "Trinidad Head, California",
      "longitude": -124.151
    },
    "NOAA": {
      "height": [
        "10m"
      ],
      "height_name": [
        "10magl"
      ],
      "height_station_masl": 107.0,
      "latitude": 41.0541,
      "long_name": "Trinidad Head, California",
      "longitude": -124.151
    },
    "SIOCC": {
      "height": [
        "10m"
      ],
      "height_name": [
        "10magl"
      ],
      "height_station_masl": 107.0,
      "latitude": 41.0541,
      "long_name": "Trinidad Head, California",
      "longitude": -124.151
    }
  },
  "TIL": {
    "UCAM": {
      "height": [
        "27m"
      ],
      "height_name": [
        "20magl"
      ],
      "height_station_masl": 0.0,
      "latitude": 52.73667,
      "long_name": "Tilney, UK",
      "longitude": 0.32127
    }
  },
  "TMD": {
    "NOAA": {
      "height": [
        "?5m"
      ],
      "height_name": [
        "?5magl"
      ],
      "height_station_masl": 561.0,
      "latitude": 39.5768,
      "long_name": "Thurmont, Maryland, United States",
      "longitude": -77.4881
    }
  },
  "TMB": {
    "CRANFIELD": {
      "height": [
        "5m"
      ],
      "height_name": [
        "5magl"
      ],
      "height_station_masl": 5.0,
      "latitude": 51.497,
      "long_name": "Thames Barrier, UK",
      "longitude": 0.037
    }
  },
  "TOB": {
    "AGAGE": {
      "height": [
        "12m"
      ],
      "height_name": [
        "12magl"
      ],
      "height_station_masl": 825.0,
      "latitude": 50.221884,
      "long_name": "Taunus, Germany",
      "longitude": 8.446397
    }
  },
  "TPD": {
    "EC": {
      "height": [
        "35m"
      ],
      "height_name": [
        "35magl"
      ],
      "height_station_masl": 231.0,
      "latitude": 42.636451,
      "long_name": "Turkey Point, Ontario, Canada",
      "longitude": -80.554695
    }
  },
  "TRN": {
    "EUROCOM": {
      "height": [
        "180m"
      ],
      "height_name": [
        "180magl"
      ],
      "height_station_masl": 131.0,
      "latitude": 47.965,
      "long_name": "Trainou, France",
      "longitude": 2.112
    }
  },
  "TTA": {
    "DECC": {
      "height": [
        "222m"
      ],
      "height_name": [
        "222magl"
      ],
      "height_station_masl": 300.0,
      "latitude": 56.55511,
      "long_name": "Angus Tower, UK",
      "longitude": -2.98598
    },
    "EUROCOM": {
      "height": [
        "222m"
      ],
      "height_name": [
        "222magl"
      ],
      "height_station_masl": 300.0,
      "latitude": 56.55511,
      "long_name": "Angus Tower, UK",
      "longitude": -2.98598
    }
  },
  "USH": {
    "NOAA": {
      "height": [
        "10m"
      ],
      "height_station_masl": 12.0,
      "latitude": -54.848,
      "long_name": "Ushaia, Argentina",
      "longitude": -68.311
    }
  },
  "UTA": {
    "NOAA": {
      "height": [
        "5m"
      ],
      "height_name": [
        "5magl"
      ],
      "height_station_masl": 1327.0,
      "latitude": 39.9018,
      "long_name": "Wendover, Utah, United States",
      "longitude": -113.7181
    }
  },
  "UUM": {
    "NOAA": {
      "height": [
        "10m"
      ],
      "height_station_masl": 1007.0,
      "latitude": 44.452,
      "long_name": "Ulaan Uul, Mongolia",
      "longitude": 111.096
    }
  },
  "WAO": {
    "UEA": {
      "height": [
        "21m"
      ],
      "height_name": [
        "20magl"
      ],
      "height_station_masl": 10.0,
      "latitude": 52.95042,
      "long_name": "Weybourne Observatory, UK",
      "longitude": 1.12194
    },
    "UCAM": {
      "height": [
        "21m"
      ],
      "height_name": [
        "20magl"
      ],
      "height_station_masl": 10.0,
      "latitude": 52.95042,
      "long_name": "Weybourne Observatory, UK",
      "longitude": 1.12194
    },
    "EUROCOM": {
      "height": [
        "21m"
      ],
      "height_name": [
        "20magl"
      ],
      "height_station_masl": 10.0,
      "latitude": 52.95042,
      "long_name": "Weybourne Observatory, UK",
      "longitude": 1.12194
    }
  },
  "WBI": {
    "NOAA": {
      "height": [
        "379m"
      ],
      "height_name": [
        "379magl"
      ],
      "height_station_masl": 241.7,
      "latitude": 41.7248,
      "long_name": "West Branch, Iowa, United States",
      "longitude": -91.3529
    }
  },
  "WGC": {
    "NOAA": {
      "height": [
        "91m"
      ],
      "height_name": [
        "91magl"
      ],
      "height_station_masl": 0.0,
      "latitude": 38.265,
      "long_name": "Walnut Grove, California, United States",
      "longitude": -121.4911
    }
  },
  "WIS": {
    "NOAA": {
      "height": [
        "5m"
      ],
      "height_name": [
        "5magl"
      ],
      "height_station_masl": 151.0,
      "latitude": 29.9646,
      "long_name": "Weizmann Institute of Science at Arva Institute, Israel",
      "longitude": 35.0605
    }
  },
  "WKT": {
    "NOAA": {
      "height": [
        "457m"
      ],
      "height_name": [
        "457magl"
      ],
      "height_station_masl": 251.0,
      "latitude": 31.3149,
      "long_name": "Moody, Texas, United States",
      "longitude": -97.3269
    }
  },
  "WLG": {
    "NOAA": {
      "height": [
        "10m"
      ],
      "height_station_masl": 3810.0,
      "latitude": 36.28,
      "long_name": "Mt. Waliguan, China",
      "longitude": 100.9
    }
  },
  "WSA": {
    "EC": {
      "height": [
        "25m"
      ],
      "height_name": [
        "25magl"
      ],
      "height_station_masl": 5.0,
      "latitude": 43.93227,
      "long_name": "Sable Island, Nova Scotia, Canada",
      "longitude": -60.01256
    }
  },
  "ZEP": {
    "AGAGE": {
      "height": [
        "10m"
      ],
      "height_name": [
        "16magl"
      ],
      "height_station_masl": 474.0,
      "latitude": 78.925,
      "long_name": "Zeppelin, Ny Alesund, Norway",
      "longitude": 11.92222
    }
  }
}<|MERGE_RESOLUTION|>--- conflicted
+++ resolved
@@ -928,8 +928,6 @@
       "long_name": "Heathfield, UK",
       "longitude": 0.23048
     },
-<<<<<<< HEAD
-=======
    "DECC": {
       "height": [
         "100m",
@@ -944,7 +942,6 @@
       "long_name": "Heathfield, UK",
       "longitude": 0.23048
    },
->>>>>>> 459cb0d8
     "EUROCOM": {
       "height": [
         "100m",
@@ -958,11 +955,8 @@
       "latitude": 50.97675,
       "long_name": "Heathfield, UK",
       "longitude": 0.23048
-<<<<<<< HEAD
-    }
-=======
+    }
    }
->>>>>>> 459cb0d8
   },
   "HFM": {
     "NOAA": {
