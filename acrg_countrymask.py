--- conflicted
+++ resolved
@@ -384,15 +384,6 @@
     
     ## Set NaN values as ocean reference but make sure to keep any regions already labelled as 0.0 as 
     # nan_to_num function changes the nan values to 0.
-<<<<<<< HEAD
-    mask.values[np.where(mask == 0)] = 100000
-    mask.values = np.nan_to_num(mask)
-    mask.values[np.where(mask == 0)] = ocean_ref
-    mask.values[np.where(mask == 100000)] = 0
-    
-    if reset_index:
-        ## Normalise numbers in mask - have to add arbitrary number to avoid clashes when numbers are being reassigned
-=======
     temp_num = 100000
     mask.values[np.where(mask == 0)] = temp_num
     mask.values = np.nan_to_num(mask)
@@ -401,7 +392,6 @@
     
     if reset_index:
         ## Normalise numbers in mask- have to add arbitrary number to avoid clashes when numbers are being reassigned
->>>>>>> 79e6f56b
         add_num = 100000
         mask.values = mask.values+add_num
         for i,region_num in enumerate(regions):
@@ -412,13 +402,7 @@
     
     ds = mask.to_dataset(name="country")
 
-<<<<<<< HEAD
-    countries_upper = np.core.defchararray.upper(countries) # Make all upper case
-    countries_upper = countries_upper.astype(str)
-
-=======
     countries = np.array(countries).astype(unicode)
->>>>>>> 79e6f56b
     if reset_index:
         ds["name"] = xray.DataArray(countries,dims="ncountries")
     else:
@@ -434,11 +418,7 @@
     attributes["author"] = "File created by {}".format(getpass.getuser())
     attributes["database"] = "{} database with scale {} used to create this file. Python module regionmask (https://regionmask.readthedocs.io/en/stable/) used to extract data.".format(database,scale)
     attributes["extent"] = "Domain beween latitude {} - {}, longitude {} - {} with resolution {:.3f},{:.3f} degrees".format(np.min(lat),np.max(lat),np.min(lon),np.max(lon),lat[1]-lat[0],lon[1]-lon[0])
-<<<<<<< HEAD
-       
-=======
- 
->>>>>>> 79e6f56b
+
     ds.attrs = attributes
     
     if write:
@@ -468,21 +448,11 @@
 #    grid_size = [0.234,0.352]
 #    lat_bounds = [-15.0,41.160]
 #    lon_bounds = [-50.0,87.632]
-<<<<<<< HEAD
-
-=======
-#
->>>>>>> 79e6f56b
 #    lat = range_from_bounds(lat_bounds,grid_size[0],include_upper=False)
 #    lon = range_from_bounds(lon_bounds,grid_size[1],include_upper=False)
     
 #    domain = "SOUTHAFRICA"
 #    lat = None
 #    lon = None
-<<<<<<< HEAD
-
-=======
-    
->>>>>>> 79e6f56b
     ds = create_country_mask(domain,lat=lat,lon=lon,write=write,reset_index=True,ocean_label=True)
     