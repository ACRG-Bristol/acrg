--- conflicted
+++ resolved
@@ -407,11 +407,8 @@
     attributes["title"] = "Grid of country extent across {} domain".format(domain)
     attributes["author"] = "File created by {}".format(getpass.getuser())
     attributes["database"] = "{} database with scale {} used to create this file. Python module regionmask (https://regionmask.readthedocs.io/en/stable/) used to extract data.".format(database,scale)
-<<<<<<< HEAD
-#    attributes["extent"] = "Domain beween latitude {} - {}, longitude {} - {} with resolution {}".format(np.min(lat),np.max(lat),np.min(lon),np.max(lon),grid_size)
-=======
     attributes["extent"] = "Domain beween latitude {} - {}, longitude {} - {} with resolution {:.3f},{:.3f} degrees".format(np.min(lat),np.max(lat),np.min(lon),np.max(lon),lat[1]-lat[0],lon[1]-lon[0])
->>>>>>> 37b8208b
+
        
     ds.attrs = attributes
     
