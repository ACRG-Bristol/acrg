--- conflicted
+++ resolved
@@ -40,12 +40,8 @@
                    nit=2.5e5, burn=50000, tune=1.25e5, nchain=2,
                    emissions_name=None, inlet=None, fpheight=None, instrument=None, 
                    fp_basis_case=None, bc_basis_case="NESW", 
-<<<<<<< HEAD
                    obs_directory = None, country_file = None,
-=======
-                   obs_directory = None, country_directory = None,
                    fp_directory = None, bc_directory = None, flux_directory = None,
->>>>>>> 48742e12
                    quadtree_basis=True,nbasis=100, 
                    averagingerror=True, bc_freq=None, country_unit_prefix=None,
                    verbose = False):
@@ -226,26 +222,6 @@
             Hbc = np.hstack((Hbc, Hmbc))
             Hx = np.hstack((Hx, fp_data[site].H.values))
 
-<<<<<<< HEAD
-        #Run Pymc3 inversion
-        xouts, bcouts, sigouts, convergence, step1, step2 = mcmc.inferpymc3(Hx, Hbc, Y, error, 
-               xprior,bcprior, sigprior,nit, burn, tune, nchain, verbose=verbose)
-        #Process and save inversion output
-        mcmc.inferpymc3_postprocessouts(xouts,bcouts, sigouts, convergence, 
-                               Hx, Hbc, Y, error, 
-                               step1, step2, 
-                               xprior, bcprior, sigprior,
-                               lat, lon, Ytime, siteindicator, data,
-                               emissions_name, domain, species, sites,
-                               site_lat, site_lon,
-                               start_date, end_date, outputname, outputpath,
-                               basis_directory, country_file, fp_basis_case, country_unit_prefix)
-        
-        # remove the temporary basis function directory
-        shutil.rmtree(tempdir)
-        
-        print("All done")
-=======
     #Run Pymc3 inversion
     xouts, bcouts, sigouts, convergence, step1, step2 = mcmc.inferpymc3(Hx, Hbc, Y, error, siteindicator,
            xprior,bcprior, sigprior,nit, burn, tune, nchain, verbose=verbose)
@@ -256,11 +232,11 @@
                            xprior, bcprior, sigprior,Ytime, siteindicator, data, fp_data,
                            emissions_name, domain, species, sites,
                            start_date, end_date, outputname, outputpath,
-                           basis_directory, country_directory, fp_basis_case, country_unit_prefix)
+                           basis_directory, country_file, fp_basis_case, country_unit_prefix)
     
     # remove the temporary basis function directory
     shutil.rmtree(tempdir)
     
     print("All done")
->>>>>>> 48742e12
+
     