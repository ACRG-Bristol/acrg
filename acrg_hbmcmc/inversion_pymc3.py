--- conflicted
+++ resolved
@@ -374,14 +374,9 @@
                             'basis_functions':(['lat','lon'],bfarray),
                             'countrytotals':(['countrynames'], cntrymean),
                             'country68':(['countrynames', 'nUI'],cntry68),
-<<<<<<< HEAD
-                            'country95':(['countrynames', 'nUI'],cntry95)},
-=======
                             'country95':(['countrynames', 'nUI'],cntry95),
-                            'countrysd':(['countrynames'],cntrysd),
                             'x_sensitivity':(['nmeasure','nparam'], Hx.T),
                             'bc_sensitivity':(['nmeasure', 'nBC'],Hbc.T)},
->>>>>>> 8b3a6899
                         coords={'stepnum' : (['steps'], steps), 
                                    'paramnum' : (['nlatent'], nparam),
                                    'numBC' : (['nBC'], nBC),
