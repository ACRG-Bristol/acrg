--- conflicted
+++ resolved
@@ -203,12 +203,9 @@
                                xprior, bcprior, sigprior, Ytime, siteindicator, sigma_freq_index,fp_data,
                                emissions_name, domain, species, sites,
                                start_date, end_date, outputname, outputpath,
-<<<<<<< HEAD
                                basis_directory, country_file, country_unit_prefix,
                                flux_directory):
-=======
-                               basis_directory, country_file, country_unit_prefix,flux_directory):
->>>>>>> 9b55ee98
+
         """
         Takes the output from inferpymc3 function, along with some other input
         information, and places it all in a netcdf output. This function also 
