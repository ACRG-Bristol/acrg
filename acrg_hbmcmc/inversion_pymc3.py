--- conflicted
+++ resolved
@@ -189,7 +189,6 @@
         else:
             convergence = "Passed"
         
-<<<<<<< HEAD
         return outs, bcouts, sigouts, convergence, step1, step2
     
 def inferpymc3_withDrift(Hx, Hbc, Y, error, siteindicator, sigma_freq_index, drift_index, time,
@@ -326,11 +325,6 @@
             convergence = "Passed"
         
         return outs, bcouts, sigouts, c0outs, c1outs, c2outs, convergence, step1, step2
-=======
-        Ytrace = np.dot(Hx.T,outs.T) + np.dot(Hbc.T,bcouts.T)
-        
-        return outs, bcouts, sigouts, Ytrace, convergence, step1, step2
->>>>>>> d892247e
 
 def inferpymc3_postprocessouts(outs,bcouts, sigouts, convergence, 
                                Hx, Hbc, Y, error, Ytrace,
