# -*- coding: utf-8 -*-
"""
Created on Mon Nov 10 10:45:51 2014

Script to create footprint maps using netCDF processed NAME output.

site:
'MHD' Mace Head
'RGL' Ridgehill
'TAC' Tacolneston
'BSD' Bilsdale
'HFD' Heathfield

date in datetime format:
import datetime as dt
yourdate = dt.datetime(year,month,day,hour)
Footprint data available 2 hourly from midnight.

fpread:
adds footprints together if more than one.
r = fpread('MHD',2012)
r.fp 
array([[[  0.00000000e+00,   5.02990042e-06,   1.00698571e-05, ...,
           0.00000000e+00,   0.00000000e+00,   0.00000000e+00],
        [  0.00000000e+00,   1.50677261e-05,   0.00000000e+00, ...,
           0.00000000e+00,   0.00000000e+00,   0.00000000e+00],
        [  0.00000000e+00,   5.50260556e-05,   0.00000000e+00, ...,
           0.00000000e+00,   0.00000000e+00,   0.00000000e+00],
        ..., 
        [  0.00000000e+00,   6.43811800e-05,   0.00000000e+00, ...,
           0.00000000e+00,   0.00000000e+00,   0.00000000e+00],
        [  0.00000000e+00,   2.29741690e-05,   0.00000000e+00, ...,
           0.00000000e+00,   0.00000000e+00,   0.00000000e+00],
        [  0.00000000e+00,   7.58096758e-06,   0.00000000e+00, ...,
           0.00000000e+00,   0.00000000e+00,   0.00000000e+00]],
       ..., 
       [[  3.01224500e-05,   7.02261314e-05,   2.00294908e-05, ...,
           5.01100658e-05,   0.00000000e+00,   3.01291821e-05],
        [  1.00021070e-05,   1.99628830e-05,   4.00702156e-05, ...,
           5.99743616e-05,   0.00000000e+00,   1.99514634e-05],
        [  1.99381211e-05,   3.99558521e-05,   1.99148908e-05, ...,
           5.98267434e-05,   9.96659401e-06,   1.99097249e-05],
        ..., 
        [  5.11917424e-05,   1.12853151e-04,   5.12245788e-05, ...,
           1.02568538e-05,   0.00000000e+00,   0.00000000e+00],
        [  1.01825599e-05,   3.05091289e-05,   7.61858028e-05, ...,
           1.52862031e-05,   0.00000000e+00,   1.52607008e-05],
        [  1.00746984e-05,   1.05599909e-04,   4.53294342e-05, ...,
           0.00000000e+00,   0.00000000e+00,   0.00000000e+00]]], dtype=float32)

r.timedate
 [datetime.datetime(2012, 1, 1, 2, 0),
 datetime.datetime(2012, 1, 1, 4, 0),
 datetime.datetime(2012, 1, 1, 6, 0),
 ...]

plot:
read in footprint first with read function
then use plot function with read output and date to plot a still.
--> outputs a figure you can then save
if you use the plot function with addfp output:
--> outputs one figure with footprints for all stations files in addfp added together

animate:
first use 'addfp' to add footprints together and/or to resample footprints on the right timeline.
You can either just select two dates, a start and end, to make the timeline or select a different
frequency to the 2 hour frequency of the footprints.

fpanim(fpaddOutput, filedomain = 'If you want to create a separate file')
--> outputs still files in a directory called FP_Animation (or FP_Animation+domain) within the directory that the program is run
this can be turned into a movie using the following in the command line:
MP4: ffmpeg -r 16 -i ?footprints_%05d.png' -f mp4 -vcodec libx264 -pix_fmt yuv420p -intra -qscale 0 footprints.mp4
WMV: ffmpeg -r 16 -i ?footprints_%05d.png' -b 5000k -f asf -vcodec wmv2 -acodec wmav2 footprints.wmv
(change the number 16 to change the speed of the animation (files per second))

The colourbar for the animation stills is fixed between -4 and 0, this works quite well for multiple sites added
together but you might prefer a larger range for single sites.

@author: ew14860
"""

import netCDF4 as nc
import numpy as np
import matplotlib.pyplot as plt
from mpl_toolkits.basemap import Basemap
from mpl_toolkits.mplot3d import Axes3D
import datetime as dt
import os
import glob
from matplotlib import ticker
from acrg_time.convert import sec2time
import pandas
import bisect
#from numbapro import autojit, vectorize
#from timeit import default_timer as timer
import numexpr
import subprocess
from progressbar import ProgressBar
<<<<<<< HEAD
import xray
=======
import json
from acrg_grid import areagrid
import acrg_agage as agage
>>>>>>> 826425e0

fp_directory = '/data/shared/NAME/fp_netcdf/'
flux_directory = '/data/shared/NAME/emissions/'
basis_directory = '/data/shared/NAME/basis_functions/'

def filename(site, domain, years, flux=None, basis=None):
        
    if flux is None and basis is None:
        baseDirectory = fp_directory
    else:
        if flux is not None:
            baseDirectory = flux_directory
        if basis is not None:
            baseDirectory = basis_directory

    filename=[]
    fileyear=[]
    
    for year in years:
        files=glob.glob(baseDirectory + \
            domain + "/" + \
            site + "_" + domain + "_" + str(year) + ".nc")
        if len(files) == 0:
            print("Can't find file " + baseDirectory + \
                domain + "/" + \
                site + "_" + domain + "_" + str(year) + ".nc")
        else:
            filename.append(files[0])
            fileyear.append(year)
        
    return  filename, fileyear


def ncread(filenames, varname):

    f = nc.Dataset(filenames[0], 'r')
    
    #Get grid and time first
    lon = f.variables['lon'][:]
    lat = f.variables['lat'][:]
    
    #Get footprints and time
    var = f.variables[varname][:, :, :]
    time = sec2time(f.variables['time'][:], \
        str(f.variables['time'].units)[14:])
    f.close()
    
    if len(filenames) > 1:
        for fpname in filenames[1:]:
            f=nc.Dataset(fpname, 'r')
            varfile = f.variables[varname][:, :, :]
            var = np.append(var, varfile, axis=2)
            time = time + \
                sec2time(f.variables['time'][:], \
                str(f.variables['time'].units)[14:])
            f.close()

    return lat, lon, time, var
    

def read_particle_locations(filenames):
    
    f = nc.Dataset(filenames[0], 'r')
    
    #Get grid and time first
    pl_height = f.variables['height'][:]
    pl_n = [f.variables['particle_locations_n'][:,:,:]]
    pl_e = [f.variables['particle_locations_e'][:,:,:]]
    pl_s = [f.variables['particle_locations_s'][:,:,:]]
    pl_w = [f.variables['particle_locations_w'][:,:,:]]
    f.close()
    
    for f in filenames[1:]:
        pl_n.append(f.variables['particle_locations_n'][:,:,:])
        pl_e.append(f.variables['particle_locations_e'][:,:,:])
        pl_s.append(f.variables['particle_locations_s'][:,:,:])
        pl_w.append(f.variables['particle_locations_w'][:,:,:])
        
    pl = {"N": np.dstack(pl_n),
          "E": np.dstack(pl_e),
          "S": np.dstack(pl_s),
          "W": np.dstack(pl_w)}

    return pl_height, pl

class read:
    def __init__(self, sitecode_or_filename, years=[2012], domain="small"):

        #Chose whether we've input a site code or a file name
        #If it's a three-letter site code, assume it's been processed
        # into an annual footprint file in (mol/mol) / (mol/m2/s)
        # using acrg_name_process
        if '.nc' in sitecode_or_filename:
            if not '/' in sitecode_or_filename:
                filenames = [os.path.join(fp_directory, sitecode_or_filename)]
            else:
                filenames=[sitecode_or_filename]
            fileyears=[0]
        else:
            site=sitecode_or_filename[:]
            if type(years) is not list:
                years = [years]
            filenames, fileyears = filename(site, domain, years)
        
        #Get footprints
        lat, lon, time, fp = ncread(filenames, 'fp')
            
        self.lon = lon
        self.lat = lat
        self.lonmax = np.max(lon)
        self.lonmin = np.min(lon)
        self.latmax = np.max(lat)
        self.latmin = np.min(lat)
        self.fp = np.asarray(fp)
        self.time = time

        if domain is "NWEU":
            #Get particle locations (if available)
            pl_height, pl = read_particle_locations(filenames)

            self.particle_locations = pl
            self.particle_height = pl_height
        

class flux:
    def __init__(self, species_or_filename, years=[2010], domain="small"):

        #Chose whether we've input a species or a file name
        if '/' in species_or_filename and \
            '.nc'in species_or_filename:
            filenames=[species_or_filename]
            fileyears=[0]
        else:
            species=species_or_filename[:]
            if type(years) is not list:
                years = [years]
            filenames, fileyears = \
                filename(species, domain, years, flux=True)

        lat, lon, time, flux = ncread(filenames, 'flux')
        
        self.lon = lon
        self.lat = lat
        self.flux = np.asarray(flux)
        self.time = time

class basis_function:    
    def __init__(self, case_or_filename, years=[2012], domain='small'):
    
        if '/' in case_or_filename and \
            '.nc'in case_or_filename:
            filenames=[case_or_filename]
        else:
            case=case_or_filename[:]
            if type(years) is not list:
                years = [years]
            filenames, fileyears = \
                filename(case, domain, years, basis=True)
    
        lat, lon, time, basis = ncread(filenames, 'basis')
        
        self.lat = lat
        self.lon = lon
        self.time = time
        self.basis = basis


def timeseries(site, species, years, flux_years=None, domain='small',
               filt=None):
  
    if flux_years is None:
        flux_years=years
    
    fp_data=read(site, years, domain=domain)
    flux_data=flux(species, flux_years, domain=domain)

    return footprint_x_flux(fp_data, flux_data, filt=filt)


def footprint_x_flux(fp_data, flux_data, basis=None, basis_scale=1.,
                     filt=None):

    #Calculate flux timestep
    if len(flux_data.time) == 1:
        flux_time_delta=dt.timedelta(0) 
    else:
        flux_time_delta=(flux_data.time[1] - flux_data.time[0])/2

    #Calculate scaling to apply to flux field
    #CONSTANT SCALING IN TIME AT THE MOMENT!
    flux_scale=np.ones((flux_data.flux[:,:,0]).shape)
    if basis is not None:
        for si, scale in enumerate(basis_scale):
            wh=np.where(basis == si + 1) # Basis numbers should start at 1
            flux_scale[wh] = flux_scale[wh]*scale
    
    #Calculate time series
    mf=np.zeros(len(fp_data.time))
    for ti, t in enumerate(fp_data.time):
        #find nearest point in emissions dataset
        flux_ti=min([len(flux_data.time)-1,
                     bisect.bisect(flux_data.time, t - flux_time_delta)])
        fp=fp_data.fp[:, :, ti]
        flux=flux_data.flux[:, :, flux_ti]
#        mf[ti]=0.
        mf[ti]=numexpr.evaluate("sum(fp*flux*flux_scale)")
    
    time=fp_data.time
    
    if filt is not None:
        time, mf = filtering(time, mf, filt)

    return time, mf


def filtering(time, mf, filt):

    def midday(time, mf):
        df=pandas.DataFrame(mf, index=time, columns=['mf'])
        dfpm=df[(df.index.hour>=10) * (df.index.hour<=15)]
        dfr=dfpm.resample("1D", how="median")
        return [t.to_pydatetime() + dt.timedelta(0.5) for t in dfr.index], \
                np.array(dfr['mf'])
    
    def daytime2hr(time,mf):
        df=pandas.DataFrame(mf, index=time, columns=['mf'])
        dfpm=df[(df.index.hour>=10) * (df.index.hour<=16)]
        dfr = dfpm.resample("2H", how="mean")
        dfn = dfr.dropna()
        return [t.to_pydatetime() for t in dfn.index], \
                np.array(dfn['mf'])

    filters={"midday":midday,
             "daytime2hr":daytime2hr}
            
    return filters[filt](time, mf)


def sensitivity_single_site(site, species,
                years=[2012], flux_years=None,
                domain="small", basis_case='voronoi', filt=None):
    
    if flux_years is None:
        flux_years=years
    
    fp_data=read(site, years, domain=domain)
    flux_data=flux(species, flux_years, domain=domain)    
    basis_data = basis_function(basis_case, years=years, domain=domain)

    basis_scale=np.ones(np.max(basis_data.basis))
    
    time, reference = footprint_x_flux(fp_data, flux_data, 
                    basis=basis_data.basis[:,:,0], basis_scale=basis_scale, 
                    filt=filt)

    sensitivity=np.zeros((len(reference), len(basis_scale)))
    
    
    for xi, scale in enumerate(basis_scale):
        basis_scale_perturbed=basis_scale.copy()
        basis_scale_perturbed[xi] += 1.
        time, perturbed = footprint_x_flux(fp_data, flux_data, 
                        basis=basis_data.basis[:,:,0], 
                        basis_scale=basis_scale_perturbed, 
                        filt=filt)
        sensitivity[:, xi] = perturbed - reference

    return time, sensitivity


def sensitivity(obs, species, years=[2012], flux_years=None,
                domain="small", basis_case='voronoi', filt=None, alt_fp_filename = None):
#Using alt_fp_filename only works for one site at the moment
    H=[]
    y_time=[]
    y_site=[]
    y=[]

    for site in sorted(obs.iterkeys()):
        if alt_fp_filename is not None:
            ts, Hs = sensitivity_single_site(alt_fp_filename, species, years, 
                                flux_years=flux_years, domain=domain, 
                                filt=filt)
        else:
            ts, Hs = sensitivity_single_site(site, species, years, 
                                flux_years=flux_years, domain=domain, 
                                filt=filt)
        df_site = pandas.DataFrame(Hs, index=ts)
        obsdf = obs[site].dropna()
        Hdf = df_site.reindex(obsdf.index)
        Hdf2 = Hdf.dropna()
        obsdf2 = obsdf.reindex(Hdf2.index)
        y_time.append(Hdf2.index.to_pydatetime())
        y_site.append([site for i in range(len(Hdf2.index))])
        y.append(obsdf2.values)
        H.append(Hdf2.values)
        
    H=np.vstack(H)
    y_time=np.hstack(y_time)
    y_site=np.hstack(y_site)
    y=np.vstack(y)

    return y_time, y_site, y, H


def baseline(y, y_time, y_site, obs, days_to_average = 5):
    
    keys = sorted(obs.iterkeys())

    n = days_to_average
    pos = np.zeros(len(y))
    for site in keys:
        val = np.max(pos)
        wh = np.where(y_site == site)
        ts = pandas.Series(1, y_time[wh])
        fiveday = np.clip((ts.index.day-1) // n, 0, n)
        months = (ts.index.month - ts.index.month[0])
        pos[wh] = (val + 1) + fiveday + months*(n+1)
    
    HB = np.zeros((len(y), len(np.unique(pos))))
    xerror = np.zeros(len(np.unique(pos)))
    col = 0
    for i in range(len(np.unique(pos))):
        wh = np.where(pos == i+1)
        HB[wh, col] = 1
        xerror[col] = 10000
        col += 1
                
    return HB, xerror


class analytical_inversion:
    def __init__(self, obs, species, years=[2012], flux_years=None,
                domain="small", basis_case='voronoi', filt=None,
                species_key = None, baseline_days = 5, alt_fp_filename = None):
    
        y_time, y_site, y, H = sensitivity(obs, species, years, flux_years=flux_years,
                domain=domain, basis_case=basis_case, filt=filt, alt_fp_filename = alt_fp_filename)
        
        if species_key == None:
            species_key = species
            
        acrg_path=os.path.split(os.path.realpath(__file__))
        with open(acrg_path[0] + "/acrg_species_info.json") as f:
            species_info=json.load(f)
        if type(species_key) is not str:
            species_key = str(species_key) 
        species_key = agage.synonyms(species_key, species_info)
    
        mol_mass = float(species_info[species_key]['mol_mass'])
        u = species_info[species_key]['units']
        
        units = {"ppm" : 1e6,
                 "ppb" : 1e9,
                 "ppt" : 1e12,
                 "ppq" : 1e15}
        
        H0 = H*units[u]
        x0 = np.ones(len(H[0,:]))
        
#       Solve for baseline    
        HB, xerror = baseline(y, y_time, y_site,obs, days_to_average = baseline_days)
        H = np.append(H0, HB, axis = 1)
        
#       Inversion
        xa = np.append(x0,np.zeros(len(xerror)))
        P = np.diagflat(np.append(x0**2, xerror))
        R = np.diagflat((y*0.1)**2)
        
        H = np.matrix(H)
        xa = np.matrix(xa).T
        y = np.matrix(y)
        P1 = np.matrix(P).I
        R1= np.matrix(R).I
            
        P = ((H.T*R1)*H + P1).I
        x = xa + P*H.T*R1*(y - H*xa)
        
#       Find real emissions values
        flux_data=flux(species, flux_years, domain=domain)
        basis_data = basis_function(basis_case, years=years, domain=domain)
        area = areagrid(flux_data.lat, flux_data.lon)
            
        awflux = flux_data.flux[:,:,0]*area
        fl = np.zeros(np.shape(x))
        
        for i in range(int(np.min(basis_data.basis)), int(np.max(basis_data.basis))+1):
            fl[i-1] = np.sum(awflux[basis_data.basis[:,:,0]==i])
        
        prior = sum(fl*(3600*24*365)*mol_mass*1e-3)
        E = np.array(x)*fl*(3600*24*365)*mol_mass*1e-3
        E_tot = sum(E)

        qmatrix = np.zeros((len(E), len(E)))
        for i in range(len(E)):
            qmatrix[:,i] = E[:,0]*E[i]

        V = np.array(P)*qmatrix
        sigma = sum(sum(V))**0.5
        
#       Find baseline solution
        BL = H[:,len(H0[0,:]):]*x[len(H0[0,:]):]
    
        self.prior_scal = xa
        self.model = H
        self.obs = y
        self.post_scal = x
        self.prior_emi = prior
        self.post_emi = float(E_tot)
        self.uncert = sigma
        self.baseline = BL

#    
#    time, H0 = sensitivity_single_site(sites[0], species,
#                                       years=years, flux_years=flux_years,
#                                       domain=domain, basis_case=basis_case,
#                                       filt=filt)
#    H_shape=H0.shape
#    H=np.zeros((H_shape[0]*len(sites), H_shape[1]))
#    H[0:H_shape[0],:]=H0
#    
#    H_site_name = []
#    H_site_name += [sites[0] for dummy in range(H_shape[0])]
#    
#    H_time = time
#    print("... done " + sites[0])
#    
#    if len(sites) > 1:
#        for si, site in enumerate(sites[1:]):
#            time_site, H_site = sensitivity_single_site(site, species,
#                                       years=years, flux_years=flux_years,
#                                       domain=domain, basis_case=basis_case,
#                                       filt=filt)
#            H[H_shape[0]*(si+1):H_shape[0]*(si+2), :] = H_site
#            H_site_name += [site for dummy in range(H_shape[0])]
#            H_time += time_site
#            print("... done " + site)
#            # Add capability to incorporate footprints of different times
#
#    return H_time, H_site_name, H

class addfp:
    def __init__(self, filenames, start, end, frequency = 2):
        
        timeslice = pandas.date_range(start, end, freq = '%iH' %frequency)
        filenames.sort()    
    
        lat, lon, time, fp = ncread(filenames, 'fp')
        time = np.array(time)
    
        fpadd = np.zeros((len(lat),len(lon),len(timeslice)))
       
        for i in range(len(timeslice)):
            index0 = np.where(time==timeslice[i])
            index = list(index0[0])
            if len(index)==0:
                fpadd[:,:,i]=np.empty(np.shape(fpadd[:,:,0]))
                fpadd[:,:,i].fill('NaN')
            elif len(index)==1:
                fpadd[:,:,i]=fp[:,:,int(index0[0])]
            elif len(index)>1:
                fpadd[:,:,i]=np.sum(fp[:,:,index], axis=2)
            
        self.lat = lat
        self.lon = lon
        self.lonmax = np.max(lon)
        self.lonmin = np.min(lon)
        self.latmax = np.max(lat)
        self.latmin = np.min(lat)
        self.time = list(timeslice)
        self.fp = fpadd


class plot_map_setup:
    def __init__(self, fp_data, 
                 lon_range = None, lat_range = None):

        if lon_range is None:
            lon_range = (fp_data.lonmin, fp_data.lonmax)
        if lat_range is None:
            lat_range = (fp_data.latmin, fp_data.latmax)
        
        m = Basemap(projection='gall',
            llcrnrlat=lat_range[0], urcrnrlat=lat_range[1],
            llcrnrlon=lon_range[0], urcrnrlon=lon_range[1],
            resolution='l')

        lons, lats = np.meshgrid(fp_data.lon, fp_data.lat)
        x, y = m(lons, lats)
        
        self.x = x
        self.y = y
        self.m = m

def plot(fp_data, date, out_filename=None, 
         lon_range=None, lat_range=None, cutoff = -3.5,
         map_data = None):

    """date as string "d/m/y H:M" or datetime object 
    datetime.datetime(yyyy,mm,dd,hh,mm)
    """

    if map_data is None:
        map_data = plot_map_setup(fp_data, 
                                  lon_range = lon_range,
                                  lat_range = lat_range)
    
    #looks for nearest time point aviable in footprint   
    if isinstance(date, str):
        date=dt.datetime.strptime(date, '%d/%m/%Y %H:%M')

    time_index = bisect.bisect_left(fp_data.time, date)

    data = np.log10(fp_data.fp[:,:,time_index])

    #Set very small elements to zero
    data[np.where(data <  cutoff)]=str("nan")

    fig = plt.figure(figsize=(8,8))
    fig.add_axes([0.1,0.1,0.8,0.8])

    map_data.m.drawcoastlines()
    map_data.m.drawstates()
    map_data.m.drawcountries()
    
    levels = np.arange(cutoff, 0., 0.05)
    
#    cm = plt.cm.Purples
    cs = map_data.m.contourf(map_data.x,map_data.y,data,
                             levels)
    plt.title(str(date), fontsize=20)

    cb = map_data.m.colorbar(cs, location='bottom', pad="5%")
    
    tick_locator = ticker.MaxNLocator(nbins=7)
    cb.locator = tick_locator
    cb.update_ticks()
 
    cb.set_label('log$_{10}$( (mol/mol) / (mol/m$^2$/s))', 
                 fontsize=15)
    cb.ax.tick_params(labelsize=13) 
    
    if out_filename is not None:
        plt.savefig(out_filename)
        plt.close()
    else:
        plt.show()


def plot3d(fp_data, date, out_filename=None, 
         cutoff = -3.5):

    """date as string "d/m/y H:M" or datetime object 
    datetime.datetime(yyyy,mm,dd,hh,mm)
    """
    
    #looks for nearest time point aviable in footprint   
    if isinstance(date, str):
        date=dt.datetime.strptime(date, '%d/%m/%Y %H:%M')

    time_index = bisect.bisect_left(fp_data.time, date)

    data = np.log10(fp_data.fp[:,:,time_index])
    lon_range = (fp_data.lonmin, fp_data.lonmax)
    lat_range = (fp_data.latmin, fp_data.latmax)

    #Set very small elements to zero
    data[np.where(data <  cutoff)]=np.nan

    fig = plt.figure(figsize=(8,7))

    fig.text(0.1, 0.2, str(date), fontsize = 20)
    
    ax = Axes3D(fig)
    
    ax.set_ylim(lat_range)
    ax.set_xlim(lon_range)
    ax.set_zlim((min(fp_data.particle_height), max(fp_data.particle_height)))

    fpX, fpY = np.meshgrid(fp_data.lon, fp_data.lat)
    
    levels = np.arange(cutoff, 0., 0.05)

    plfp = ax.contourf(fpX, fpY, data, levels, offset = 0.)
    plnX, plnY = np.meshgrid(fp_data.lon, fp_data.particle_height)
    plwX, plwY = np.meshgrid(fp_data.lat, fp_data.particle_height)
    pllevs = np.arange(0., 0.0031, 0.0001)
    
    plnvals = fp_data.particle_locations["N"][:,:,time_index]
    plnvals[np.where(plnvals == 0.)]=np.nan
    plwvals = fp_data.particle_locations["W"][:,:,time_index]
    plwvals[np.where(plwvals == 0.)]=np.nan
    plpln = ax.contourf(plnX, plnvals, plnY,
                        zdir = 'y', offset = max(fp_data.lat), levels = pllevs)
    plplw = ax.contourf(plwvals, plwX, plwY,
                        zdir = 'x', offset = min(fp_data.lon), levels = pllevs)    
    ax.view_init(50)

    cb = plt.colorbar(plfp, location='bottom', shrink=0.8)
    tick_locator = ticker.MaxNLocator(nbins=7)
    cb.locator = tick_locator
    cb.update_ticks()
    cb.set_label('log$_{10}$( (mol/mol) / (mol/m$^2$/s))', 
             fontsize=15)
    cb.ax.tick_params(labelsize=13) 

    if out_filename is not None:
        plt.savefig(out_filename)
        plt.close()
    else:
        plt.show()


def animate(allfpdata, output_directory, 
            lon_range = None, lat_range=None, 
            cutoff = -3.5,
            overwrite=True, file_label = 'fp', 
            framerate=10, delete_png=False,
            video_os="mac", ffmpeg_only = False):
    
    if ffmpeg_only is False:
        map_data = plot_map_setup(allfpdata, 
                                  lon_range = lon_range, 
                                  lat_range= lat_range)
        
        pbar=ProgressBar(maxval=len(allfpdata.time)).start()
        for ti, t in enumerate(allfpdata.time):
            
            fname=os.path.join(output_directory, 
                               file_label + '_' + str(ti).zfill(5) + '.png')
                               
            if len(glob.glob(fname)) == 0 or overwrite == True:            
                plot(allfpdata, t, out_filename = fname, 
                     lon_range = lon_range, lat_range= lat_range,
                     cutoff=cutoff, map_data = map_data)
                     
            pbar.update(ti)
        pbar.finish()
    
    print ""
    print "... running ffmpeg"

    if video_os.lower() == "mac":
        ffmpeg_status = subprocess.call("ffmpeg -r " + str(framerate) + \
            " -i '" + os.path.join(output_directory, file_label) + "_%05d.png' " + \
            "-f mp4 -vcodec libx264 " + \
            "-pix_fmt yuv420p -intra -qscale 0 -y " + \
            os.path.join(output_directory, file_label) + ".mp4", shell=True)
    elif video_os.lower() == "pc":
        ffmpeg_status = subprocess.call("ffmpeg -r " + str(framerate) + \
            " -i '" + os.path.join(output_directory, file_label) + "_%05d.png' " + \
            " -b 5000k -f asf -vcodec wmv2 -acodec wmav2 " + \
            os.path.join(output_directory, file_label) + ".wmv", shell=True)
    else:
        print("ERROR: video_os must be mac or pc")
        
    print(ffmpeg_status)
    
    if delete_png:
        filelist = glob.glob(os.path.join(output_directory, "*.png"))
        for f in filelist:
            os.remove(f)
            
def fp_resample(fp,lat,lon,time, av_period=None, dimension='time', av_how='mean',
                startM=None, endM=None):
                    
    da = xray.DataArray(fp, [('lat', lat),('lon', lon), 
                                 ('time', time)], name = 'fp')
                                 
    if av_period is not None:
        da = da.resample(av_period, dimension, how=av_how, base=1)
    
    if startM is not None:
        if endM is None:
                print 'Need to specify an end month as well'
                return
        else:
            if endM == startM:
                print 'End month needs to be different from start month'
                return
                
            year=time[1].timetuple().tm_year
            da = da.sel(time=slice(dt.datetime(year,startM,01), dt.datetime(year,endM,01)))
    
    fp_out=da
    time_out = da.time    
    
    return fp_out, time_out
   <|MERGE_RESOLUTION|>--- conflicted
+++ resolved
@@ -96,13 +96,10 @@
 import numexpr
 import subprocess
 from progressbar import ProgressBar
-<<<<<<< HEAD
-import xray
-=======
 import json
 from acrg_grid import areagrid
 import acrg_agage as agage
->>>>>>> 826425e0
+import xray
 
 fp_directory = '/data/shared/NAME/fp_netcdf/'
 flux_directory = '/data/shared/NAME/emissions/'
