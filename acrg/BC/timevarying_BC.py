'''
Make time varying boundary conditions

@author: vf20487

--------------------------------------

Example
-------
# create a BundaryConditions object
bc_obj = BoundaryConditions(filename       = filename,
                            vmr_var        = 'vmr',
                            gph_height_var = 'height',
                            time_coord     = 'time',
                            height_coord   = 'height',
                            species        = 'ch4',
                            domain         = 'EUROPE',
                            start_date     = None)

# create boundary conditions from the input dataset and save to a netcdf file
# all arguments are optional and will default to the ones here
bc_obj.make_bc_file(fp_directory    = None,
                    fp_height_coord = 'height',
                    reverse         = None,
                    convert_units   = True,
                    datasource      = None,
                    out_path        = None,
                    glob_attrs      = {},
                    copy_glob_attrs = False,
                    verbose         = True)

-------

'''
import os
import json
import numpy as np
import xarray as xr
from scipy import interpolate
from collections import OrderedDict

from acrg.name.name import open_ds
from acrg.config.paths import Paths
from acrg.convert import concentration
from acrg.countrymask import domain_volume

    
class BoundaryConditions:
    def __init__(self, vmr_var, gph_height_var, dataset=None, filename=None,
                 file_dir=None, time_coord='time', species=None,
                 domain='EUROPE', start_date=None, adjust=None):
        '''
        vmr_var : str
            The VMR variable name in the nesw dataset
            VMR - vertical mixing ratio
        gph_height_var : str
            The height variable name in the vmr dataset
            dataset[height_var] will be a 3D array, with time, height, and
            lat or lon coordinates
        dataset (xarray.Dataset, optional)
            dataset containing vmr field from which to create boundary conditions
            if None, filename must be given
        filename (str, optional)
            nc file containing vmr field from which to create boundary conditions
            if None, dataset must be given
        file_dir (str, optional)
            path to directory containing filename
            if None, the filename must include its path
        time_coord (str, optional)
            The time coordinate name, if not 'time'
        species : str
            The gas species of the VMR
        domain : str
            region of study e.g 'EUROPE'
        start_date (str)
            Start date of BC, e.g. '2015-01-01'
        '''
        
        if dataset is None:
            filename = os.path.join(file_dir, filename) if all((file_dir, filename)) else filename
            if filename is None:
                print('Please provide either a dataset or filename containing vmr')
            elif os.path.isfile(filename):
                dataset = open_ds(filename)
            else:
                print(f'Cannot find file: {filename}')
        
        self.data_path    = Paths.data
        self.acrg_path    = Paths.acrg
        
        self.vmr_var      = vmr_var
        self.height_var   = gph_height_var
        self.time_coord   = time_coord
        self.species      = species
        self.domain       = domain
        self.start_date   = dataset.time.values[0] if start_date is None else start_date
        
        # rename latitude and longitude to short version
        if 'latitude'  in dataset: dataset.rename({'latitude'  : 'lat'})
        if 'longitude' in dataset: dataset.rename({'longitude' : 'lon'})

        if adjust is not None:
            print(f'Adjusting vmr by {adjust}')
            dataset[vmr_var] = dataset[vmr_var] + adjust
    
        self.dataset = dataset
    
    def make_bc_file(self, fp_directory=None, fp_height_coord='height', reverse=None,
                     convert_units=True, datasource=None, out_path=None, glob_attrs={},
                     copy_glob_attrs=False, verbose=True):
        '''
        Create boundary conditions which match to the NAME grid and save to a netcdf file
        
        Args
            fp_directory (str, optional)
                Path to the NAME footprint files which the input data will be matched to
            fp_height_coord (str, optional)
                Name of the heght coordinate n the footprint file
                Defaults to 'height'
            reverse : (bool/None, optional)
                Whether height values within th dataset input are in reverse order 
                (i.e. nesw["gph"] level 1 values > nesw["gph"] level 2 values).
                Default = None. If this is set to None this will be automatically determined.
            convert_units (bool, optional)
                If True, units will be converted from mol/mol to parts per e.g. ppt, ppb, ppm
                The units to be converted to will be extracted from species_info.json
            datasource (str, optional)
                source from which data was taken
            out_path : str, optional)
                path to save outputs
            glob_attrs (dict, optional)
                global attributes to add to Dataset with:
                 - key : title of attributes
                 - value : description of attribute
                data will already include
                 - a title with the data source and self.species
                 - the author
                 - the date created
            copy_glob_attrs (bool/list, optional)
                If True, all global attributes from the original dataset will be copied
                to the new file
                Or a list of attributes can be given which will be copied
                If False, none will be copied
            verbose (bool, optional)
                Whether to print any updates
        
        '''
        if verbose: print('\nCutting vmr data to edges\n-------------------------')
        # cut the vmr arry to get just the edges
        self.cut_to_edge(fp_directory = fp_directory, fp_height_coord = fp_height_coord,
                         convert_units = convert_units, verbose = verbose)
        
        if verbose: print('\nInterpolating\n-------------')
        # interpolate to match the NAME height, latitude, and longitude
        self.interpolate(reverse=reverse, verbose=verbose)
        
        if verbose: print('\nSaving to netcdf\n----------------')
        # save to a netcdf file with a standardised filename
        self.to_netcdf(datasource=datasource, out_path=out_path, glob_attrs=glob_attrs,
                       copy_glob_attrs=copy_glob_attrs, verbose=verbose, overwrite=False)
            
    
    def get_unit_conversion(self, verbose=True):
        '''
        Find the conversion for mol/mol to parts-per required for the gas species
        
        Outputs:
            int
                Adds an integer to the BoundaryConditions object
                Can be accessed using BoundaryConditions_obj.conversion
<<<<<<< HEAD
        '''        
        with open(os.path.join(self.acrg_path, "acrg_species_info.json")) as ff:
            species_info=json.load(ff, object_pairs_hook=OrderedDict)
=======
        '''
        from acrg.utils import load_json
        from collections import OrderedDict
        from acrg_convert import concentration
        from openghg_defs import species_info_file
        
        species_info= load_json(species_info_file)
>>>>>>> 9422b278
        
        self.conversion = concentration(species_info[self.species.upper()]['units'])
        if verbose: print(f'Unit conversion : {self.conversion}')
    
    def cut_to_edge(self, fp_directory=None, fp_height_coord='height', convert_units=True, verbose=True):
        '''
        Cut the vmr array to the edge of the region needed
        
        Args:
            fp_directory (str, optional)
                Path to the NAME footprint files which the input data will be matched to
                Defualts to <data_path>/LPDM/fp_NAME'
            fp_height_coord (str, optional)
                Name of the heght coordinate n the footprint file
                Defaults to 'height'
            convert_units (bool, optional)
                If True, units will be converted from mol/mol to parts per e.g. ppt, ppb, ppm
                The units to be converted to will be extracted from acrg_species_info.json
            verbose (bool, optional)
                Whether to print any updates
        
        Outputs:
            dict
                Adds a dictionary to the BoundaryConditions object which contans the edge vmrs
                for north, south, east, and west
                Can be accessed using BoundaryConditions_obj.edges
        '''
        fp_directory = os.path.join(self.data_path, 'LPDM', 'fp_NAME') if fp_directory is None else fp_directory
        self.fp_lat, self.fp_lon, self.fp_height = domain_volume(self.domain, fp_directory=fp_directory)
        
        if convert_units:
            self.get_unit_conversion
            self.dataset[self.species].values *= self.conversion
        
        # Select the gridcells closest to the edges of the  domain and make sure outside of fp
        lat_n = (np.abs(self.dataset.coords['lat'].values - max(self.fp_lat))).argmin()
        if self.dataset.coords['lat'].values[lat_n] < max(self.fp_lat) and lat_n != 0:
            lat_n -= 1
        
        lat_s = (np.abs(self.dataset.coords['lat'].values - min(self.fp_lat))).argmin()
        if self.dataset.coords['lat'].values[lat_s] > min(self.fp_lat) and lat_s != (len(self.dataset.coords['lat'].values)-1):
            lat_s += 1
        
        lon_e = (np.abs(self.dataset.coords['lon'].values - max(self.fp_lon))).argmin()
        if self.dataset.coords['lon'].values[lon_e] < max(self.fp_lon) and lon_e != (len(self.dataset.coords['lon'].values)-1):
            lon_e += 1
        
        lon_w = (np.abs(self.dataset.coords['lon'].values - min(self.fp_lon))).argmin()
        if self.dataset.coords['lon'].values[lon_w] > min(self.fp_lon) and lon_w != 0:
            lon_w -= 1
            
        # Cut to these
        north = self.dataset.sel(lat  = self.dataset.coords['lat'][lat_n],
                                 lon = slice(self.dataset.coords['lon'][lon_w],
                                                   self.dataset.coords['lon'][lon_e])).drop_vars(['lat'])
        south = self.dataset.sel(lat  = self.dataset.coords['lat'][lat_s],
                                 lon = slice(self.dataset.coords['lon'][lon_w],
                                                   self.dataset.coords['lon'][lon_e])).drop_vars(['lat'])
        east  = self.dataset.sel(lon = self.dataset.coords['lon'][lon_e],
                                 lat  = slice(self.dataset.coords['lat'][lat_s],
                                                   self.dataset.coords['lat'][lat_n])).drop_vars(['lon'])
        west  = self.dataset.sel(lon = self.dataset.coords['lon'][lon_w],
                                 lat  = slice(self.dataset.coords['lat'][lat_s],
                                                   self.dataset.coords['lat'][lat_n])).drop_vars(['lon'])
        
        self.edges = {'north' : north, 'south' : south, 'west' : west, 'east' : east}
    
    def interpolate(self, reverse=None, verbose=True):
        '''
        Interpolates the data to the NAME heights, latitudes, and longitudes

        Args
            reverse (bool/None, optional)
                Whether height values within th dataset input are in reverse order 
                (i.e. nesw["gph"] level 1 values > nesw["gph"] level 2 values).
                Default = None. If this is set to None this will be automatically determined.
            height_coord (str, optional)
                Used if reverse is not defined to extract appropriate
                height values to compare.
                nesw[height_coord] should be a 1D array of datetimes
                verbose (bool, optional)
                    Whether to print any updates

        Output
            xarray.Dataset
                Adjusts the edges dataset, replacing the 3D VMR arrays for all directions
                with 3D VMR arrays interpolated to the NAME heights, latitudes, and longitudes
                The adjusted dataset can be accessed using BoundaryConditions_obj.edges
        '''
        for dd in ['north', 'south', 'east', 'west']:
            if verbose: print(f'-- Interpolating {dd} boundary vmr --')
            self.interp_height_single(direction=dd, reverse=reverse, verbose=verbose)
            self.interp_latlon_single(direction=dd, verbose=verbose)
        
    def interp_height_single(self, direction, height_coord='height', reverse=None, new_vmr_var=None, verbose=True):
        '''
        Interpolates the data to the NAME heights

        Args
            direction (str, optional)
                The compass direction of nesw
                Used for naming the output array : {self.species}_{direction}
            height_coord (str, optional)
                Used if reverse is not defined to extract appropriate
                height values to compare.
                nesw[height_coord] should be a 1D array of datetimes
                verbose (bool, optional)
            reverse (bool/None, optional)
                Whether height values within is nesw input are in reverse order 
                (i.e. nesw["gph"] level 1 values > nesw["gph"] level 2 values).
                Default = None. If this is set to None this will be automatically determined.
            new_vmr_var (str, optional)
                name for interpolated vmr variable
                defaults to None, inwhich case the original variable name is used
            verbose (bool, optional)
                Whether to print any updates

        Output
            xarray.Dataset
                Adjusts the edges dataset, replacing the 3D VMR array for the given direction
                with a 3D VMR array interpolated to the NAME heights
                Can be accessed using BoundaryConditions_obj.edges
        '''
        # get the axis along which to interpolate
        # either 'longitude' (or 'lon', N or S) or 'latitude' (or 'lat', E or W)
        latorlon = 'lon' if 'lon' in self.edges[direction] else 'lat'
        if verbose: print(f'Interpolating height along {latorlon}')

        # determine whther the heights need to be reversed
        if reverse is None:
            z_check = [float(self.edges[direction]['gph'][0][hh][0].values) for hh in range(2)]
            reverse = False if z_check[1] >= z_check[0] else True

        # 3D array to fill with interpolated heights
        interp = np.zeros((len(self.edges[direction].coords[self.time_coord]),
                           len(self.fp_height),
                           len(self.edges[direction][latorlon])))

        # loop through the time and latlon coordinates
        # self.edges[direction][height_var] : time, height, latlon
        for i in range(len(self.edges[direction][self.height_var][:,0,0])):
            for j in range(len(self.edges[direction][self.height_var][0,0,:])):
                # get the height and vmr array for all heights
                x = self.edges[direction][self.height_var][i,:,j][::-1] if reverse else \
                    self.edges[direction][self.height_var][i,:,j]
                y = self.edges[direction][self.vmr_var][i,:,j][::-1]    if reverse else \
                    self.edges[direction][self.vmr_var][i,:,j]

                # interpolate and create a new array matching NAME heights
                f = interpolate.interp1d(x, y, bounds_error = False, fill_value = np.max(y))
                interp[i,:,j] = f(self.fp_height)

        # save interpolated vmr array to new dataset
        new_vmr_var = new_vmr_var if new_vmr_var is not None else self.vmr_var
        self.edges[direction] = xr.Dataset({new_vmr_var : (['time', 'height', latorlon], interp)},
                                           coords = {'time'   : self.edges[direction][self.time_coord].values,
                                                     'height' : self.fp_height,
                                                     latorlon : self.edges[direction][latorlon].values})
    
    def interp_latlon_single(self, direction=None, height_coord='height', reverse=None, new_vmr_var=None, verbose=True):
        '''
        Interpolates the data to the NAME latitudes and longitudes

        Args
            direction (str, optional)
                The compass direction of nesw
                Used for naming the output array : {self.species}_{direction}
            height_coord (str, optional)
                Used if reverse is not defined to extract appropriate
                height values to compare.
                nesw[height_coord] should be a 1D array of datetimes
                verbose (bool, optional)
                    Whether to print any updates
            reverse : bool/None
                Whether height values within is nesw input are in reverse order 
                (i.e. nesw["gph"] level 1 values > nesw["gph"] level 2 values).
                Default = None. If this is set to None this will be automatically determined.
                name for interpolated vmr variable
                defaults to None, inwhich case the original variable name is used
            new_vmr_var (str, optional)
                name for interpolated vmr variable
                defaults to None, inwhich case the original variable name is used
            verbose (bool, optional)
                Whether to print any updates

        Output
            xarray.Dataset
                Adjusts the edges dataset, replacing the 3D VMR array for the given direction
                with a 3D VMR array interpolated to the NAME latitudes and longitudes
                Can be accessed using BoundaryConditions_obj.edges
        '''
        # get the axis along which to interpolate
        # either 'longitude' (or 'lon', N or S) or 'latitude' (or 'lat', E or W)
        latorlon = 'lon'       if 'lon'       in self.edges[direction] else \
                   'longitude' if 'longitude' in self.edges[direction] else \
                   'lat'       if 'lat'       in self.edges[direction] else \
                   'latitude'
        if verbose: print(f'Interpolating lat/lon along {latorlon}')

        # determine whther the heights need to be reversed
        if reverse is None:
            ll_check = [self.edges[direction][latorlon].values[ll] for ll in range(2)]
            reverse  = False if ll_check[1] >= ll_check[0] else True

        # 3D array to fill with interpolated heights
        fp_latlon = self.fp_lat if latorlon=='lat' else self.fp_lon
        interp    = np.zeros((len(self.edges[direction][self.time_coord]),
                              len(self.edges[direction][height_coord]),
                              len(fp_latlon)))

        # loop through height and time
        # self.edges[direction][height_var] : time, height, latlon
        for j in range(len(self.edges[direction][self.vmr_var][0,:,0])):
            for i in range(len(self.edges[direction][self.vmr_var][:,0,0])):
                # get the vmr for all latorlon
                y = self.edges[direction][self.vmr_var][i,j,:][::-1] if reverse else \
                    self.edges[direction][self.vmr_var][i,j,:]
                # get the lat or lon coord
                x = self.edges[direction][latorlon][::-1] if reverse else self.edges[direction][latorlon]

                # interpolate and create a new array matching NAME heights
                f = interpolate.interp1d(x, y, bounds_error = False, fill_value = np.max(y))
                interp[i,j,:] = f(fp_latlon)

        # save interpolated vmr array to new dataset
        new_vmr_var = new_vmr_var if new_vmr_var is not None else self.vmr_var
        self.edges[direction] = xr.Dataset({new_vmr_var : (['time', 'height', latorlon], interp)},
                                            coords = {'time'   : self.edges[direction][self.time_coord].values,
                                                      'height' : self.edges[direction][height_coord].values,
                                                      latorlon : fp_latlon})
    
    def bc_filename(self, from_climatology=False, verbose=True):
        '''
        Create a standardised filename for boundary conditions file
        
        Args
            verbose (bool, optional)
                Whether to print any updates
        
        Returns
            A standardised filename (str)
        '''
        date_str = str(np.datetime64(self.start_date, 'M')).replace('-', '')
        clim_str = "_climatology" if from_climatology else ""
        
        self.out_filename = f"{self.species.lower()}_{self.domain}_{date_str}{clim_str}.nc"
        if verbose: print(f'Output filename : {self.out_filename}')
    
    def to_netcdf(self, datasource=None, out_path=None, glob_attrs={}, from_climatology=False,
                  copy_glob_attrs=False, verbose=True, overwrite=False):
        '''
        Args
            datasource (str, optional)
                source from which data was taken
            out_path (str, optional)
                path to save outputs
            glob_attrs (dict, optional)
                global attributes to add to Dataset with:
                 - key : title of attributes
                 - value : description of attribute
                data will already include
                 - a title with the data source and self.species
                 - the author
                 - the date created
            from_climatology (bool, optional)
                If True, a climatology tag will be added to the name of the output file
            copy_glob_attrs (bool/list, optional)
                If True, all global attributes from the original dataset will be copied
                to the new file
                Or a list of attributes can be given which will be copied
                If False, none will be copied
            verbose (bool, optional)
                Whether to print any updates

        Output
            Creates a netcdf file containing boundary conditions with the heights and latlon
            coordinates interpolated to match the NAME grid coordinates

            Includes DataArrays for the n, s, e, and w boundaries
        '''        
        edges    = {dd : self.edges[dd].rename({self.vmr_var: f'vmr_{dd[0]}'})
                    for dd in ['north', 'south', 'east', 'west']}
        
        # merge the interpolated n, s, e, & w Datasets
        BC_edges = edges['north'].merge(edges['south']).merge(edges['east']).merge(edges['west'])

        # add global attributes
        BC_edges.attrs['title']        = f'{datasource} {self.species} volume mixing ratios at domain edges'
        BC_edges.attrs['author']       = os.getenv('USER')
        BC_edges.attrs['date_created'] = np.str(np.datetime64('today'))

        # add optional global attributes
        for attr in glob_attrs.keys():
            BC_edges.attrs[attr] = glob_attrs[attr]
        if copy_glob_attrs is True:
            for attr in self.dataset.attrs.keys():
                BC_edges.attrs[attr] = self.dataset.attrs[attr]
        elif isinstance(copy_glob_attrs, list):
            for attr in copy_glob_attrs:
                if attr in self.dataset.attrs.keys():
                    if verbose: print(f'Copying attribute {attr}')
                    BC_edges.attrs[attr] = self.dataset.attrs[attr]
                else:
                    print(f'Could not find {attr} in dataset attributes')

        # create a filename and save dataset to a netcdf file
        out_path     = out_path if out_path is not None else \
                       os.path.join(self.data_path, 'LPDM', 'bc', self.domain)
        
        self.bc_filename(from_climatology=from_climatology, verbose=verbose)
        if overwrite and verbose:
            save = True
            if os.path.isfile(os.path.join(out_path, self.out_filename)):
                print(f'Boundary condition file {os.path.join(out_path, self.out_filename)} already exists and is being overwritten.')
        elif os.path.isfile(os.path.join(out_path, self.out_filename)) and not overwrite:
            print(f'Boundary condition file {os.path.join(out_path, self.out_filename)} already exists.')
            answer = input("You are about to overwrite an existing file, do you want to continue? Y/N ")
            if answer.upper() == 'N':
                save = False
            elif answer.upper() == 'Y':
                save = True
        else:
            save = True
        if save == True:
            if verbose: print(f'Saving boundary conditions to : {os.path.join(out_path, self.out_filename)}')
            BC_edges.to_netcdf(path = os.path.join(out_path, self.out_filename), mode = 'w')


    <|MERGE_RESOLUTION|>--- conflicted
+++ resolved
@@ -168,11 +168,6 @@
             int
                 Adds an integer to the BoundaryConditions object
                 Can be accessed using BoundaryConditions_obj.conversion
-<<<<<<< HEAD
-        '''        
-        with open(os.path.join(self.acrg_path, "acrg_species_info.json")) as ff:
-            species_info=json.load(ff, object_pairs_hook=OrderedDict)
-=======
         '''
         from acrg.utils import load_json
         from collections import OrderedDict
@@ -180,7 +175,6 @@
         from openghg_defs import species_info_file
         
         species_info= load_json(species_info_file)
->>>>>>> 9422b278
         
         self.conversion = concentration(species_info[self.species.upper()]['units'])
         if verbose: print(f'Unit conversion : {self.conversion}')
