--- conflicted
+++ resolved
@@ -542,12 +542,9 @@
             Country mask dataset.
     """
     
-<<<<<<< HEAD
-=======
     print("If you are having issues with downloading the required files from natural earth:")
     print("Try installing cartopy version 0.20.0, this may fix the issue.")
     
->>>>>>> e2a6e7ce
     fp_path = os.path.join(data_path,'LPDM','fp_NAME')
     
     # extract lats and lons from fp file
