import os
from acrg.utils import load_json

from acrg.obs.read import synonyms
from acrg.config.paths import Paths

<<<<<<< HEAD
=======
from openghg_defs import species_info_file

>>>>>>> 9422b278
acrg_path = Paths.acrg

import numpy as np

def molar_mass(species):
    '''
    This function extracts the molar mass of a species from the acrg_species_info.json file.
    Returns:
        float : Molar mass of species
    '''
    species_info= load_json(species_info_file)
    species_key = synonyms(species, species_info)
    molmass = float(species_info[species_key]['mol_mass'])
    return molmass

def mol2g(value,species):
    ''' Convert a value in moles to grams '''
    molmass = molar_mass(species)
    return value*molmass

def prefix(units):
        ''' Convert to a different prefix. Note there are probably libraries to do this. '''
        if units is None:
            unit_factor = 1.
        elif units == 'T':
            unit_factor=1.e12
        elif units == 'G': 
            unit_factor=1.e9
        elif units == 'P': 
            unit_factor=1.e15
        elif units == 'M': 
            unit_factor=1.e6
        else:
            print('Undefined prefix: outputting in g/yr')
            unit_factor=1.
        return unit_factor


def concentration(units):
    '''
    Conversion between mol/mol to parts-per- units
    '''
    unit_factor = 1e-12 if units.lower() == 'ppt' else \
                  1e-9 if units.lower()  == 'ppb' else \
                  1e-6 if units.lower()  == 'ppm' else \
                  1
    if unit_factor==1:
        print('Undefined prefix')
        
    return unit_factor

def convert_lons_0360(lons):
    '''
    Convert longitude values onto a 0-360 range from -180-180 range. Uses floored division. 
    
    Args:
        lons (arr):
            1D array of longitudes.            
    Returns:
        array:
            Longitudes on 0-360 range.           
    '''
 
    div = lons // 360

    return lons - div*360<|MERGE_RESOLUTION|>--- conflicted
+++ resolved
@@ -4,11 +4,8 @@
 from acrg.obs.read import synonyms
 from acrg.config.paths import Paths
 
-<<<<<<< HEAD
-=======
 from openghg_defs import species_info_file
 
->>>>>>> 9422b278
 acrg_path = Paths.acrg
 
 import numpy as np
