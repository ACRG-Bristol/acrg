# -*- coding: utf-8 -*-
"""
Created on Tue Aug  4 08:57:53 2015


Script to process Transdimensional MCMC output 

Includes:
Write netcdf and append netcdf to write output to nc file

plot_scaling - plot posterior scaling map

regions_histogram - plot histogram of number of regions

country_emissions - calculate emissions from given list of countries
                    Currently hard-wired for methane


@author: ml12574
"""
import numpy as np
import matplotlib.pyplot as plt
import glob
import cartopy.crs as ccrs
import xarray as xray
import os
import json
from matplotlib.colors import BoundaryNorm, Normalize
import matplotlib.dates as mdates
from matplotlib import ticker
from cartopy.feature import BORDERS
from collections import OrderedDict
import pymc3 as pm
import pandas as pd

import acrg.name.name as name
from acrg.grid.areagrid import areagrid
from acrg import convert
from acrg.config.paths import Paths


acrg_path = Paths.acrg

# Get site_info file
with open(acrg_path / "data/site_info.json") as f:
    site_info=json.load(f,object_pairs_hook=OrderedDict)

def check_platform(site,network=None):
    '''
<<<<<<< HEAD
    This function extracts platform (if specified) for the site from data/site_info.json file.
=======
    This function extracts platform (if specified) for the site from site_info.json file.
>>>>>>> 93850cbe
    network can be specified if site is associated with more than one. If not specified, the first
    network will be used by default.
    Returns:
        str : Platform type (e.g. "site", "satellite", "aircraft")
    '''
    site_info_file = os.path.join(acrg_path,"data/site_info.json")
    with open(site_info_file) as f:
        site_info=json.load(f,object_pairs_hook=OrderedDict)
    if network is None:
        network = list(site_info[site].keys())[0]
    if "platform" in site_info[site][network].keys():
        return site_info[site][network]["platform"]
    else:
        return None

def define_stations(ds,sites=None,use_site_info=False):
    '''
    The define_stations function defines the latitude and longitude values for each site within
    a dataset.
    
    If sites is not specified, if the platform for the site is listed as "aircraft" or 
<<<<<<< HEAD
    "satellite" in the data/site_info.json file then no values are included in the stations
=======
    "satellite" in the site_info.json file then no values are included in the stations
>>>>>>> 93850cbe
    dictionary for this site.
    
    Args:
        ds (xarray.Dataset) :
            Output from run_tdmcmc() function (tdmcmc_inputs.py script).
            Expects dataset to contain:
                sitelons - Longitude values for each site. Dimension = len(sites)
                sitelats - Latitude values for each site. Dimension = len(sites)
                y_site       - Site identifier for each measurement. Dimension = nmeasure
        sites (list/None, optional) :
            List of sites to look for within dataset.
            If not specified, the sites will be extracted from the input dataset assuming a 
            data variable "sites" is included within the dataset.
        use_site_info (bool, optional) :
<<<<<<< HEAD
            Use positions from data/site_info.json file rather than extract them from the tdmcmc dataset.
=======
            Use positions from site_info.json file rather than extract them from the tdmcmc dataset.
>>>>>>> 93850cbe
            Default = False.
    
    Returns:
        dict :
            Dictionary containing sitelats, sitelons for each site.
    '''

    if sites is None:
        sites = list(ds.sitenames.values.astype(str))
        for site in sites:
            if check_platform(site) == "aircraft" or check_platform(site) == "satellite":
                sites.remove(site)
                
    stations={}
    
    if use_site_info:
        for site in sites:
            network = list(site_info[site].keys())[0]
            stations[site+'lons'] = [site_info[site][network]["latitude"]]
            stations[site+'lats'] = [site_info[site][network]["longitude"]]
    else:
        for site in sites:
            wh = np.where(ds.sitenames.values.astype(str) == site)[0]
            if len(wh) > 0:
                si = wh[0]
                #if site in ds.y_site:
                stations[site+'lons']=ds.sitelons[si].values
                stations[site+'lats']=ds.sitelats[si].values
            elif len(wh) == 0:
                print("WARNING: Reference to site not found within dataset")

    if sites:
        stations['sites']=sites
    else:
        stations = None
    
    return stations

def subplot_fmt(num,row_dims=[3,2,4],fill=False):
    '''
    The subplot_fmt function decides the placement of a grid of figures dependent on the number.
    The row_dims input determines which placement is preferable for the user.
    
    Args:
        num (int) :
            Number of figures to be placed
        row_dims (list, optional) : 
            Row dimensions in order of preference.
            For the default row_dims=[3,2,4] the preferences of placement is as follows:
                - equal rows of 3
                - equal rows of 2
                - equal rows of 4
            If none of the above are possible the format will be num x number of columns if fill 
            is True or the configuration suitable for num+1 if fill is False.
        fill (bool, optional) :
            All panels in subplot must be filled. If not, for uneven numbers an extra panel will
            be added which will be left blank when plotting.
            Default = False (i.e. allow an empty panel to be included within subplot)
                         
    Returns:
        List (int): [row_num,col_num]
                    2 item list containing the row number and column number for the subplots. 
    '''
    for r in row_dims:
        if not num%r:
            subplot = [r,num//r]
            break
    else:
        if fill or num == 1:
            subplot = [1,num]
        else:
            for r in row_dims:
                if not (num+1)%r:
                    subplot = [r,(num+1)//r]
                    break
    
    return subplot

def set_clevels(data,num_tick=20.,tick=None,centre_zero=False,above_zero=False,rescale=False,robust=False):
    '''
    The set_clevels function defines a set of contour levels for plotting based on the inputs 
    values.
    
    Args:
        data (iterable) :
            Data which will be plotted.
        num_tick (int) :
            Number of ticks on axis within levels.
            Either this or tick should be specified.
            Default = 20
        tick (int/None) :
            Tick interval to use between minimum and maximum data values.
            Either this or num_tick should be specified.
            Default = None i.e. use num_tick rather than set an explicit tick interval
        centre_zero (bool, optional) :
            Explictly centre levels around zero.
            Default = False.
        rescale (bool, optional) :
            Rescale according to the most appropriate unit.
            This will rescale based on 10^3 and return the scaling factor used.
            Default = False
        robust (bool, optional) :
            Based on xarray plotting. This finds the 2nd and 98th percentiles (rather
            than min and max) to account for any outliers which would cause the range to 
            be too large.
            Default = False
    
    Returns:
        np.array[,float] :
            Array of levels values based on min and max of input data.
            Also returns scaling factor if rescale=True.
    '''
    if robust:
        if above_zero:
            q_min = np.percentile(data[data>0],2)
            q_max = np.percentile(data,98)            
        else:
            q_min = np.percentile(data,2)
            q_max = np.percentile(data,98)
    else:
        if above_zero:
            q_min = np.min(data[data>0])
            q_max = np.max(data)            
        else:
            q_min = np.min(data)
            q_max = np.max(data)
    
    scale = 1

    if rescale:
        # Allow q to be rescaled according to the most appropriate unit
        while abs(q_max) <= 1e-3:
            q_max*=1e3
            q_min*=1e3
            scale*=1e-3

    if centre_zero:
        # If q_max and q_min are above and below zero, centre around zero.
        if q_min < 0 and q_max > 0:
            if abs(q_max) > abs(q_min):
                q_min = -1*q_max
            elif abs(q_max) < abs(q_min):
                q_max = -1*q_min
        else:
            print('Cannot centre on zero as min and max are not less than and greater than zero respectively')
        
    if not tick and num_tick:
        tick = (q_max-q_min)/num_tick
    elif not tick and not num_tick:
        raise Exception("Either tick or num_tick must be specified to define levels.")
    
    levels = np.arange(q_min,q_max,tick)
    
    if rescale:
        return levels,scale
    else:
        return levels

def unbiasedDivergingCmap(data, zero = 0, minValue = None, maxValue = None):
    """
    Calculate the normalisation of a diverging cbar around a given value
    Prevents bias due to asymetry in data affecting scale
    
    Args:
        data : numpy array of data to plot
        zero : the centre value of the cmap
        minValue : smallest value to use in calculation
        maxValue : largest value to use in calculation
    
    Returns:
        a normalization function to be fed into plot
    """
    
    if maxValue is None:
        maxValue = np.amax(data)
    if minValue is None:
        minValue = np.amin(data)
    maxRange = max(abs(maxValue-zero), abs(minValue-zero) )
    
    return Normalize(vmin = zero-maxRange, vmax = zero + maxRange, clip=True)

def plot_map(data, lon, lat, clevels=None, divergeCentre = None, cmap=plt.cm.RdBu_r, borders=True,
             label=None, smooth = False, out_filename=None, stations=None, fignum=None,
                 title=None, extend="both", figsize=None, fig=None, ax=None, show=True):
    
    """
    Plot 2d map of data
    e.g. scaling map of posterior x i.e. degree of scaling applied to prior emissions 
    
    Args:
        data (numpy.array) : 
            2D (lat,lon) array of whatever you want
        lon (numpy.array) : 
            Longitude array matching to data grid
        lat (numpy.array) : 
            Latitude array  matching to data grid
        clevels (numpy.array, optional) : 
            Array of contour levels; defaults to np.arange(-2., 2.1, 0.1)
        divergeCentre (float/None, optional):
            Default is None, to replicate original clevels behaviour.
	        If given a float, this value is used to manually set the centre value of a diverging cmap,
	        while using the min and max values of clevels as the min and max values of the cmap.
        cmap (matplotlib.cm, optional) : 
            Colormap object; defaults to Red Blue reverse
        borders (bool, optional) :
            Add country borders as well as coastlines. Default = True.
        label (str, optional) : 
            Label to appear underneath the colorbar. Default = None
        smooth (bool, optional) : 
            If True plot smooth contours; otherwise use pcolormesh. Default = False.
        out_filename (str, optional) :
            Output filename. If this is specified the plot will be written to file. 
            Will be shown interactively otherwise (if show=True). Default = None.
        stations (dict, optional) : 
            Default is None. If specified needs to be a dictionary containing the list of sites
            and site locations for each site. For example:
                {"sites": ['MHD', 'TAC'],
                 MHD_lon: -9.02,
                 MHD_lat: 55.2,
                 TAC_lon: etc...
        fignum (int, optional) : 
            Figure number for created plot. Default = None
        title (str, optional) : 
            Title for the plot or sub-plot. Default = None
        extend (str, optional) :
            Extend colorbar for out-of-range values.
            Options are [ 'neither' | 'both' | 'min' | 'max' ]
            Default = "both". Set to "neither" to not extend.
        figsize (tuple/None, optional) :
            Figure size tuple if creating a new fig object.
            Default = None.
        fig (matplotlib.pyplot.Figure, optional) :
            Figure object for plot. If not specified this will be created. Default = None
        ax (matplotlib.pyplot.Axes, optional) :
            Axes object for plot domain. If not specified this will be created. Default = None
        show (bool, optional) :
            Whether to plot immediately upon completion of plotting within this function.
            Note that out_filename supercedes this option and plot will be written to file even
            if this is set to True.
            Default = True.
        
    Returns:
        None
        
        If out_filename is None:
            Created plot is saved to file
        Else:
            Plot is displayed interactively
    """
    if fig is None and ax is None:
        fig = plt.figure(fignum,figsize=figsize)
        ax = fig.add_subplot(1,1,1,projection=ccrs.PlateCarree(central_longitude=np.median(lon)))
    
    ax.set_extent([lon[0], lon[-1], lat[0], lat[-1]], crs=ccrs.PlateCarree())
    ax.coastlines()
    if borders:
        ax.add_feature(BORDERS,linewidth=0.5)
        
    gl = ax.gridlines(crs=ccrs.PlateCarree(), draw_labels=True,
              linewidth=0, color='gray', linestyle='-')
    gl.xlabels_top = False
    gl.ylabels_right = False
#     gl.xlocator = mticker.FixedLocator([-66, -65, -64, -63])
#     gl.ylocator = mticker.FixedLocator([-15, -14, -13, -12])
    
    if clevels is None:
        #print "Warning: using default contour levels. Include clevels keyword to change"
        #clevels = np.arange(-2., 2.1, 0.1)
        print("Warning: using default contour levels which uses 2nd-98th percentile. Include clevels keyword to change.")
        clevels = set_clevels(data,robust=True)

        
    if smooth == True:
        if divergeCentre is None:
            cp = ax.contourf(lon, lat, data, transform=ccrs.PlateCarree(), cmap = cmap, 
                             levels=clevels, extend=extend)
        else:
            norm = unbiasedDivergingCmap(data, zero=divergeCentre, minValue=clevels[0], maxValue=clevels[-1])
            cp = ax.contourf(lon, lat, data, transform=ccrs.PlateCarree(), cmap = cmap, levels=clevels,
                    norm = norm, extend=extend)
        cb = plt.colorbar(cp, ax=ax, orientation='horizontal', pad=0.05)
    else:
        lons, lats = np.meshgrid(lon,lat)
        if divergeCentre is None:
            norm = BoundaryNorm(clevels,ncolors=cmap.N,clip=True)
        else:
            norm = unbiasedDivergingCmap(data, zero=divergeCentre, minValue=clevels[0], maxValue=clevels[-1])
        cs = ax.pcolormesh(lons, lats, data,cmap=cmap, norm=norm, transform=ccrs.PlateCarree())
        cb = plt.colorbar(cs, ax=ax, orientation='horizontal', pad=0.1, extend=extend)
                
    if label is not None:        
        cb.set_label(label)#,fontsize=14) 
    if title is not None:
        #ax.set_title(title, fontsize=16) 
        fig.suptitle(title)#, fontsize=16)
        
    if stations is not None:
        for si,site in enumerate(stations['sites']):
            ilon=stations[site+'lons']
            ilat=stations[site+'lats']
            ax.plot(ilon, ilat, color = 'black', marker = 'o', markersize=8,  transform=ccrs.PlateCarree())
               
    tick_locator = ticker.MaxNLocator(nbins=5)
    cb.locator = tick_locator
    cb.update_ticks()                 
    
    fig.tight_layout()
    if out_filename is not None:
        fig.savefig(out_filename)
        #plt.close(fig=fig)
    elif show:
        fig.show()
    
    return fig,ax

def plot_map_mult(data_all, lon, lat, grid=True, subplot="auto", clevels=None, divergeCentre=None, 
                 centre_zero=False,cmap=plt.cm.RdBu_r, borders=True, labels=None,
                 smooth=False, out_filename=None, stations=None, fignum=None,
                 title=None, extend="both",figsize=None):
    '''
    Uses plot_map function to plot a set of maps either on a grid or as separate figures.
    If plotting on a grid the subplots are either determined automatically based on shape of 
    input or using subplot input.
    
    Expect data_all to either be:
         - a numpy.array of the shape: nlat x nlon (x ngrid)
         - list of numpy.array objects each of shape nlat x nlon.
    Either the ngrid dimension or the len of the list is taken as the number of panels to 
    include on the plot.
    
    Args:
        data_all (numpy.array/list) :
            Multiple lat-lon grids to be plotted on one figure as a set of sub-plots or as 
            multiple figures.
            Can either be a list of grids or an array of dimension nlat x nlon (x ngrid).
        lon (numpy.array) :
            Longitude array matching to longitude points is each grid in grid_data.
        lat (numpy.array) :
            Latitude array matching to longitude points is each grid in grid_data.
        grid (bool, optional) :
            Whether to plot on a grid.
            Default = True.
        subplot (str/list, optional) :
            If grid is True, subplot grid to use. If this is set to "auto" this will be 
            automatically determined based on the size of ngrid (see subplot_fmt() function).
            Otherwise, this should be a two item list of [nrows, ncols]
            Default = "auto".
        labels (str/list, optional) :
            Can specify either one label for all plots (str) or a different label for 
            each plot as a list.
            If list is specified, it must match ngrid length.
        
        See plot_map() function for definition of remaining inputs.
    
    Returns:
        None
        
        If out_filename specified:
            Plot is written to file
        Otherwise:
            Plot is displayed interactively
    '''
    if isinstance(data_all,list):
        data_all = np.moveaxis(np.stack(data_all),0,2)
    elif isinstance(data_all,np.ndarray):
        if len(data_all.shape) == 2:
            data_all = np.expand_dims(data_all,2)
        elif len(data_all.shape) != 3:
            raise Exception("Did not understand input for data array to plot. Shape: {}".format(data_all.shape))
    
    nlat,nlon,nrun = data_all.shape
    if nlat != len(lat) or nlon != len(lon):
        raise Exception("First two dimensions of data_all ({},{}) must match length of lat ({}) and lon ({}) co-ordinates.".format(nlat,nlon,len(lat),len(lon)))
  
    if subplot == "auto" and grid:
        subplot = subplot_fmt(nrun)
    elif grid is False:
        subplot = [1,1]

    if isinstance(labels,list):
        if len(labels) == 1:
            labels = labels*nrun
        elif len(labels) != nrun:
            print("Unable to apply labels to sub-plots. Length of the list ({}) does not match the number of plots ({}).".format(len(labels),nrun))
            labels = [None]*nrun
    else:
        labels = [labels]*nrun
    
    if stations is None:
        stations = [None]*nrun
    else:
        if isinstance(stations,dict):
            stations = [stations]*nrun
        elif len(stations) != nrun:
            print("Unable to apply station positions to sub-plots. Number of station dictionaries ({}}) does not match the number of plots ({}).".format(len(stations),nrun))
            labels = [None]*nrun
    if not grid and nrun > 1:
        if out_filename:
            base,ext = os.path.splitext(out_filename)
            out_filename = []
        out_filename = None
        fignum = None
    
    if clevels is None:
        # Standarises clevels across all plots.
        clevels = set_clevels(data_all,centre_zero=centre_zero,robust=True)
    
    for i in range(nrun):
        data = data_all[...,i]
        
        if i == 0 and grid:
            fig = plt.figure(fignum,figsize=figsize)
            position = i+1
        elif grid is False:
            fig = plt.figure(figsize=figsize)
            position = 1
        else:
            position = i+1
        
        ax = fig.add_subplot(subplot[0],subplot[1],position,projection=ccrs.PlateCarree())

        if i < nrun-1 and grid:
            plot_map(data,lon,lat,clevels=clevels, divergeCentre = divergeCentre, 
                 cmap=cmap, borders=borders, label=labels[i], smooth=smooth, stations=stations[i],
                 title=None, extend=extend, out_filename=None, show=False, ax=ax, fig=fig)
        else:
            plot_map(data,lon,lat,clevels=clevels, divergeCentre = divergeCentre, 
                 cmap=cmap, borders=borders, label=labels[i], smooth=smooth, stations=stations[i],
                 title=title, extend=extend, out_filename=out_filename, show=True, ax=ax, fig=fig)

def plot_scale_map(ds_list, lat=None, lon=None, grid=True, clevels=None, divergeCentre=None, centre_zero=False,
                   cmap=plt.cm.YlGnBu, borders=True, labels=None, plot_stations=True,
                   use_site_info=False,
                   smooth=False, out_filename=None, fignum=None, title=None, extend="both",
                   figsize=None):
    '''
    The plot_scale_map function plots 2D scaling map(s) of posterior x. This is the degree of 
    scaling which has been applied to prior emissions.
    
    Args:
        ds_list (list) :
            List of xarray.Dataset objects. Each dataset is an output from run_tdmcmc() 
            function (tdmcmc_inputs.py script).
            Expects each data set to contain:
                x_post_vit - posterior values for each iteration flattened along lat-lon axis.
                             Dimensions = nIt x NGrid (nlat x nlon)
        lat (data array):
            Data array of lat values to plot over - must match values in ds exactly
        lon (data array):
            Data array of lon values to plot over - must match values in ds exactly
        grid (bool, optional) :
            Whether to plot the posterior on one figure as a grid or on individual plots.
        labels (str/list, optional) :
            Can specify either one label for all plots (str) or a different label for 
            each plot.
            If list is specified, it must match number of datasets in ds_list.
        plot_stations (bool, optional) :
            Plot site positions on the output map. Will not plot aircraft or satellite positions.
        use_site_info (bool, optional) :
<<<<<<< HEAD
            If plotting site positions, use positions from data/site_info.json file rather
=======
            If plotting site positions, use positions from site_info.json file rather
>>>>>>> 93850cbe
            than extract them from the tdmcmc dataset.
            Default = False.
        
        See plot_map() function for definition of remaining inputs.
    
    Returns:
        None
        
        If out_filename specified:
            Plot is written to file
        Otherwise:
            Plot is displayed interactively
    '''

    if plot_stations:
        stations = [define_stations(ds,use_site_info=use_site_info) for ds in ds_list]
    else:
        stations = None
        
    if lat is None:
        lat = ds_list[0]["lat"]
    if lon is None:
        lon=ds_list[0]["lon"]
        
    ds_list = [ds.sel(lon=slice(np.min(lon.values),np.max(lon.values)),lat=slice(np.min(lat.values),np.max(lat.values))) for ds in ds_list]
    x_post_mean_list = [ds.scalingmean for ds in ds_list]
    
    plot_map_mult(x_post_mean_list, lon=lon, lat=lat, grid=grid,
                  clevels=clevels, divergeCentre=divergeCentre, centre_zero=centre_zero, 
                  cmap=cmap, labels=labels, smooth=smooth, out_filename=out_filename, 
                  stations=stations, fignum=fignum, 
                  title=title, extend=extend, figsize=figsize)
    return x_post_mean_list

def plot_abs_map(ds_list, species, lat=None, lon=None, grid=True, clevels=None, divergeCentre=None, 
                   cmap=plt.cm.YlGnBu, borders=True, labels=None, plot_stations=True,
                   use_site_info=False,
                   smooth=False, out_filename=None, fignum=None, title=None, extend="both",
                   figsize=None):
    '''
    The plot_abs_map function plots 2D map(s) of posterior x in g/m2/s.
    
    Args:
        ds_list (list) :
            List of xarray.Dataset objects. Each dataset is an output from run_tdmcmc() 
            function (tdmcmc_inputs.py script).
            Expects each data set to contain:
                x_post_vit - posterior values for each iteration flattened along lat-lon axis.
                             Dimensions = nIt x NGrid (nlat x nlon)
                q_ap       - a priori flux values on a latitude x longitude grid.
                             Dimensions = nlat x nlon
        lat (data array):
            Data array of lat values to plot over - must match values in ds exactly
        lon (data array):
            Data array of lon values to plot over - must match values in ds exactly
        species (str) :
            Species for the tdmcmc output.
        grid (bool, optional) :
            Whether to plot the posterior on one figure as a grid or on individual plots.
        labels (str/list) :
            Can specify either one label for all plots (str) or a different label for 
            each plot.
            If list is specified, it must match number of datasets in ds_list.
        plot_stations (bool, optional) :
            Plot site positions on the output map. Will not plot aircraft or satellite positions.
        use_site_info (bool, optional) :
<<<<<<< HEAD
            If plotting site positions, use positions from data/site_info.json file rather
=======
            If plotting site positions, use positions from site_info.json file rather
>>>>>>> 93850cbe
            than extract them from the tdmcmc dataset.
            Default = False.
        
        See plot_map() function for definition of remaining inputs.
    
    Returns:
        None
        
        If out_filename specified:
            Plot is written to file
        Otherwise:
            Plot is displayed interactively
    '''

    if plot_stations:
        stations = [define_stations(ds,use_site_info=use_site_info) for ds in ds_list]
    else:
        stations = None
        
    if lat is None:
        lat = ds_list[0]["lat"]
    if lon is None:
        lon=ds_list[0]["lon"]
        
    ds_list = [ds.sel(lon=slice(np.min(lon.values),np.max(lon.values)),lat=slice(np.min(lat.values),np.max(lat.values))) for ds in ds_list]
    q_abs_list = [convert.mol2g(ds.fluxmean,species) for ds in ds_list]
    
        
    plot_map_mult(q_abs_list, lon=lon, lat=lat, grid=grid,
                  clevels=clevels, divergeCentre=divergeCentre, cmap=cmap, labels=labels, 
                  smooth=smooth, out_filename=out_filename, stations=stations, fignum=fignum, 
                  title=title, extend=extend, figsize=figsize)
    return q_abs_list

def plot_diff_map(ds_list, species, lat = None, lon = None, grid=True, clevels=None, divergeCentre=None, 
                   centre_zero=True,cmap=plt.cm.RdBu_r, borders=True, labels=None, plot_stations=True,
                   use_site_info=False,
                   smooth=False, out_filename=None, fignum=None, title=None, extend="both",
                   figsize=None):
    '''
    The plot_diff_map function plots 2D map(s) of the difference between the prior and 
    posterior x in g/m2/s.
    
    Args:
        ds_list (list) :
            List of xarray.Dataset objects. Each dataset is an output from run_tdmcmc() 
            function (tdmcmc_inputs.py script).
            Expects each data set to contain:
                x_post_vit - posterior values for each iteration flattened along lat-lon axis.
                             Dimensions = nIt x NGrid (nlat x nlon)
                q_ap       - a priori flux values on a latitude x longitude grid.
                             Dimensions = nlat x nlon
        lat (data array):
            Data array of lat values to plot over - must match values in ds exactly
        lon (data array):
            Data array of lon values to plot over - must match values in ds exactly
        species (str) :
            Species for the tdmcmc output.
        grid (bool, optional) :
            Whether to plot the posterior on one figure as a grid or on individual plots.
        labels (str/list) :
            Can specify either one label for all plots (str) or a different label for 
            each plot.
            If list is specified, it must match number of datasets in ds_list.
        plot_stations (bool, optional) :
            Plot site positions on the output map. Will not plot aircraft or satellite positions.
        use_site_info (bool, optional) :
<<<<<<< HEAD
            If plotting site positions, use positions from data/site_info.json file rather
=======
            If plotting site positions, use positions from site_info.json file rather
>>>>>>> 93850cbe
            than extract them from the tdmcmc dataset.
            Default = False.
        
        See plot_map() function for definition of remaining inputs.
    
    Returns:
        None
        
        If out_filename specified:
            Plot is written to file
        Otherwise:
            Plot is displayed interactively
    '''

    if plot_stations:
        stations = [define_stations(ds,use_site_info=use_site_info) for ds in ds_list]
    else:
        stations = None

    if lat is None:
        lat = ds_list[0]["lat"]
    if lon is None:
        lon=ds_list[0]["lon"]
        
    ds_list = [ds.sel(lon=slice(np.min(lon.values),np.max(lon.values)),lat=slice(np.min(lat.values),np.max(lat.values))) for ds in ds_list]        
    q_diff_list = [convert.mol2g((ds.fluxmean - ds.fluxapriori),species) for ds in ds_list]
        
    plot_map_mult(q_diff_list, lon=lon, lat=lat, grid=grid,
                  clevels=clevels, divergeCentre=divergeCentre, centre_zero=centre_zero,
                  cmap=cmap, labels=labels, smooth=smooth, out_filename=out_filename, stations=stations, fignum=fignum, 
                  title=title, extend=extend, figsize=figsize)
    return q_diff_list

def country_emissions(ds, species, domain, country_file=None, country_unit_prefix=None, countries = None):

    c_object = name.get_country(domain, country_file=country_file)
    cntryds = xray.Dataset({'country': (['lat','lon'], c_object.country), 
                    'name' : (['ncountries'],c_object.name) },
                                    coords = {'lat': (c_object.lat),
                                    'lon': (c_object.lon)})
    # this allows the mcmc output to be sliced to match the size of a smaller country file
    # for example, if you want to look at a particular part of the ocean
    # the country file has to be rectangular (no odd shapes), however the contents inside can have any shape
    # (i.e. does not have to be the same size as the domain, but has to have the grid cells line up)

    lonmin_cds = np.min(cntryds.lon.values)
    lonmax_cds = np.max(cntryds.lon.values)
    latmin_cds = np.min(cntryds.lat.values)
    latmax_cds = np.max(cntryds.lat.values)

    # This step is here because of floating point differences in the two datasets
    # Convert the lat/lon bounds from the country dataset to the values in the ds
    lon_ds = ds.lon.values
    lat_ds = ds.lat.values
    lonmin_ds = lon_ds[np.where(np.isclose(lon_ds, lonmin_cds, atol = 0.01, rtol=0))[0][0]]
    lonmax_ds = lon_ds[np.where(np.isclose(lon_ds, lonmax_cds, atol = 0.01, rtol=0))[0][0]]
    latmin_ds = lat_ds[np.where(np.isclose(lat_ds, latmin_cds, atol = 0.01, rtol=0))[0][0]]
    latmax_ds = lat_ds[np.where(np.isclose(lat_ds, latmax_cds, atol = 0.01, rtol=0))[0][0]]
       
    ds = ds.sel(lon=slice(lonmin_ds,lonmax_ds),lat=slice(latmin_ds,latmax_ds))

    lon=ds["lon"].values
    lat=ds["lat"].values
    aprioriflux=ds["fluxapriori"]
    outs=ds["xtrace"]
    bfarray = ds["basisfunctions"]
    nui = ds["UInum"]
    steps = ds["stepnum"]
        
    area = areagrid(lat, lon)
    
    if countries is None:
        cntrynames = cntryds.name.values
    else:
        cntrynames = countries
    cntrygrid = cntryds.country.values
    cntrymean = np.zeros((len(cntrynames)))
    cntry68 = np.zeros((len(cntrynames), len(nui)))
    cntry95 = np.zeros((len(cntrynames), len(nui)))
    cntrysd = np.zeros(len(cntrynames))
    cntryprior = np.zeros(len(cntrynames))
    molarmass = convert.molar_mass(species)

    unit_factor = convert.prefix(country_unit_prefix)
    if country_unit_prefix is None:
        country_unit_prefix=''
    country_units = country_unit_prefix + 'g'

    for i, cntry in enumerate(cntrynames):
        ci = np.where(cntryds.name.values == cntry)[0][0]
        cntrytottrace = np.zeros(len(steps))
        cntrytotprior = 0
        for bf in range(int(np.max(bfarray))+1):
            bothinds = np.logical_and(cntrygrid == ci, bfarray.values==bf)
            cntrytottrace += np.sum(area[bothinds].ravel()*aprioriflux.values[bothinds].ravel()* \
                           3600*24*365*molarmass)*outs[:,bf]/unit_factor
            cntrytotprior += np.sum(area[bothinds].ravel()*aprioriflux.values[bothinds].ravel()* \
                   3600*24*365*molarmass)/unit_factor
        cntrymean[i] = np.mean(cntrytottrace)
        cntry68[i, :] = pm.stats.hpd(np.expand_dims(cntrytottrace,axis=1), 0.68)
        cntry95[i, :] = pm.stats.hpd(np.expand_dims(cntrytottrace,axis=1), 0.95)
        cntryprior[i] = cntrytotprior 
        
    return cntrymean, cntry68, cntry95, cntryprior
    
def country_emissions_mult(ds_list, species, domain, country_file=None, country_unit_prefix=None, countries = None):
    '''
    Calculate country emissions across multiple datasets.
    See process.country_emissions() function for details of inputs
    Returns:
        cntry_mean_list: list of mean country totals
        cntry_68_list: list of 68 CI country totals
        cntry_95_list: list of 95 CI country totals
    '''

    cntrymean_arr = np.zeros((len(ds_list), len(countries)))
    cntry68_arr = np.zeros((len(ds_list),len(countries),2))
    cntry95_arr = np.zeros((len(ds_list),len(countries),2))
    cntryprior_arr = np.zeros((len(ds_list),len(countries)))
    
    for i,ds in enumerate(ds_list):
        cntrymean, cntry68, cntry95, cntryprior = country_emissions(ds, species, domain, \
                                                        country_file=country_file, country_unit_prefix=country_unit_prefix, countries = countries)

        cntrymean_arr[i,:] = cntrymean
        cntry68_arr[i,:,:] = cntry68
        cntry95_arr[i,:,:] = cntry95
        cntryprior_arr[i,:] = cntryprior
        
    return cntrymean_arr, cntry68_arr, cntry95_arr, cntryprior_arr

def plot_country_timeseries(country_mean, country_CI, country_prior, d0, prior_label='Prior', posterior_label='Posterior', y_label='emissions', country_label = None, units = None, figsize=(7,3)):
    
    """
    Plot  timeseries of country emissions
    """
    fig,ax=plt.subplots(figsize=figsize)
    
    d0 = pd.to_datetime(d0)
    
    ax.plot(d0,country_prior, label=prior_label, color=(0,0.42,0.64))
    ax.plot(d0,country_mean, label=posterior_label, color = (0.78,0.32,0))
 
    ax.fill_between(d0, country_CI[:,0],country_CI[:,1], 
        facecolor=(0.78,0.32,0), edgecolor=(1,1,1), alpha=0.3) 

      
    ax.set_ylabel((country_label + " " + y_label + ", " + units + " yr$^{-1}$"), fontsize=10, fontweight = 'bold')
    ax.set_xlabel('Date', fontsize=10, fontweight = 'bold')
    legend=ax.legend(loc='upper left', labelspacing=0.1, fontsize=10)
    ax.xaxis.set_tick_params(labelsize=10)
    ax.yaxis.set_tick_params(labelsize=10)
    ax.xaxis.set_major_locator(mdates.YearLocator())
    ax.xaxis.set_minor_locator(mdates.MonthLocator(interval=2))
    ax.xaxis.set_major_formatter(mdates.DateFormatter('%Y-%m'))


# def combine_timeseries(*ds_mult):
#     '''
#     The combine_timeseries function takes a list of output datasets from a tdmcmc run and combines
#     the parameters relevant to plotting a mole fraction timeseries.

#     Current parameters copied from input and combined:
#         "y_time","y_site","y","sigma_y_it","sites"
    
#     Posterior boundary conditions (inner) and modelled mole fractions are calculated for each run and
#     combined. Both mean and full iterations are included. Additional parameters within dataset:
#         "bc_inner_post","bc_inner_post_it","mf_post","mf_post_it"
    
#     If any 
    
#     Args:
#         ds_mult (xarray.Dataset, xarray.Dataset, ...) :
#             Any number of tdmcmc output datasets can be specified to be combined.
#             All datasets will be combined.
    
#     Returns:
#         xarray.Dataset :
#             Reduced, combined dataset from tdmcmc output.
#     '''
#     calc_data_vars = {"bc_inner_post":post_bc_inner,"mf_post":post_mf,
#                       "bc_inner_prior":prior_bc_inner,"mf_prior":prior_mf}
#     #data_vars = ["y_time","y_site","y","sigma_y_it","bc_inner_post","mf_post","nIC","h_v_all","x_it","x_post_vit"]
#     data_vars = ["y_time","y_site","y","sigma_y_it","bc_inner_post","mf_post",
#                  "bc_inner_prior","mf_prior"]

# #    if prior:
# #        calc_data_vars["mf_prior"] = prior_mf
# #        data_vars.append("mf_prior")
# #    if bc_prior:
# #        calc_data_vars["bc_inner_prior"] = prior_bc_inner
# #        data_vars.append("bc_inner_prior")

#     match_coords = ["Ngrid","sites"]
    
#     concat_dim = "nmeasure"
#     iter_dim = "nIt"
#     run_dim = "run"
    
#     ## Check any coordinates within match_coords are the same for all the datasets.    
#     match_dim = [[ds.dims[coord] for ds in ds_mult] for coord in match_coords]
#     for ds in ds_mult:
#         for i,dim in enumerate(match_dim):
#             if len(set(dim)) != 1:
#                 raise Exception("Dimensions of {} do not match between input datasets.".format(match_coords[i]))
    
#     ## Extract and combine data arrays for data_vars including calculating any new data variables to add
#     data_arrays = OrderedDict()
    
#     for dv in data_vars:
#         for i,ds in enumerate(ds_mult):
#             if dv in calc_data_vars:
#                 if "post" in dv: # Posterior data variables
#                     calc_dv_it,calc_dv = calc_data_vars[dv](ds)
#                     if i == 0:
#                         da = xray.DataArray(calc_dv,dims=concat_dim)
#                         da_it = xray.DataArray(calc_dv_it,dims=[iter_dim,concat_dim])
#                     else:
#                         da = xray.concat([da,xray.DataArray(calc_dv,dims=concat_dim)],dim=concat_dim)
#                         da_it = xray.concat([da_it,xray.DataArray(calc_dv_it,dims=[iter_dim,concat_dim])],dim=concat_dim)
#                 else:
#                     calc_dv = calc_data_vars[dv](ds)
#                     if i == 0:
#                         da = xray.DataArray(calc_dv,dims=concat_dim)
#                     else:
#                         da = xray.concat([da,xray.DataArray(calc_dv,dims=concat_dim)],dim=concat_dim)
#             else:
#                 if i == 0:
#                     da = ds[dv]
#                 else:
#                     if concat_dim in da.dims:
#                         da = xray.concat([da,ds[dv]],dim=concat_dim)
#                     else:
#                         da = xray.concat([da,ds[dv]],dim=run_dim)
#         data_arrays[dv] = da
        
#         # Add data arrays containing the full iteration history as well as the mean for bg and x_post
#         if dv in calc_data_vars and "post" in dv:
#             data_arrays["{}_it".format(dv)] = da_it
    
#     ## Create dataset from extracted data arrays
#     combined_ds = xray.Dataset()
    
#     for d in data_arrays.items():
#         d = {d[0]:d[1]}
#         combined_ds = combined_ds.assign(**d)
    
#     # Add any coordinates from match_coords which are missing e.g. sites
#     for coord_name in match_coords:
#         if coord_name not in combined_ds.dims:
#             combined_ds = combined_ds.assign_coords(**{coord_name:ds_mult[0].coords[coord_name]})
    
#     # Add details the nmeasure value for each run (may be useful if we need to extract details for certain runs)
#     run = [ds.attrs["Start date"] for ds in ds_mult]
#     run_nmeasure = xray.DataArray([len(ds.nmeasure) for ds in ds_mult],coords={run_dim:run},dims=run_dim)
    
#     combined_ds = combined_ds.assign(**{"run_nmeasure":run_nmeasure})
#     combined_ds.attrs["Created by"] = getpass.getuser()
#     combined_ds.attrs["File created"] = str(dt.datetime.now().replace(microsecond=0))

#     return combined_ds
 
def plot_timeseries(ds, fig_text=None, ylim=None, out_filename=None, doplot=True, figsize=None,
                    plot_prior=False, plot_bc_prior=False,):
    
    """
    Plot measurement timeseries of posterior and observed measurements
    Requires post_mcmc xray dataset
    For future: incorporate model & measurement uncertainty
    Plots separate subplots for each of the measurement sites - hopefully!
    
    Args:
        ds (xarray dataset) : dataset output from run_tdmcmc script
        fig_text (String) : e.g. "CH$_{4}$ mole fraction (ppb)"
        ylim (array) : y-axis limits [ymin,ymax]
        out_filename (string) : Filename to save file
        doplot (bool) : Plot to console? (optional)
        figsize (tuple) : Specify size of figure as a two-item tuple.
        plot_prior (bool) : Plot mole fraction prior.
        plot_bc_prior (bool) : Plot inner boundary conditions prior.
        lower_percentile (float) : Lower percentile of predicted time series 
                                   uncertainty (default = 16)
        upper_percentile (float) : Upper percentile of predicted time series 
                                   uncertainty (default = 84)
        
    
    Specify an out_filename to write to disk
    """
    

    y_bg_mean = ds["YmodmeanBC"].values

    y_post_mean = ds["Ymodmean"].values
    
    if plot_prior:
        y_prior = ds["Yapriori"].values
    if plot_bc_prior:
        y_bc_prior = ds["YaprioriBC"].values

    sitenames = ds["sitenames"].values
    nsites=len(sitenames)
    
    y_time = ds.Ytime.values
    y_site = ds.siteindicator.values
    y_obs = ds.Yobs.values
    upper = ds.Ymod95.values[:,1]
    lower = ds.Ymod95.values[:,0]
    

    if doplot is True:
        fig,ax=plt.subplots(nsites,sharex=True,figsize=figsize)
        
        if nsites > 1:
            for si,site in enumerate(sitenames):
                wh_site = np.where(y_site == np.where(sitenames == site)[0][0])

                y_time_site = y_time[wh_site[0]]
                y_bg_site = y_bg_mean[wh_site[0]]
                y_post_site = y_post_mean[wh_site[0]]
                upper_site = upper[wh_site[0]]
                lower_site = lower[wh_site[0]]
                
                ax[si].fill_between(y_time_site, upper_site,lower_site, alpha=0.6, 
                            facecolor='lightskyblue', edgecolor='lightskyblue')
                
                ax[si].plot(y_time[wh_site[0]],y_obs[wh_site[0]], 'ro', markersize=4, label='Observations')
                
                ax[si].plot(y_time_site,y_post_site, color='blue', label='Modelled observations')
                
                ax[si].plot(y_time_site,y_bg_site,color='black', label='Modelled bounday conditions')
                
                if plot_prior:
                    ax[si].plot(y_time[wh_site[0]],y_prior[wh_site[0]], color='green', label='Prior')
                
                if plot_bc_prior:
                    ax[si].plot(y_time[wh_site[0]],y_bc_prior[wh_site[0]], color='0.6', label='Prior boundary conditions')
                    
                
                if ylim is not None:
                    ax[si].set_ylim(ylim)
                start, end = ax[si].get_ylim()
                ax[si].yaxis.set_ticks(np.arange(start, end+1, (end-start)/5))
                ax[si].set_ylabel(site)
                if si == 0:
                    legend=ax[si].legend(loc='upper left')
                    for label in legend.get_texts():
                        label.set_fontsize('small')
                        
        else:
            ax.fill_between(y_time, upper,lower, alpha=0.6, 
                        facecolor='lightskyblue', edgecolor='lightskyblue')
            ax.plot(y_time,y_obs, 'ro', markersize=4, label='Observations')
            ax.plot(y_time,y_post_mean, color='blue', label='Modelled observations')
            ax.plot(y_time,y_bg_mean,color='black', 
                     label='Modelled boundary conditions')

            if plot_prior:
                ax.plot(y_time,y_prior, color='green', label='Prior')
            
            if plot_bc_prior:
                ax.plot(y_time,y_bc_prior, color='0.6', label='Prior boundary conditions')

            start, end = ax.get_ylim()
            ax.yaxis.set_ticks(np.arange(start, end+1, (end-start)/5))

            legend=ax.legend(loc='upper left')
            for label in legend.get_texts():
                label.set_fontsize('small')
        
        if fig_text is not None:
            fig.text(0.01,0.65,fig_text, rotation=90)
        fig.autofmt_xdate()
        
        if out_filename is not None:
            plt.savefig(out_filename)
            plt.close()
        else:
            plt.show()
        
    return

def open_ds(path):
    
    """
    Function efficiently opens xray datasets.
    """
    # use a context manager, to ensure the file gets closed after use
    with xray.open_dataset(path) as ds:
        ds.load()
    return ds    

def extract_hbmcmc_files(directory,species,domain, runname,dates,return_filenames=False):
    '''
    Find hbmcmc output filenames based on naming convention:
        "directory"/"species"+"domain"+"runname"_"date".nc"
    Open as xarray.Dataset objects and return as a list.
    '''
    species = species.upper()
    domain = domain.upper()
    ds_list = []
    filenames = []
    for tt,date in enumerate(dates):
        fname_search = "{species}_{domain}_{runname}_{date}.nc".format(domain=domain,species=species,date=date, runname=runname)
        fname_search = os.path.join(directory,fname_search)
        filename = glob.glob(fname_search)
        if len(filename) > 0:
            ds = open_ds(filename[0])
            ds_list.append(ds)
            filenames.append(filename[0])
    
    if not ds_list:
        raise Exception("No data found for dates {}, species, {}, runname {}, domain".format(dates,species,runname, domain))
    
    if return_filenames:
        return ds_list,filenames
    else:
        return ds_list

def check_missing_dates(filenames,dates,labels=[]):
    
    if len(filenames) != len(dates):
        no_data = []
        for date in dates:
            for fname in filenames:
                if date in fname:
                    break
            else:
                no_data.append(date)
        
        new_dates = dates[:]
        for date in no_data:
            new_dates.remove(date)
        if labels == dates:
            labels = new_dates
        dates = new_dates
    
    if labels:
        return dates,labels
    else:
        return dates

def calculate_DIC(ds, silence=False):
    """
    Calculates the Deviance information criterion (DIC) for an inversion.
    It does this using two different definitions:
    1) Spiegelhalter et al. (2002) https://doi.org/10.1111/1467-9868.00353
    2) Gelman et al. (2004) http://www.stat.columbia.edu/~gelman/research/published/waic_understand3.pdf
    
    The DIC is similar to metrics like AIC (Akaike Information Criterion) but 
    better suited to hierarchical models and MCMC.
    What this is useful for is for testing things such as whether increasing the number of 
    basis functions improves things, or is it just fitting to the noise and making uncertainty larger.
    The lower the DIC the better.
    It should be noted that this doesn't give a hard and fast description of the suitability of a 
    statistical model but is the most useful indicator I can find.
    
    Args:
        ds (xarray dataset)      : dataset output from hbmcmc 
        silence (bool, optional) : Set to True to not print to screen  
    Returns:
        float : DIC using Spiegelhalter et al. (2002) definition
        float : DIC using Gelman et al. (2004) definition
    """
    sitenames = ds.sitenames.values
    # Calculate the log-likelihood of the means of the parameters    
    sig_arr=np.empty(len(ds.nmeasure.values))
    sig_trace_arr = np.empty((len(ds.nmeasure.values), len(ds.steps)))

    for n,site in enumerate(sitenames):
        site_idx=np.where(ds['siteindicator']==np.where(sitenames==site)[0][0])[0]
        sig_arr[site_idx]=np.mean(ds.sigtrace.values[:,n,:])
        sig_trace_arr[site_idx,:] =  ds.sigtrace.values[:,n,:].T

    y = ds.Yobs.values  
    hx_all_post=np.dot(ds.xsensitivity.values,np.mean(ds.xtrace.values,axis=0))
    hbc_all_post=np.dot(ds.bcsensitivity.values,np.mean(ds.bctrace.values,axis=0))
    mubar = hx_all_post+hbc_all_post
    D_thetabar= -0.5*(np.sum(2*np.log(sig_arr)) + np.sum((y-mubar)**2 / sig_arr**2) + \
                      np.log(2*np.pi)*len(y))

    # Calculate the mean log-likelihood
    mu_trace = np.dot(ds.xsensitivity.values,ds.xtrace.values.T) + \
                          np.dot(ds.bcsensitivity.values,ds.bctrace.values.T)
    D_theta_trace = -0.5*(np.sum(2*np.log(sig_trace_arr), axis=0) + \
                          np.sum((np.expand_dims(y, axis=1)-mu_trace)**2 / sig_trace_arr**2, axis=0) + \
                          np.log(2*np.pi)*len(y)) 
    Dbar_theta = np.mean(D_theta_trace, axis=0)
    p_DIC = 2*(D_thetabar - Dbar_theta)
    p_DIC_alt = 2*np.var(D_theta_trace)

    
    # DIC using Spiegelhalter et al. (2002) definition
    DIC_1 = -2*D_thetabar + 2*p_DIC
    # DIC using Gelman et al. (2004) definition
    DIC_2 = -2*D_thetabar + 2*p_DIC_alt

    if not silence:
        print("DIC using Spiegelhalter et al. (2002) definition")
        print(DIC_1)
        print("DIC using Gelman et al. (2004) definition")
        print(DIC_2)
    
    return DIC_1, DIC_2<|MERGE_RESOLUTION|>--- conflicted
+++ resolved
@@ -47,11 +47,7 @@
 
 def check_platform(site,network=None):
     '''
-<<<<<<< HEAD
-    This function extracts platform (if specified) for the site from data/site_info.json file.
-=======
     This function extracts platform (if specified) for the site from site_info.json file.
->>>>>>> 93850cbe
     network can be specified if site is associated with more than one. If not specified, the first
     network will be used by default.
     Returns:
@@ -73,11 +69,7 @@
     a dataset.
     
     If sites is not specified, if the platform for the site is listed as "aircraft" or 
-<<<<<<< HEAD
-    "satellite" in the data/site_info.json file then no values are included in the stations
-=======
     "satellite" in the site_info.json file then no values are included in the stations
->>>>>>> 93850cbe
     dictionary for this site.
     
     Args:
@@ -92,11 +84,7 @@
             If not specified, the sites will be extracted from the input dataset assuming a 
             data variable "sites" is included within the dataset.
         use_site_info (bool, optional) :
-<<<<<<< HEAD
-            Use positions from data/site_info.json file rather than extract them from the tdmcmc dataset.
-=======
             Use positions from site_info.json file rather than extract them from the tdmcmc dataset.
->>>>>>> 93850cbe
             Default = False.
     
     Returns:
@@ -556,11 +544,7 @@
         plot_stations (bool, optional) :
             Plot site positions on the output map. Will not plot aircraft or satellite positions.
         use_site_info (bool, optional) :
-<<<<<<< HEAD
-            If plotting site positions, use positions from data/site_info.json file rather
-=======
             If plotting site positions, use positions from site_info.json file rather
->>>>>>> 93850cbe
             than extract them from the tdmcmc dataset.
             Default = False.
         
@@ -627,11 +611,7 @@
         plot_stations (bool, optional) :
             Plot site positions on the output map. Will not plot aircraft or satellite positions.
         use_site_info (bool, optional) :
-<<<<<<< HEAD
-            If plotting site positions, use positions from data/site_info.json file rather
-=======
             If plotting site positions, use positions from site_info.json file rather
->>>>>>> 93850cbe
             than extract them from the tdmcmc dataset.
             Default = False.
         
@@ -699,11 +679,7 @@
         plot_stations (bool, optional) :
             Plot site positions on the output map. Will not plot aircraft or satellite positions.
         use_site_info (bool, optional) :
-<<<<<<< HEAD
-            If plotting site positions, use positions from data/site_info.json file rather
-=======
             If plotting site positions, use positions from site_info.json file rather
->>>>>>> 93850cbe
             than extract them from the tdmcmc dataset.
             Default = False.
         
