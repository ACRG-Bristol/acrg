--- conflicted
+++ resolved
@@ -12,15 +12,10 @@
 import getpass
 from pathlib import Path
 
-<<<<<<< HEAD
 import acrg.name.name as name
 from acrg.grid.areagrid import areagrid
 from acrg.hbmcmc.inversionsetup import opends
-=======
-import acrg.name as name
-from acrg.grid import areagrid
 from .inversionsetup import offset_matrix
->>>>>>> e9d7fdea
 from acrg.hbmcmc.hbmcmc_output import define_output_filename
 import acrg.convert as convert
 from acrg.config.version import code_version
