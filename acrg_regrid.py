# -*- coding: utf-8 -*-
"""
Created on Mon Feb 23 15:09:23 2015

regrid_emissions(filename_of_EDGAR_emissions,filename_of_footprint): Input the filename and path
of the EDGAR emissions you want to regrid and the filename and path of a
footprint that defines the correct domain and grid spacing for the new grid.

The output will be a .nc file of the interpolated emissions on the new grid.

It will be saved in /data/shared/NAME/emissions/DOMAIN-NAME/SPECIES_DOMAIN-NAME_YEAR.nc

@author: ew14860
"""

import acrg_name as name
import acrg_agage as agage
import netCDF4 as nc
import numpy as np
import scipy.interpolate as sci
import os.path
import json
import getpass
import acrg_time
import re
import datetime as dt
import iris


#Read in EDGAR data
class EDGARread:
    def __init__(self, filename_of_EDGAR_emissions):

        f = nc.Dataset(filename_of_EDGAR_emissions, 'r')
    
        #Get grid
        lon = f.variables['lon'][:]
        lat = f.variables['lat'][:]
    
        #Get flux of species
#        variables = f.variables.keys()
#        species = str(variables[2])
        variables = [str(i) for i in f.variables.keys()]
        for i in variables:
            while i not in ['lat','lon','time']:
                species = i
                if species is not None:
                    break
        flux = f.variables[species][:,:]
        units = f.variables[species].units

        f.close()

        self.lon = lon
        self.lat = lat
        self.flux = flux
        self.species = species
        self.units = units

#Find the domain name from the footprint file        
def find_domain(filename_of_footprint):
    filename = os.path.split(filename_of_footprint)[1]
    splitfile = filename.split('_')
    if len(splitfile) == 3:
        domain = splitfile[1]
    elif len(splitfile) != 3:
        print "Can't find domain name, make sure file name is in the correct format: site_domain_year.nc."
    return domain

#Find the year the EDGAR emissions data is for    
def find_EDGAR_year(filename_of_EDGAR_emissions):
    filename = os.path.split(filename_of_EDGAR_emissions)[1]
    match = re.compile(r'_\d{4}_')
    m = match.findall(filename)
    if len(m) == 1:
        year = m[0].strip('_')
        date = dt.datetime.strptime(year, '%Y')
    elif len(m) > 1:
        print "Can't find correct date."
    return date, year
    
#Regridding EDGAR data
def regrid(filename_of_EDGAR_emissions, filename_of_footprint, input_species_name = None):

#   Read in EDGAR grid
    read_ed = EDGARread(filename_of_EDGAR_emissions)
    lon_ed = read_ed.lon
    lat_ed = read_ed.lat
    flux_ed = read_ed.flux
    units = read_ed.units
    
    if input_species_name is None:
        species = read_ed.species.split('_')[1]
    elif input_species_name is not None:
        species  = input_species_name
    
    if lon_ed[0] > 0:
        lon_ed = lon_ed-180
        flux_ed0 = flux_ed.copy()
        flux_ed = np.zeros(np.shape(flux_ed0))
        flux_ed[:,0:(len(lon_ed)/2)]=flux_ed0[:,(len(lon_ed)/2):]
        flux_ed[:,(len(lon_ed)/2):]=flux_ed0[:,0:(len(lon_ed)/2)]
    
    elif lon_ed[0] < 0:
        lon_ed = lon_ed
        flux_ed = flux_ed
        
    coord_ed = (lat_ed, lon_ed)
    
#   Interpolate the EDGAR grid
    interp1 = sci.RegularGridInterpolator(coord_ed, flux_ed, method = 'linear')

#   Read in footprint grid
    read_fp = name.footprints(filename_of_footprint)
<<<<<<< HEAD
    lon_fp = read_fp.lon
    lat_fp = read_fp.lat
=======
    lon_fp = read_fp.lon.values
    lat_fp = read_fp.lat.values
>>>>>>> 91709a2f
    
    X, Y = np.meshgrid(lat_fp, lon_fp)
    
    coord_fp = (X,Y)
    
#   Interpolate EDGAR emissions on footprint grid
    flux = interp1.__call__(coord_fp, method = 'linear')

    return lat_fp, lon_fp, flux.T, species, units
  
def iris_regrid(filename_of_EDGAR_emissions, filename_of_footprint):
    emissions = iris.load_cubes(filename_of_EDGAR_emissions)
    footprint = iris.load_cubes(filename_of_footprint)
#    Linear scheme
#    regridded_emi = emissions.regrid(footprint, iris.analysis.Linear())
#    Area-weighted scheme
    scheme = iris.analysis.AreaWeighted(mdtol=0.5)
    regridded_emi = emissions.regrid(footprint, scheme)
    
    return regridded_emi

# Find the correct unit converter to give flux in mol/m2/s
def unit_converter(current_units):
    if type(current_units) is not str:
        current_units = str(current_units)
    conversion = {"kg m-2 s-1" : {"alt": ["kg/m2/s"], "function": kg2mol}}
    units = agage.synonyms(current_units, conversion)
    function = conversion[units]['function']
    
    return function

#Converts kg/m2/s to mol/m2/s    
def kg2mol(kgflux, species_in):
    acrg_path=os.path.split(os.path.realpath(__file__))
    with open(acrg_path[0] + "/acrg_species_info.json") as f:
        species_info=json.load(f)
        
    species = agage.synonyms(species_in, species_info)
    mol_mass = float(species_info[species]['mol_mass'])
    molflux = kgflux*(1/(mol_mass*10**-3))
    
    return molflux

def mol2kg(molflux, species_in):
    acrg_path=os.path.split(os.path.realpath(__file__))
    with open(acrg_path[0] + "/acrg_species_info.json") as f:
        species_info=json.load(f)
        
    species = agage.synonyms(species_in, species_info)
    mol_mass = float(species_info[species]['mol_mass'])
    kgflux = molflux*(mol_mass*10**-3)
    
    return kgflux

#Write the new grid to a .nc file
def write(lat, lon, flux, species, domain, year, EDGAR_filename = None, footprint_filename = None):
    
    if type(year) == dt.date:
        time = year
        year = str(year.year)
    elif type(year) == str:
        time = dt.datetime.strptime(year, '%Y')
        year = year
    
    species = species.lower()    
    
    #Open netCDF file
    ncname = '/data/shared/NAME/emissions/%s/%s_%s_%s.nc' %(domain, species, domain, year)

    if os.path.isfile(ncname) == True:
        answer = raw_input("You are about to overwrite an existing file, do you want to continue? Y/N")
        if answer == 'N':
            return
        elif answer == 'Y':
            f=nc.Dataset(ncname, 'w')
   
    elif os.path.isfile(ncname) == False:
        f=nc.Dataset(ncname, 'w')
        
    #Create dimensions
    f.createDimension('time', len([time]))
    f.createDimension('lat', len(lat))
    f.createDimension('lon', len(lon))
    
    #Header attributes
    f.title = "EDGAR emissions"
    f.author = getpass.getuser()
    f.date_created = np.str(dt.datetime.today())
    if EDGAR_filename is not None:
        f.EDGAR_file_used = EDGAR_filename
    if footprint_filename is not None:
        f.footprint_file_used = footprint_filename
    f.notes = "Created using a linear interpolator in the function scipy.interpolate.RegularGridInterpolator"

    #Time variable
    time_seconds, time_reference = acrg_time.convert.time2sec(time)
    nctime=f.createVariable('time', 'i', ('time',))
    nctime[:]= time_seconds
    nctime.long_name='time'
    nctime.standard_name='time'
    nctime.units='seconds since ' + np.str(time_reference)
    nctime.calendar='gregorian'

    #Longitude variable
    nclon=f.createVariable('lon', 'd', ('lon',))
    nclon[:]=lon
    nclon.long_name='longitude'
    nclon.standard_name='longitude'
    nclon.units='degrees_east'
    
    #Latitude variable
    nclat=f.createVariable('lat', 'd', ('lat',))
    nclat[:]=lat
    nclat.long_name='latitude'
    nclat.standard_name='latitude'
    nclat.units='degrees_north'
    
    #Mole fraction variable
    ncflux=f.createVariable('flux', \
        'd', ('lat', 'lon', 'time'))
    ncflux[:,:,:]=flux
    ncflux.units='mol/m2/s'

    f.close() 

#The function that does everything
def regrid_emissions(filename_of_EDGAR_emissions, filename_of_footprint, input_species_name = None, output_species_name = None):
    
    lat, lon, flux, species, units = regrid(filename_of_EDGAR_emissions, filename_of_footprint, input_species_name)
    converter = unit_converter(units)
    molflux = converter(flux, species)
    domain = find_domain(filename_of_footprint)
    date, year = find_EDGAR_year(filename_of_EDGAR_emissions)
    
    if output_species_name is None:
        output_spec = species
    elif output_species_name is not None:
        output_spec = output_species_name
        
    write(lat, lon, molflux, output_spec, domain, year, EDGAR_filename = filename_of_EDGAR_emissions, footprint_filename = filename_of_footprint)


<|MERGE_RESOLUTION|>--- conflicted
+++ resolved
@@ -112,13 +112,8 @@
 
 #   Read in footprint grid
     read_fp = name.footprints(filename_of_footprint)
-<<<<<<< HEAD
-    lon_fp = read_fp.lon
-    lat_fp = read_fp.lat
-=======
     lon_fp = read_fp.lon.values
     lat_fp = read_fp.lat.values
->>>>>>> 91709a2f
     
     X, Y = np.meshgrid(lat_fp, lon_fp)
     
