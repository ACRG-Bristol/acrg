# Changelog
All notable changes to this project will be documented in this file.

The format is based on [Keep a Changelog](https://keepachangelog.com/en/1.0.0/).

## [Unreleased]
Use this section to keep track of any intermediate changes that can then be moved to a versioned section.

### Added

### Changed

### Removed


## [0.3.0] - 2022-04-01
### Added
- hbmcmc code now has a function (and relevant additions to output) that allows the inversion to be rerun (i.e. reproduced)
  using only the output as inputs and ACRG repository.
- Country mask code has now been updated to allow ocean territories (Economic Exclusion Zone, EEZ) to be included.
<<<<<<< HEAD
- hbmcmc code now has options to use HiTRes processes for the set up
=======
- Add function for embedding regional fields into larger fields, in acrg.name.emissions_helper_func
>>>>>>> 078fcbb7

### Changed
- directory structure of acrg package has changed. Many import statements will likely need modifying
- the filename structure of the footprint nc files created in acrg_name.process has changed and the new filenames are detailed in filename_convention.md
- the footprint files now have an explicit convention for labeling a met_model such as 'UKV'
- allows species lifetime to be specified monthly or annually in species_info.json
- allows CO2 footprint files in fp_NAME_high_time_res to be processed using the acrg_name.process code by calling species = 'CO2'
- updated acrg_hbmcmc files to accommodate new footprint naming structure and to read in met_model through the .ini file
- no changes will need to be made to user workflow
- Some additions to hbmcmc output and changed string format for some attributes
- update name.name.footprints_data_merge to accommodate high time res emissions, e.g. CO2.
- NAME process script has been rewritten to not rely on load_NAME proprietry code

### Removed
- removed GCWerks modules


## [0.2.0] - 2020-04-01
### Added
- Ability to convert calibration scale in get_obs
- New "defaults" file that specifies inlets and instruments to use for particular time periods
- An obs.db SQLite database that specifies the location of all obs files and basic details about their contents (species, inlet, time range, etc.)
- notebooks directory for Jupyter notebooks
- notebooks/tutorials directory for notebook based tutorials
- a tmp directory to store random job script output files
- added a dev environment that includes spyder and a lighter environment that does not
- acrg_BC for creating boundary conditions
- 2021/06/01, LMW: Added ability to have an offset between sites in hbmcmc code. 


### Changed
- get_single_site now returns a list of xarray datasets, one for each combination of inlet and site. If defaults are specified, the list will contain the default instruments and inlets for each period
- get_obs now returns a dictionary containing lists of datasets
- calibration scale and inlet are now attributes to obs datasets (e.g. ds.attrs["scale"])
- fp_data_merge now works with new get_obs object
- The flux function will now look for species-total_*.nc named files first and then look for species_*.nc files. This will not be able to read both files. This can still accept an more explicit source such as co2-ff_*.nc as an alternative to this. 
- arviz package version pinned to prevent conflict with pymc3 version

### Removed
- N/A<|MERGE_RESOLUTION|>--- conflicted
+++ resolved
@@ -18,11 +18,8 @@
 - hbmcmc code now has a function (and relevant additions to output) that allows the inversion to be rerun (i.e. reproduced)
   using only the output as inputs and ACRG repository.
 - Country mask code has now been updated to allow ocean territories (Economic Exclusion Zone, EEZ) to be included.
-<<<<<<< HEAD
 - hbmcmc code now has options to use HiTRes processes for the set up
-=======
 - Add function for embedding regional fields into larger fields, in acrg.name.emissions_helper_func
->>>>>>> 078fcbb7
 
 ### Changed
 - directory structure of acrg package has changed. Many import statements will likely need modifying
