--- conflicted
+++ resolved
@@ -28,11 +28,9 @@
 - notebooks/tutorials directory for notebook based tutorials
 - a tmp directory to store random job script output files
 - added a dev environment that includes spyder and a lighter environment that does not
-<<<<<<< HEAD
 - acrg_BC for creating boundary conditions
-=======
 - 2021/06/01, LMW: Added ability to have an offset between sites in hbmcmc code. 
->>>>>>> 4afb5245
+
 
 ### Changed
 - get_single_site now returns a list of xarray datasets, one for each combination of inlet and site. If defaults are specified, the list will contain the default instruments and inlets for each period
