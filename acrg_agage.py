# -*- coding: utf-8 -*-
"""
Get AGAGE data, average, truncate and filter for baseline

Expected format for filenames is:
	"network-instrument_site_date_species-height.nc"
	e.g. AGAGE-GC-FID_MHD_19940101_ch4-10m.nc

Examples:

Get Mace Head CH4 observations and average into 3 hourly periods:

    import acrg_agage as agage
    time, ch4, sigma = agage.get("MHD", "CH4", average="3H")
    
Get Mace Head CH4 observations, truncate for 2010-2012 inclusive
and average into 6 hourly periods:

    import acrg_agage as agage
    time, ch4, sigma = agage.get("MHD", "CH4", startY=2010, endY=2013,average="6H")

Calculate Cape Grim monthly means, with baseline filtering:
    
    import acrg_agage as agage
    time, hfc134a, sigma = 
        agage.get("CGO", "HFC-134a", baseline=True, average="1M")

Created on Sat Dec 27 17:17:01 2014
@author: chxmr
"""

import numpy as np
import pandas as pd
import glob
import os
from os import getenv
import re
from netCDF4 import Dataset
from acrg_time import convert
import json
import datetime as dt
import xarray as xr
from collections import OrderedDict
#from os.path import join
import os

#acrg_path = getenv("ACRG_PATH")
acrg_path = os.path.dirname(os.path.realpath(__file__))
data_path = getenv("DATA_PATH")

if data_path is None:
    data_path = "/data/shared/"
    print("Default Data directory is assumed to be /data/shared/. Set path in .bashrc as \
            export DATA_PATH=/path/to/data/directory/ and restart python terminal")

root_directory = os.path.join(data_path, "obs_2018/")

#Get site info and species info from JSON files
with open(os.path.join(acrg_path, "acrg_species_info.json")) as f:
    species_info=json.load(f)

with open(os.path.join(acrg_path, "acrg_site_info_2018.json")) as f:
    site_info=json.load(f, object_pairs_hook=OrderedDict)

def open_ds(path):
    """
    Function efficiently opens xray datasets.
    
    Example:
        ds = open_ds("path/file.nc")
    """
    # use a context manager, to ensure the file gets closed after use
    with xr.open_dataset(path) as ds:
        ds.load()
    return ds    


def synonyms(search_string, info, alternative_label = "alt"):
    '''
    Check to see if there are other names that we should be using for
    a particular input. E.g. If CFC-11 or CFC11 was input, go on to use cfc-11,
    as this is used in species_info.json
    
    Args:
        search_string (str): Input string that you're trying to match
        info (dict): Dictionary whose keys are the "default" values, and an
             variable that contains other possible names
    Returns:
        corrected string
    '''
    
    keys=info.keys()
    
    #First test whether site matches keys (case insensitive)
    out_strings = \
        [k for k in keys if k.upper() == search_string.upper()]

    #If not found, search synonyms
    if len(out_strings) is 0:
        for k in keys:
            matched_strings = \
                [s for s in info[k][alternative_label] \
                    if s.upper() == search_string.upper()]
            if len(matched_strings) is not 0:
                out_strings = [k]
                break

    if len(out_strings) is 1:
        out_string = out_strings[0]
    else:
        out_string = None

    return out_string

def listsearch(possible_strings, correct_string,
               further_info, further_info_alternative_label = "alt"):
    '''
    Given a list of strings, check whether any of them match some correct string.
    They may differ by case, or there may be synonyms. 
    
    Args:
        possible_strings (list of strings): list of strings to search through
        correct_string (str): "correct" string that we are trying to match
        further_info (dict): dictionary containing "correct" keys,
            along with potential synonyms under the "further_info_alternative_label" key

    Returns:
        string that can be used as a search term to identify matches in
        "possible_strings"
    '''
    
    for v in possible_strings:
        if correct_string.upper() == v.upper():
            out_string = v
            break
        else:
            matched_strings=[s for s in further_info[correct_string][further_info_alternative_label] \
                if s.upper() == v.upper()]
            if len(matched_strings) is not 0:
                out_string = v
                break
            else:
                out_string = None

    return out_string


def file_search_and_split(search_string):
    '''
    Search for files using a particular search string, 
    then split wherever an underscore is found
    
    Args:
        search_string (str): A string of characters that will be searched
                             using glob
    
    Returns:
        fnames (list): list of matching filenames
        file info (list): for each filename a list of strings of text that was
                        separated by underscores
    '''

    files=glob.glob(search_string)
    fnames = sorted([os.path.split(f)[1] for f in files])

    return fnames, [f.split("_") for f in fnames]


def quadratic_sum(x):
    """
    Computes np.sqrt(np.sum(x**2))/float(len(x))
    
    Args: 
        x (array):
            
    """
    return np.sqrt(np.sum(x**2))/len(x)
    

def file_list(site, species,
              inlet = None,
              network = None,
              instrument = None,
              data_directory=None):
    '''
    Find all files that fit the site, species, start and end dates, inlet
    network and instrument.
        Args:
        site (str) :
            Obs site. All sites should be defined within acrg_site_info.json. 
            E.g. ["MHD"] for Mace Head site.
        species (str) :
            Species identifier. All species names should be defined within acrg_species_info.json. 
            E.g. "ch4" for methane.
        start (str) : 
            Start date in format "YYYY-MM-DD" for range of files to find.
        end (str) : 
            End date in same format as start for range of files to find.
        height (str/list) : 
            Height of inlet for input data (must match number of sites).
        network (str/list, optional) : 
            Network for the site/instrument (must match number of sites).
            Default = None.
        instrument (str/list, optional):
            Specific instrument for the site (must match number of sites).
            Default = None.
        data_directory (str, optional) :
            flux_directory can be specified if files are not in the default directory. 
            Must point to a directory which contains subfolders organized by network.
            Default=None.
            
    Returns:
        data_directory (str):
            If data_directory is specified on input then this is returned.
            Else returns relevent directory.
        files (list):
            List of relevent files.
    '''
    
    # Look for data in data directionry + site name folder
    if data_directory is None:
        data_directory = os.path.join(root_directory, site)
    else:
        data_directory = os.path.join(data_directory, site)

    # Test if file path exists
    if not os.path.exists(data_directory):
        print("Directory %s doesn't exist." %data_directory)
        return data_directory, None

    #Get file list and break down file name
    fnames, file_info = file_search_and_split(os.path.join(data_directory,
                                                           "*.nc"))

    # Test if there are any files in the directory
    if len(fnames) == 0:
        print("Can't find any netCDF files in %s." % data_directory)
        return data_directory, None
    
    # Double check that sites match
    file_site = [f[1] for f in file_info]
    fnames = [f for (s, f) in zip(file_site, fnames) if s.upper() == site.upper()]
    file_info = [f for (s, f) in zip(file_site, file_info) if s.upper() == site.upper()]
    if len(fnames) == 0:
        print("Can't find any %s files in %s." %(site, data_directory) )
        return data_directory, None
    
    # If network is specified, only return that network
    if network is not None:
        # Subset of matching files
        file_network = [re.split("-", f[0])[0] for f in file_info]
        fnames = [f for (nwork, f) in zip(file_network, fnames) if nwork == network]
        file_info = [f for (nwork, f) in zip(file_network, file_info) if nwork == network]
        if len(fnames) == 0:
            print("Cant find file matching network %s in %s" %(network, data_directory))
            return data_directory, None
    
    # Test if species is in folder
    file_species = [re.split("-|\.", f[-1])[0] for f in file_info]
    file_species_string = listsearch(file_species, species, species_info)
    if file_species_string is None:
        print("Can't find files for %s in %s" %(species, data_directory) )
        return data_directory, None
    # Subset of matching files
    fnames = [f for (sp, f) in zip(file_species, fnames) if sp == file_species_string]
    file_info = [f for (sp, f) in zip(file_species, file_info) if sp == file_species_string]

    # If instrument is specified, only return that instrument
    if instrument is not None:
        # Subset of matching files
        file_instrument = [re.split("-", f[0])[1] for f in file_info]
        fnames = [f for (inst, f) in zip(file_instrument, fnames) if inst == instrument]
        file_info = [f for (inst, f) in zip(file_instrument, file_info) if inst == instrument]
        if len(fnames) == 0:
            print("Cant find file matching instrument %s in %s" %(instrument, data_directory))
            return data_directory, None
 
    # See if any sites are separated by height
    file_inlet = [re.split("-|\.", f[-1])[1] for f in file_info]
    file_inlet = [None if fh == "nc" else fh for fh in file_inlet]
    # Are there any files in the folder for which no inlet height is defined?
    if any([f is None for f in file_inlet]):
        # If so, do none of the matching files have a height? If so, we need more info
        if not all([f is None for f in file_inlet]):
            print("It looks like there are some files in %s" %data_directory)
            print(" for which an inlet height has been defined, and others where none has been defined.")
            print("Make sure an inlet height is defined for all files, or change this function!")
            return data_directory, None
        # Else, we don't need to do anything            
    else:
        # If no inlet specified, pick first element in height list
        if inlet is None:
            file_inlet_string = site_info[site][network]["height"][0]
        else:
            file_inlet_string = inlet
        # Subset of matching files
        fnames = [f for (ht, f) in zip(file_inlet, fnames) if ht == file_inlet_string]
        file_info = [f for (ht, f) in zip(file_inlet, file_info) if ht == file_inlet_string]
        if len(fnames) == 0:
            print("Can't find any matching inlets: %s" %inlet)
            return data_directory, None

    # Return output
    if len(fnames) == 0:
        print("For some reason I got to this stage and there aren't any files here...")
        return data_directory, None
    else:
        return data_directory, sorted(fnames)



def get_single_site(site, species_in,
                    network = None, start_date = None, end_date = None,
                    inlet = None, average = None, keep_missing = False,
                    instrument = None,
                    status_flag_unflagged = [0], data_directory = None):
    '''
    Get measurements from one site
    
    Args:    
        site_in (str) :
            Site of interest. All sites should be defined within acrg_site_info.json. 
            E.g. ["MHD"] for Mace Head site.
        species_in (str) :
            Species identifier. All species names should be defined within acrg_species_info.json. 
            E.g. "ch4" for methane.
        start_date (str, optional) : 
            Output start date in a format that Pandas can interpret
            Default = None.
        end_date (str, optional) : 
            Output end date in a format that Pandas can interpret
            Default=None.
        height (str/list, optional) : 
            Height of inlet for input data (must match number of sites).
            Default=None
        average (str/list, optional) :
            Averaging period for each dataset (for each site) ((must match number of sites)).
            Each value should be a string of the form e.g. "2H", "30min" (should match pandas offset 
            aliases format).
            Default=None.
        keep_missing (bool, optional) :
            Whether to keep missing data points or drop them.
            default=False.
        network (str/list, optional) : 
            Network for the site/instrument (must match number of sites).
            Default=None.
        instrument (str/list, optional):
            Specific instrument for the site (must match number of sites). 
            Default=None.
                status_flag_unflagged (list, optional) : 
            The value to use when filtering by status_flag. 
            Default = [0]
        data_directory (str, optional) :
            directpry can be specified if files are not in the default directory. 
            Must point to a directory which contains subfolders organized by site.
            Default=None.
            
    Returns:
        (Pandas dataframe):
            Timeseries data frame for observations at site of species.

    '''
    
    # Check that site is in acrg_site_info.json
    if site not in site_info.keys():
        print("No site called %s." % site)
        print("Either try a different name, or add name to acrg_site_info.json.")
        return

    species = synonyms(species_in, species_info)
    if species is None:
        print("No species called %s." % species_in)
        print("Either try a different name, or add name to species_info.json.")
        return
    if species != species_in:
        print("Note: changing species from %s to %s" % (species_in, species))
    
    # If no network specified, pick the first network in site_info dictionary
    if network is None:
        network = site_info[site].keys()[0]
        print("... assuming network is %s" %network)
    elif network not in site_info[site].keys():
        print("Error: Available networks for site %s are %s." % (site, site_info[site].keys()))
        print("       You'll need to add network %s to acrg_site_info.json" %network)
        return
        
    data_directory, files = file_list(site, species,
                                          network = network,
                                          inlet = inlet,
                                          instrument = instrument,
                                          data_directory = data_directory)

    # Iterate through files
    if files is not None:
        
        data_frames = []
        cal = []
        
        for f in files:
            
            print("Reading: " + f)
            
            # Read files using xarray
            with xr.open_dataset(os.path.join(data_directory, f)) as fxr:
                ds = fxr.load()
                
            # Record calibration scales
            if "Calibration_scale" in ds.attrs.keys():
                cal.append(ds.attrs["Calibration_scale"])            
                
                ncvarname = listsearch(ds.keys(), species, species_info)
                
                if ncvarname is None:
                    print("Can't find mole fraction variable name '" + species + 
                          "' or alternatives in file. Either change " + 
                          "variable name, or add alternative to " + 
                          "acrg_species_info.json")
                    return None

                # Create single site data frame
                df = pd.DataFrame({"mf": ds[ncvarname][:]},
                                  index = ds.time)
                
                if ds[ncvarname].units.isdigit():
                    units = float(ds[ncvarname].units)
                else:
                    units = str(ds[ncvarname].units)
                
                #Get repeatability
                if ncvarname + "_repeatability" in ds.keys():
                    file_dmf=ds[ncvarname + "_repeatability"].values
                    if len(file_dmf) > 0:
                        df["dmf"] = file_dmf[:]
        
                #Get variability
                if ncvarname + "_variability" in ds.keys():
                    file_vmf=ds[ncvarname + "_variability"]
                    if len(file_vmf) > 0:
                        df["vmf"] = file_vmf[:]
                
                # If ship read lat and lon data
                # Check if site info has a keyword called platform
                if 'platform' in site_info[site].keys():
                    if site_info[site][network]["platform"] == 'ship':
                        file_lat=ds["latitude"].values
                        if len(file_lat) > 0:                                
                            df["meas_lat"] = file_lat
                            
                        file_lon=ds["longitude"].values
                        if len(file_lon) > 0:
                            df["meas_lon"] = file_lon
                    
                    #If platform is aircraft, get altitude data
                    if site_info[site]["platform"] == 'aircraft':
                        if "alt" in ds.keys():
                            file_alt=ds["alt"].values
                            if len(file_alt) > 0:
                                df["altitude"] = file_alt
                        
                #Get status flag
                if ncvarname + "_status_flag" in ds.keys():
                    file_flag=ds[ncvarname + "_status_flag"].values
                    if len(file_flag) > 0:
                        df["status_flag"] = file_flag                
                        # Flag out multiple flags
                        flag = [False for _ in range(len(df.index))]
                        for f in status_flag_unflagged:
                            flag = flag | (df.status_flag == f)
                        df = df[flag]
                               
                if units != "permil" and units != "per meg":
                    df = df[df.mf > 0.]

                if len(df) > 0:
                    data_frames.append(df)
    
<<<<<<< HEAD

        if len(data_frames) == 0:
            warningMessage = '''For some reason, there is no valid data 
                                within files %s 
                                (e.g. all flagged)''' % ",".join(files)
            print(warningMessage)
            return None
=======
            ncf.close()
        
        if len(data_frames) > 0:
            data_frame = pd.concat(data_frames).sort_index()
            data_frame.index.name = 'time'
            data_frame = data_frame[start_time : end_time]            
            if len(data_frame) == 0:
                return None
        else:
            return None
        
        #Do baseline filtering
        if baseline:
            #Get flags
            flagdf=ukmo_flags(site, site_info)
>>>>>>> 04874cbb
            
        # Check if all calibration scales are the same
        if not all([c == cal[0] for c in cal]):
            errorMessage = '''Can't merge the following files,
                              as calibration scales 
                              are different: ''' % ",".join(files)
            raise ValueError(errorMessage)

        # Merge files        
        data_frame = pd.concat(data_frames).sort_index()
        data_frame.index.name = 'time'

        # Cut out requested time period
        data_frame = data_frame[start_date : end_date]
        if len(data_frame) == 0:
            print("Warning, no data within range")
            return None

        # If averaging is set, resample
        if average is not None:
            how = {}
            for key in data_frame.columns:
                if key == "dmf":
                    how[key] = quadratic_sum
                elif key == "vmf":
                    # Calculate std of 1 min mf obs in av period as new vmf 
                    how[key] = "std"
                    data_frame["vmf"] = data_frame["mf"]
                else:
                    how[key] = "mean"
            
            if keep_missing == True:
                # Pad with an empty entry at the start date
                if min(data_frame.index) > pd.to_datetime(start_date):
                    data_frame.loc[pd.to_datetime(start_date)] = \
                        [np.nan for col in data_frame.columns]           
                # Pad with an empty entry at the end date
                if max(data_frame.index) < pd.to_datetime(end_date):
                    data_frame.loc[pd.to_datetime(end_date)] = \
                        [np.nan for col in data_frame.columns]
                # Now sort to get everything in the right order
                data_frame.sort_index(inplace = True)
            
            # Resample
            data_frame=data_frame.resample(average, how = how)
            if keep_missing == True:
                data_frame=data_frame.drop(data_frame.index[-1])
             
        # Drop NaNs
        if keep_missing == False:  
            data_frame.dropna(inplace = True)
        
        data_frame.mf.units = units
        data_frame.mf.scale = cal[0]
        data_frame.files = files

        return data_frame

    else:

        return None


def get_gosat(site, species, max_level,
              start_date = None, end_date = None,
              data_directory = None):
    """retrieves obervations for a set of sites and species between start and 
    end dates for GOSAT 
    
    Args:    
        site (str) :
            Site of interest. All sites should be defined within acrg_site_info.json. 
            E.g. ["MHD"] for Mace Head site.
        species (str) :
            Species identifier. All species names should be defined within acrg_species_info.json. 
            E.g. "ch4" for methane.
        max_level (int) : 
            Required for satellite data only. Maximum level to extract up to from within satellite data.
        start_date (str, optional) : 
            Start date in Pandas-readable format. E.g. "2000-01-01 00:00"
            Default = None.
        end_date (str, optional) : 
            End date in Pandas-readable format.
            Default = None.
        data_directory (str, optional) :
            directory can be specified if files are not in the default directory. 
            Must point to a directory which contains subfolders organized by site.
            Default=None.
            
    Returns:
        (xarray dataframe):
            xarray data frame for GOSAT observations.
            
    """
    if max_level is None:
        raise ValueError("MAX LEVEL REQUIRED FOR SATELLITE OBS DATA")
        
#    data_directory, files = file_list(site, species,
#                                      data_directory = os.path.join(root_directory, "GOSAT"))
    
    data_directory = os.path.join(root_directory, "GOSAT", site)
    files = glob.glob(os.path.join(data_directory, '*.nc'))
    files = [os.path.split(f)[-1] for f in files]

    files_date = [pd.to_datetime(f.split("_")[2][0:8]) for f in files]

    data = []
    for (f, d) in zip(files, files_date):
        if d >= pd.to_datetime(start_date) and d < pd.to_datetime(end_date):
            with xr.open_dataset(os.path.join(data_directory,f)) as fxr:
                data.append(fxr.load())
    
    if len(data) == 0:
        return None
    
    data = xr.concat(data, dim = "time")

    lower_levels =  range(0,max_level)

    prior_factor = (data.pressure_weights[dict(lev=list(lower_levels))]* \
                    (1.-data.xch4_averaging_kernel[dict(lev=list(lower_levels))])* \
                    data.ch4_profile_apriori[dict(lev=list(lower_levels))]).sum(dim = "lev")
                    
    upper_levels = range(max_level, len(data.lev.values))            
    prior_upper_level_factor = (data.pressure_weights[dict(lev=list(upper_levels))]* \
                    data.ch4_profile_apriori[dict(lev=list(upper_levels))]).sum(dim = "lev")
                
    data["mf_prior_factor"] = prior_factor
    data["mf_prior_upper_level_factor"] = prior_upper_level_factor
    data["mf"] = data.xch4 - data.mf_prior_factor - data.mf_prior_upper_level_factor
    data["dmf"] = data.xch4_uncertainty

    # rt17603: 06/04/2018 Added drop variables to ensure lev and id dimensions are also dropped, Causing problems in footprints_data_merge() function
    drop_data_vars = ["xch4","xch4_uncertainty","lon","lat","ch4_profile_apriori","xch4_averaging_kernel",
                      "pressure_levels","pressure_weights","exposure_id"]
    drop_coords = ["lev","id"]
    
    for dv in drop_data_vars:
        if dv in data.data_vars:
            data = data.drop(dv)
    for coord in drop_coords:
        if coord in data.coords:
            data = data.drop(coord)

    #data = data.drop("lev")
    #data = data.drop(["xch4", "xch4_uncertainty", "lon", "lat"])
    data = data.to_dataframe()
    # rt17603: 06/04/2018 Added sort because some data was not being read in time order. 
    # Causing problems in footprints_data_merge() function
    data = data.sort_index()
    
    data.max_level = max_level
    if species.upper() == "CH4":
        data.mf.units = '1e-9'
    if species.upper() == "CO2":
        data.mf.units = '1e-6'

    data.mf.scale = "GOSAT"

    return data
    
def get_obs(sites, species, start_date, end_date,
            inlet = None, average = None,
            keep_missing=False,
            network = None, instrument = None,
            status_flag_unflagged = None,
            max_level = None, data_directory = None):
    """
    The get_obs function retrieves obervations for a set of sites and species between start and end dates
    Note: max_level only pertains to satellite data
    
    TODO: 
        At the moment satellite data is identified by finding "GOSAT" in the site name. This will be 
        changed to include a check by "platform" label from acrg_site_info.json to identify the type 
        of observation (e.g. satellite, ferry, aircraft)
    
    If height, network, instrument or average inputs are specified they should have 
    the same number of entries as there are sites. Format:
        - For one site, can include as a str or a one item list.
        - For multiple sites, must be a list matching the number of sites.
    The status_flag_unflagged must also match the number of sites but must always be a list.
 
    If not explicitly specified, height and network values can be extracted from acrg_site_info.json. If
    there are multiple values are present, the first one will be used by default 
    (*** May change with Matt's new acrg_site_info.json format ***)
    
    For example if we wanted to read in daily averaged methane data for Mace Head and Tacolneston for 2012 
    we could include:
    
        get_obs(sites=["MHD","TAC"],species="ch4",start="2012-01-01",end="2013-01-01",height=["10m","100m"],
                average=["24H","24H"],network=["AGAGE","DECC"])
    
    Args:
        sites (list) :
            Site list. All sites should be defined within acrg_site_info.json. 
            E.g. ["MHD"] for Mace Head site.
        species (str) :
            Species identifier. All species names should be defined within acrg_species_info.json. 
            E.g. "ch4" for methane.
        start (str) : 
            Start date in format "YYYY-MM-DD" for range of files to find.
        end (str) : 
            End date in same format as start for range of files to find.
        inlet (str/list, optional) : 
            Height of inlet for input data (must match number of sites).
        average (str/list, optional) :
            Averaging period for each dataset (for each site) ((must match number of sites)).
            Each value should be a string of the form e.g. "2H", "30min" (should match pandas offset 
            aliases format). 
        keep_missing (bool, optional) :
            Whether to keep missing data points or drop them.
        network (str/list, optional) : 
            Network for the site/instrument (must match number of sites). (optional)
        instrument (str/list, optional):
            Specific instrument for the site (must match number of sites). (optional)
        status_flag_unflagged (list, optional) : 
            The value to use when filtering by status_flag. Default = [0]
        max_level (int) : 
            Required for satellite data only. Maximum level to extract up to from within satellite data.
        data_directory (str, optional) :
            flux_directory can be specified if files are not in the default directory. 
            Must point to a directory which contains subfolders organized by network.
    
    Returns:
        dict(pandas.DataFrame) : 
            pandas Dataframe for every site, keywords of ".species" and ".units" are also included in
            the dictionary.    
    """

    def check_list_and_length(var, sites, error_message_string):
        if var != None:
            if type(var) is not list:
                raise ValueError("Variable '%s' must be a list" % error_message_string)
            if len(var) != len(sites):
                raise ValueError("Length of variable '%s' is different to 'sites'" % error_message_string)
        else:
            var = [None for i in sites]
        return var

    if status_flag_unflagged:
        if len(status_flag_unflagged) != len(sites):
            errorMessage = '''Status_flag_unflagged must be a 
                              LIST OF LISTS with the same 
                              first dimension as sites'''
            raise ValueError(errorMessage)
    else:
        status_flag_unflagged = [[0] for _ in sites]
        print("Assuming status flag = 0 for all sites")

    if type(sites) is not list:
        raise ValueError("Sites variable must be a list")

    inlet = check_list_and_length(inlet, sites, "inlet")
    average = check_list_and_length(average, sites, "average")
    network = check_list_and_length(network, sites, "network")
    instrument = check_list_and_length(instrument, sites, "instrument")
    
    # Get data
    obs = {}
    units = []
    scales = []
    
    for si, site in enumerate(sites):
        print("Getting %s data for %s..." %(species, site))
        if "GOSAT" in site.upper():
            data = get_gosat(site, species,
                       start_date = start_date, end_date = end_date,
                       max_level = max_level,
                       data_directory = data_directory)
        else:
            data = get_single_site(site, species, inlet = inlet[si],
                                   start_date = start_date, end_date = end_date,
                                   average = average[si],
                                   network = network[si],
                                   instrument = instrument[si],
                                   keep_missing = keep_missing,
                                   status_flag_unflagged = status_flag_unflagged[si],
                                   data_directory = data_directory)
        
        if data is None:
            obs[site] = None
            units.append(None)
            scales.append(None)
        else:    
            obs[site] = data.copy()
            if "GOSAT" in site.upper():
                if data is not None:
                    obs[site].max_level = data.max_level
            units.append(data.mf.units)
            scales.append(data.mf.scale)
    
    # Raise error if units don't match
    if len(set([u for u in units if u != None])) > 1:
        print(set(units))
        siteUnits = [':'.join([site, u]) for (site, u) in zip(sites, str(units)) if u is not None]
        errorMessage = '''Units don't match for these sites: %s''' % ', '.join(siteUnits)        
        raise ValueError(errorMessage)

    # Warning if scales don't match
    if len(set([s for s in scales if s != None])) > 1:
        siteScales = [':'.join([site, scale]) for (site, scale) in zip(sites, scales) if scale is not None]
        warningMessage = '''WARNING: scales don't match for these sites:
                            %s''' % ', '.join(siteScales)
        print(warningMessage)

    # Add some attributes
    obs[".species"] = species
    obs[".units"] = units[0]    # since all units are the same
    obs[".scales"] = {si:s for (si, s) in zip(sites, scales)}
    
    return obs
    


def plot_obs(data_dict):
    '''
    Plot the data dictionary created by get_obs
    
    Args:
        data_dict (dict) :
            Dictionary of Pandas DataFrames output by get_obs. 
            Keys are site names.
        
    '''
    
    import matplotlib.pyplot as plt
    import matplotlib.patches as mpatches
    
    plots = []
    
    for site, df in data_dict.iteritems():
        if site[0] != '.':
            if df is None:
                plots.append(mpatches.Patch(label="%s (no data)" %site, color = "white"))
            else:
                if "vmf" in df.columns:
                    plots.append(plt.errorbar(df.index, df.mf, df.vmf,
                                 linewidth = 0,
                                 marker = '.', markersize = 3.,
                                 label = site))
                if "dmf" in df.columns:
                    plots.append(plt.errorbar(df.index, df.mf, df.dmf,
                                 linewidth = 0, 
                                 marker = '.', markersize = 3.,
                                 label = site))

    plt.legend(handles = plots)
    plt.ylabel("%s (%s)" %(data_dict[".species"], data_dict[".units"]))
    
    plt.show()<|MERGE_RESOLUTION|>--- conflicted
+++ resolved
@@ -474,31 +474,12 @@
                 if len(df) > 0:
                     data_frames.append(df)
     
-<<<<<<< HEAD
-
         if len(data_frames) == 0:
             warningMessage = '''For some reason, there is no valid data 
                                 within files %s 
                                 (e.g. all flagged)''' % ",".join(files)
             print(warningMessage)
             return None
-=======
-            ncf.close()
-        
-        if len(data_frames) > 0:
-            data_frame = pd.concat(data_frames).sort_index()
-            data_frame.index.name = 'time'
-            data_frame = data_frame[start_time : end_time]            
-            if len(data_frame) == 0:
-                return None
-        else:
-            return None
-        
-        #Do baseline filtering
-        if baseline:
-            #Get flags
-            flagdf=ukmo_flags(site, site_info)
->>>>>>> 04874cbb
             
         # Check if all calibration scales are the same
         if not all([c == cal[0] for c in cal]):
