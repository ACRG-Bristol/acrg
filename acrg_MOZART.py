# -*- coding: utf-8 -*-
"""


File to read in standard MOZART output file
Output will contain the timestamp, lat, lon, surface emissions and concentrations
If you want any other fields then you'll need to add them in
    import acrg_MOZART as mozart    
    data=mozart.read('filename')
    print data.time
    
Can also extract data for sites given lats and lons
sitefile = a text file with the site acronym, lat and then lon separated by spaces or tabs
    import acrg_MOZART as mozart
    data=mozart.filter('filename', 'sitefile')

    

"""
import netCDF4
import numpy as np
import datetime as dt
from acrg_grid.hybridcoords import hybridcoords as hybrid_coords
import pdb
import bisect
import os
import matplotlib.pyplot as plt
from mpl_toolkits.basemap import Basemap
from matplotlib import ticker
import pandas as pd
import dateutil.relativedelta
# ___________________________________________________________________________________________________________________
# CODE TO READ THE DIFFERENT DATA TYPES
# ___________________________________________________________________________________________________________________

 # Class to read in the data
class read:
    def __init__(self, filename, conc_tag = None):
    
        print 'Reading file : ' + filename
        
        if type(filename) == tuple:
            filename = filename[0]
        
        data=netCDF4.Dataset(filename)
        
        
<<<<<<< HEAD
        if not conc_tag:
            if 'h0' in filename:
                conc_tag = '_VMR_avrg'
            
            if 'h1' in filename:        
                conc_tag = '_13:30_LT'
            
            if 'h2' in filename:        
                conc_tag = '_VMR_avrg'
=======
        if 'h0' in filename:
            conc_tag = '_VMR_avrg'
            #conc_tag = 'HFC23_VMR_avrg'
        
        if 'h1' in filename:        
            conc_tag = '_13:30_LT'
        
        if 'h2' in filename:        
            conc_tag = '_VMR_avrg'
>>>>>>> 5fbb8d3d

        # Might be multiple tracers
        conc_varname = [i for i in data.variables.keys() if conc_tag in i]      

        conc = []
        conc_units = []
        
        for i in conc_varname:     
            conc.append(data.variables[i][:]) 
            conc_units.append(data.variables[i].getncattr('units'))
        
        
        if 'h0' in filename:
            # Might be multiple tracers
            emis_varname = [i for i in data.variables.keys() if '_SRF_EMIS_avrg' in i]      
    
            emis = []
            emis_units = []
            for i in emis_varname:        
                emis.append(data.variables[i][:]) 
                emis_units.append(data.variables[i].getncattr('units'))
            
            
        date = data.variables['date'][:] # Date YYYYMMDD
        secs = data.variables['datesec'][:] # Seconds to be added to above date to make date-time variable
        lon = data.variables['lon'][:].astype('float')
        lat = data.variables['lat'][:].astype('float')
        lev = data.variables['lev'][:].astype('int')
        PS=data.variables['PS'][:].astype('float')
        P0=data.variables['P0'][:].astype('float')
        hyai=data.variables['hyai'][:].astype('float')
        hybi=data.variables['hybi'][:].astype('float')
                
        # Split up the date using datetime.strptime
        dt_time = [dt.timedelta(seconds=(secs[i]).astype('int')) for i in np.arange(len(date))]
        dt_date = [dt.datetime.strptime(str(date[i]),'%Y%m%d') for i in np.arange(len(date))]
        
        time_t = [dt_time[i] + dt_date[i] for i in np.arange(len(date))]
        
        P = np.empty((len(date), len(hyai)-1, len(lat), len(lon)))

        for i in np.arange(len(date)):         
            P_i = hybrid_coords(hyai, PS[i,:,:],  B=hybi, P0=P0, half=1)
            P[i,:,:,:] = P_i
            print 'date ' + str(date[i]) + ' processed'
         
        self.time = time_t
        self.conc = conc
        self.lon = lon
        self.lat = lat
        self.lev = lev
        self.P0 =P0
        self.PS =PS
        self.hyai=hyai
        self.hybi=hybi
        self.pressure = P
        self.date = date
        self.filename = filename     
        
        self.species = str(data.__getattribute__('title')).strip()
        self.case = str(data.__getattribute__('case')).strip()
        self.concunits = conc_units
        self.pressureunits = data.variables['P0'].getncattr('units')
        self.concnames = conc_varname
        
        if 'h0' in filename:
            self.emis = emis             
            self.emissunits = emis_units
            self.emisnames = emis_varname
        
        if 'h2' in filename:
        #if 'h0' in filename:
        
            start_date = data.variables['nbdate'][:]
            dt_start_date = dt.datetime.strptime(str(start_date),'%Y%m%d')
#            start_date = data.variables['date'][:]
#            dt_start_date = dt.datetime.strptime(str(start_date[0]),'%Y%m%d')\
#            - dateutil.relativedelta.relativedelta(months=1)
            self.start_date = dt_start_date
        data.close()
        
# Class to read in the data
"""
format
dimensions:
	lon = 144 ;
	lat = 96 ;
	time = UNLIMITED ; // (24 currently)
variables:
	double lon(lon) ;
		lon:long_name = "longitude" ;
		lon:units = "degrees_east" ;
	double lat(lat) ;
		lat:long_name = "latitude" ;
		lat:units = "degrees_north" ;
	int date(time) ;
		date:long_name = "Date" ;
		date:units = "YYYYMMDD" ;
	double time(time) ;
		time:long_name = "Time" ;
		time:units = "days since 0000-01-01 00:00:00" ;
	double ch4emissions(time, lat, lon) ;
		ch4emissions:long_name = "CH4 emission rate" ;
		ch4emissions:units = "molecules/cm2/s" ;

// global attributes:
		:Title = "CH4_emissions" ;
		:Author = "Ann Stavert" ;
		:Created = "Sun Apr 27 15:22:18 2014" ;
"""
class read_flux:
    def __init__(self, filename, emissions_tag_ncdf = 'emissions', time_tag = 'time', emiss_varname = None):
    
        print 'Reading file : ' + filename
        
        if type(filename) == tuple:
            filename = filename[0]
        
        data=netCDF4.Dataset(filename)
        
        if emiss_varname is None:
            emiss_varname = (str(data.__getattribute__('Title'))).strip()[0:3]
        
        # convert from upper to lowercase
        name_dict = {'CO2' : 'co2',\
                    'CH4' :'ch4',\
                    'N2O' : 'n2o'}
        emiss_varname = name_dict[emiss_varname]
        
        emiss = data.variables[emissions_tag_ncdf][:]
        date = data.variables['date'][:] # Date YYYYMMDD
        lon = data.variables['lon'][:].astype('float')
        lat = data.variables['lat'][:].astype('float')
        time = data.variables[time_tag][:].astype('float')
        
        # Split up the date based on position        
        if (date[0] == 1) and (len(date) == 12):
            # we're dealing with a climatology 
            print 'This appears to be a climatology. Using 2000 as a default year.'
            year = np.arange(12)
            year[:] = 2000
            month = date
            day = np.arange(12)
            day[:] = 15
            
            dt_date = [dt.datetime(year[i],month[i],day[i]) for i in np.arange(len(date))]
            
        else:
            year = np.asarray([int(((date.astype('str'))[i])[0:4]) for i in np.arange(len(date))])
            month = np.asarray([int(((date.astype('str'))[i])[4:6]) for i in np.arange(len(date))])
            day = np.asarray([int(((date.astype('str'))[i])[6:8]) for i in np.arange(len(date))])
            
            dt_date = [dt.datetime(year[i],month[i],day[i]) for i in np.arange(len(date))]
        
        
        # Calculate monthly means use xray
        import xray
        
        x_data = xray.DataArray(emiss, [('date', dt_date), ('lat', lat), ('lon', lon)])
        monthly_means = x_data.resample('MS', dim='date', how='mean')
        
        # Convert the xray datetime to a normal datetime        
        dt_monthly = [pd.to_datetime(str(i)).replace(tzinfo=None) for i in monthly_means.date.values]        
        
        self.time = time
        self.time_units = data.variables[time_tag].__getattribute__('units')
        self.dt_date = dt_date
        self.year = year
        self.month = month
        self.day = day
        self.emiss = emiss
        self.monthly_time = dt_monthly
        self.monthly_means = monthly_means.values
        self.species = emiss_varname
        self.emis_units = data.variables[emissions_tag_ncdf].__getattribute__('units')  
        self.lon = lon
        self.lat = lat
        self.filename = filename     
        
                 
             
 # Class to read in the site file GONZI netcdf version       
class read_sitefile_GONZI_nc:
    def __init__(self, sitefile):
        
        if type(sitefile) == tuple:
            data=netCDF4.Dataset(sitefile[0], 'r')
        elif  type(sitefile) == str:
            data=netCDF4.Dataset(sitefile, 'r')
        
        # Set flag for ferry which has no ALT
        if type(sitefile) == tuple:        
            if 'acf' in sitefile[0]:
                ferry_flag =0
            if 'ferry' in sitefile[0]:
                ferry_flag = 1
        
        if type(sitefile) == str:        
            if 'acf' in sitefile:
                ferry_flag = 0
            if 'ferry' in sitefile:
                ferry_flag = 1
      
        
        # Extract the variable names
        keys = np.array((data.variables.keys()))
       
        
        # Extract the data   
        lat = data.variables['LAT'][:]
        lon = data.variables['LONG'][:]
        if ferry_flag == 0:
            alt = data.variables['ALTI'][:] # Date YYYYMMDD
            alt_units = data.variables['ALTI'].units
        if ferry_flag == 1:
             alt = np.empty(len(lat))
             alt_units = ''
             
        Year = data.variables['YYYY'][:] # Seconds to be added to above date to make date-time variable
        Month = data.variables['MM'][:]
        Day = data.variables['DD'][:]
        SecSinceMidnight=data.variables['Time_Slots'][:]
        
        CH4 = data.variables['CH4'][:]        
        CO2 = data.variables['CO2'][:]     
        
        # only do this if N2O is given
        if len(np.where(keys == 'N2O')[0]) > 0:
            N2O = data.variables['N2O'][:]          
        else:
            N2O = np.empty((len(CO2),3))
            N2O[:] = 'nan'
        
        model_CH4 = data.variables['Model_CH4'][:]
        model_CO2 = data.variables['Model_CO2'][:]        
        model_N2O = data.variables['Model_N2O'][:]
        
        # Create the time variable
        time_t = [dt.datetime(Year[i],Month[i],Day[i]) + dt.timedelta(seconds=(SecSinceMidnight[i]).astype('int')) for i in np.arange(len(Day))]

        # Remove the superfluous points
        good_i = (np.where(lat[:,0] != -9999))[0]
        
        self.time = [time_t[good_i[i]] for i in np.arange(len(good_i))]
        self.lat = lat[good_i]
        self.lon = lon[good_i]
        self.alt = alt[good_i]
        self.filename = sitefile
        self.conc = np.squeeze(np.array([[CH4[good_i]],[CO2[good_i]],[N2O[good_i]]]))
        self.species_tags = np.array(['CH4','CO2','N2O'])
        self.good_index = good_i
        self.alt_units = alt_units
        self.model_CH4 = model_CH4[good_i]
        self.model_CO2 = model_CO2[good_i]
        self.model_N2O= model_N2O[good_i]


 # Class to read in the netcdf site file written by matt listing the fixed sites    
class read_fixed_sitefile_nc:
    def __init__(self, sitefile = None, species = 'CH4', dir = '/data/shared/GAUGE/'):
        
        if sitefile == None:
            sitefile = dir + species + '/global_obs_stationary.nc'
            if species in ['CH4','ch4']:
                sitefile = dir + species + '/global_obs_stationary_ch4.nc'
            
        print 'Using site file : ' + sitefile
        
        data=netCDF4.Dataset(sitefile, 'r')

        if species == 'CH4':
            species_lc = 'ch4'
        
        if species == 'CO2':
            species_lc = 'n2o'
        
        if species == 'N2O':
            species_lc = 'n2o'
        
        # Extract the data    
        time = data.variables['time'][:] # "seconds since 2004-01-01 00:00:00" ;
        site = data.variables['site'][:]
        network = data.variables['network'][:]
        lon = data.variables['longitude'][:]
        lat = data.variables['latitude'][:]
        alt = data.variables['altitude'] # "m  above 1.9x2.5 MOZART surface level (m)" ;
        conc = data.variables[species_lc]
        repeatability = data.variables[species_lc+'_repeatability']
	      
        # Create the time variable
        dateunits = data.variables['time'].getncattr('units')
        sincedate = dateunits[dateunits.find('seconds since ') +14:-1] # seconds since 2014-01-01 00:00:00
                
        time_dt = [ dt.datetime.strptime(sincedate, "%Y-%m-%d %H:%M:%S") + dt.timedelta(seconds=(i).astype('int')) for i in time]
        #time_dt = [dt.datetime(2009,1,1,0,0,0) + dt.timedelta(seconds=(i).astype('int')) for i in time]
        

        self.time = time_dt
        self.lat = lat
        self.lon = lon
        self.alt = alt[:]
        self.alt_units = alt.units
        self.site = site
        self.species = species
        self.species_lc = species_lc
        self.conc = conc[:]
        self.repeatability = repeatability[:]
        self.units = conc.units
        self.network = network
        self.sitefile = sitefile


 # Class to read in the netcdf site file written by matt listing the column sites (satelite + TCON)  
class read_column_sitefile_nc:
    def __init__(self, sitefile = 0, species = 'CH4', dir = '/data/shared/GAUGE/', month = 1, year = 2009):
        
        if type(sitefile) == int:
            #sitefile = dir + species + '/global_obs_column_CH4' + str(month).zfill(2) +str(year)+ '.nc'
            sitefile = dir + species + '/global_obs_column_'+ species +'/global_obs_column_'+species + '_'+ str(year)+ str(month).zfill(2) +'.nc'
        
        data=netCDF4.Dataset(sitefile, 'r')

        if species == 'CH4':
            species_lc = 'ch4'
        
        if species == 'CO2':
            species_lc = 'co2'
        
        if species == 'N2O':
            species_lc = 'n2o'
        
        # Extract the data    
        time = data.variables['time'][:] # "seconds since 2004-01-01 00:00:00" ;
        network = data.variables['network'][:]
        lon = data.variables['longitude'][:]
        lat = data.variables['latitude'][:]
        gas_data = data.variables[species_lc]
        gas_repeatability = data.variables[species_lc+'_repeatability']
        averaging_kernel = data.variables['averaging_kernel'][:]
        pressure = data.variables['pressure']
       
        # Create the time variable
        dateunits = data.variables['time'].getncattr('units')
        sincedate = dateunits[dateunits.find('seconds since ') +14:-1] # seconds since 2009-01-01 00:00:00
                
        time_dt = [ dt.datetime.strptime(sincedate, "%Y-%m-%d %H:%M:%S") + dt.timedelta(seconds=(i).astype('int')) for i in time]
        #time_dt = [dt.datetime(2009,1,1,0,0,0) + dt.timedelta(seconds=(i).astype('int')) for i in time]

        self.time = time_dt
        self.time_secs = time
        self.lat = lat
        self.lon = lon
        self.no_lev = np.shape(pressure[:])[1]
        self.gasname = species_lc
        self.conc = gas_data[:]
        self.repeatability = gas_repeatability[:]
        self.units = gas_data.units
        self.averaging_kernel = averaging_kernel
        self.pressure = pressure[:]
        self.pressure_units = pressure.units
        self.network = network
        self.sitefile = sitefile
 

# Class to read in the netcdf site file written by matt listing the mobile GAUGE sites (ferry and aircraft)  
class read_mobile_sitefile_nc:
    def __init__(self, sitefile = 0, species = 'CH4', dir = '/data/shared/GAUGE/', month = 1, year = 2003):
        
        if sitefile is None:
            if species == 'CH4':
                sitefile = dir + species + '/global_obs_mobile_' +species+'/global_obs_mobile_' +species+'_'+str(year)+ str(month).zfill(2)+'.nc'
        
            else:
                sitefile = dir + species + '/global_obs_mobile/global_obs_mobile_'+str(year)+ str(month).zfill(2)+'.nc'

        # Check if the site file exists
        exists = os.path.isfile(sitefile)
                
        if exists :
            
            print 'Site file being read:'
            print sitefile
            
            data=netCDF4.Dataset(sitefile, 'r')
    
            if species == 'CH4':
                species_lc = 'ch4'
            
            if species == 'CO2':
                species_lc = 'co2'
            
            if species == 'N2O':
                species_lc = 'n2o'
            
            # Extract the data    
            time = data.variables['time'][:] # "seconds since 2004-01-01 00:00:00" ;
            site = data.variables['site'][:]
            network = data.variables['network'][:]
            scale = data.variables['scale'][:]
            lon = data.variables['longitude'][:]
            lat = data.variables['latitude'][:]
            alt = data.variables['altitude']
            gas_data = data.variables[species_lc]
            gas_repeatability = data.variables[species_lc+'_repeatability']
            pressure = data.variables['pressure']
            
            # Create the time variable
            dateunits = data.variables['time'].getncattr('units')
            sincedate = dateunits[dateunits.find('seconds since ') +14:-1] # seconds since 2014-01-01 00:00:00
                    
            time_dt = [ dt.datetime.strptime(sincedate, "%Y-%m-%d %H:%M:%S") + dt.timedelta(seconds=(i).astype('int')) for i in time]
            #time_dt = [dt.datetime(2009,1,1,0,0,0) + dt.timedelta(seconds=(i).astype('int')) for i in time]
    
            self.time = time_dt
            self.time_secs = time
            self.lat = lat
            self.lon = lon
            self.alt = alt[:]
            
            self.alt_units = alt.units
            self.scale = scale
            
            self.gasname = species_lc
            self.conc = gas_data[:]
            self.repeatability = gas_repeatability[:]
            self.units = gas_data.units
            self.pressure = pressure[:]
            self.pressure_units = pressure.units
            self.network = network
            self.site = site
            self.sitefile = sitefile
            self.fileexists = exists
    
        else:
            print 'Sitefile ' + sitefile + ' does not exist'
            self.fileexists = exists




# ___________________________________________________________________________________________________________________
# CODE TO DO USEFUL STUFF
# ___________________________________________________________________________________________________________________
        
 # Class to estimate the pressure levels from a given altitude
 # This uses the scale height and a simple atmospheric model
 # P = P0 * e^(-Z/H)
 # Where P = Pressure
 # P0 = surface pressure in Pa
 # -Z = altitude (km)
 # H = scale height (km) this is hard coded to be 7.64km which is the global mean
 # This assumes that the altitude is in m unless other units are given
class calc_pressure:
    def __init__(self, altitude, P0, units='m'):

        from math import exp
        
        if units == 'm':
            altitude = altitude/1000.0
        elif units =='metres':
            altitude = altitude/1000.0
        elif units =='km':
            altitude = altitude
        elif units =='miles':
            altitude = altitude*1.609344
        elif (units in {'m','km','miles'}) == False:
            print 'the units you have given are not a listed option'
            print 'please give the altitude in m, km or miles'
        
        pressure = P0*exp((-1*altitude)/7.64) 
        
        self.pressure = pressure
 
#Calculates altitude from pressures using the standard scale height 7.64 km.
#Pressure in Pa.       
def calc_altitude(P, P0, h0=7.64e3):
    alt = -h0*np.log(P/P0)
    return alt

 # Class to read in the site file txt version
class read_sitefile_txt:
    def __init__(self, sitefile):
        
        if type(sitefile) == tuple:
            sitedata=np.genfromtxt(sitefile[0], dtype=str, skip_header=1)
        elif type(sitefile) == str:
            sitedata=np.genfromtxt(sitefile, dtype=str, skip_header=1)
        
        sitenames = sitedata[:,0]
        lat = sitedata[:,1]
        lon = sitedata[:,2]
        alt = sitedata[:,3]
        
        self.sitenames = sitenames
        self.lat = lat.astype('float')
        self.lon = lon.astype('float')
        self.alt = alt.astype('float')
        self.filename = sitefile
        
 # Class to extract the lat lon for the correct site from the text site files  
class extract_site_info:
    def __init__(self, sitefile, sitename):
        
        if sum([sitefile[0].find('acf'), sitefile[0].find('ferry')])  < -1:
            sitedata=read_sitefile_txt(sitefile)
        else:
            sitedata=read_sitefile_GONZI_nc(sitefile)
            
        site_i = (np.where(sitedata.sitenames==sitename))[0]      
        
        self.sitename = sitedata.sitenames[site_i]        
        self.lat = sitedata.lat[site_i]
        self.lon = sitedata.lon[site_i]
        self.alt = sitedata.alt[site_i]

# Class to match to the closeest lat/lon using bisect 
class match_latlon:
    def __init__(self, lat, lon, lat_array, lon_array):
        
        # NB: Assuming evenly spaced grid
        lat_spacing = lat_array[1] - lat_array[0]
        lon_spacing = lon_array[1] - lon_array[0]
        
        
        # If the lon array is from 0 to 360
        # then need to check if the lon point is < 0
        # if it's < 0 then convert it
        if min(lon_array) >= 0 and lon < 0 :
            lon = lon + 360
        
        # If the lon array is from -180 to 180
        # then need to check that the lon point is > 180
        # if it's > 180 then convert it
        if min(lon_array) >= 0 and lon < 0 :
            lon = 360 - lon
        
        
        lat_index = bisect.bisect(lat_array+(lat_spacing/2), lat) # nb: the adjustment shifts the grid so that it returns the closest point
        lon_index = bisect.bisect(lon_array+(lon_spacing/2), lon) # nb: the adjustment shifts the grid so that it returns the closest point


        # Check the edges of the lon grid
        if lon_index == len(lon_array):
            lon_index = 0
            
        
        self.inputlocation = np.array((lat,lon))
        self.lat_array = lat_array
        self.lon_array = lon_array
        self.closestpoint = np.array((lat_array[lat_index], lon_array[lon_index]))
        self.closestindex = np.array((lat_index, lon_index))
        








# ___________________________________________________________________________________________________________________
# CODE TO MATCH THE DIFFERENT DATA TYPES
# ___________________________________________________________________________________________________________________

        
# Class to filter the data
# This uses an individual MOZART history file
# and matt's netcdf site file which contains the lat, lon and alt for fixed sites
class data_filter_fixed:
    def __init__(self, mzfile, sitefile=None, Ave=0):
        
        # Read MOZART file name
        data = read(mzfile)
        
        # Read site info file
        # siteinfo = read_sitefile_txt(sitefile)
        species = data.species
        siteinfo = read_fixed_sitefile_nc(species=species, sitefile=sitefile)    
         
        # create parameters to store output
        # initialise to nans
        pressures = np.empty((len(siteinfo.site), len(data.time), 3, 3, 3))*np.nan  

        # need to determine how many tracers there are in the file
        conc_no  = len(data.concnames)    
        
        concs = np.empty((conc_no, len(siteinfo.site), len(data.time), 3, 3, 3))*np.nan 
        concs_sd = np.empty((conc_no, len(siteinfo.site), len(data.time), 3, 3, 3))*np.nan 
        
        levs = np.empty((len(siteinfo.site),len(data.time),3))*np.nan 
        
        emissions = np.empty((conc_no, len(siteinfo.site), len(data.time), 3, 3))*np.nan 
        
        matched_lats = np.empty((len(siteinfo.site), 3))*np.nan 
        matched_lons = np.empty((len(siteinfo.site), 3))*np.nan 
        matched_levs = np.empty((len(siteinfo.site), len(data.time), 3))*np.nan 
        
        site_pressure = np.empty(len(siteinfo.site))*np.nan         
        
        #Convert to an array for ease of access
        allconcs = np.array(data.conc)
        allemis = np.array(data.emis)

        
        # loop through each lat/lon in the siteinfo
        for j in np.arange(len(siteinfo.lat)):
            
            
            # use the match_latlot code which is based on bisect rather than calculating the exact distance
            latlon_index = match_latlon(siteinfo.lat[j],siteinfo.lon[j],data.lat, data.lon)      
            
            # As it's tall tower then we'll want the data for all time stamps
            # Extract column pressure at the correct lat/lon for all timestamps
            # This should be a time by lev array
            # column_P = np.squeeze(data.pressure[:,[np.arange(len(data.hyai)-1)],haversine.mindist_index[0], haversine.mindist_index[1]])        

            # Changed 16/1/2015 to extract
            # the closest match and then a cube surrounding that point, 
            # - north, south, east, west, above and below

            # find the lat and lon range
            print 'site: ' + siteinfo.site[j] 
            print 'site postion: ' + str(siteinfo.lat[j]) + ', ' + str(siteinfo.lon[j])
              
            
            # Adjustments for hitting the edge of the grid
            # lat index = 0 i.e. south pole
            if latlon_index.closestpoint[0] == 0:
                lat_range = np.squeeze([latlon_index.closestindex[0], latlon_index.closestindex[0]+1])
                matched_lats[j,0:2] = data.lat[lat_range]
                
                
            # lat index  = 95 i.e. north pole
            elif latlon_index.closestpoint[0] == 95:
                lat_range = np.squeeze([latlon_index.closestindex[0]-1, latlon_index.closestindex[0]])
                matched_lats[j,0:2] = data.lat[lat_range]
                
            else:            
                lat_range = np.squeeze([latlon_index.closestindex[0]-1, latlon_index.closestindex[0], latlon_index.closestindex[0]+1])
                matched_lats[j,:] = data.lat[lat_range]
                

            
            # Adjustments for hitting the edge of the grid
            # lon index = 0 i.e. western edge
            if latlon_index.closestindex[1] == 0:
                lon_range = [143,0,1]
            
            # lon index  = 143 i.e. eastern edge
            elif latlon_index.closestindex[1] == 143:
                lon_range = [142,143,0]
                
            else:            
                lon_range = np.squeeze([latlon_index.closestindex[1]-1, latlon_index.closestindex[1], latlon_index.closestindex[1]+1])
            
            matched_lons[j,:] = data.lon[lon_range]
            
            
            print 'model lats: ' + str(matched_lats[j,:])
            print 'model lons: ' + str(matched_lons[j,:])

            

            
            # Extract the column pressure at each time point for the matching (central) point of the cube
            # Pressure is time x lev x lat x lon
            column_P = np.squeeze(data.pressure[:,:,latlon_index.closestindex[0], latlon_index.closestindex[1]])        
            
            
            if Ave != 0:
                # Just take the average of the bottom 7 levels that's all the data roughly < 1 km
    
                # Put data for each lat/lon (i.e. j value) into output arrays 
                # I want the lowest 7 levels which are actually the LAST 7 not the first
                index = np.empty(7)
                index[:] = len(data.hyai)-1
                index = index - np.arange(7) -1
                pressures[j,:] = np.mean(np.squeeze(column_P[:,[index]]), axis=1)
                
                # Extract the corresponding concentrations and emissions
                conc_j = allconcs[:,:, latlon_index.closestindex[0], latlon_index.closestindex[1]]
                concs[j,:] = np.mean(conc_j[:,:,[index]], axis=2)
                concs_sd[j,:] = np.std(conc_j[:,:,[index]], axis=2)
                
    
            else:
                
                
                
                # Convert the altitude to a pressure using P0 from the model
                site_pressure[j] = (calc_pressure(siteinfo.alt[j], data.P0, units=siteinfo.alt_units)).pressure             
                print 'site pressure: ' + str(site_pressure[j])               
                
                # Loop through each time step and match site pressure to column level
                # Extract the cube of data
                # Store the positions
                for i in np.arange(len(data.time)):
                    # Find the index of the closest level based on pressure
                    # column_P is time x lev
                    lev_index = np.where(abs(column_P[i,:] - site_pressure[j]) == min(abs(column_P[i,:] - site_pressure[j])))[0]
                    
                    # As I'm using "fancy' indexing rather than slicing I need to do each dimension separately 
                    # Extract data for time = i
                    pressures_i = np.squeeze(data.pressure[i,:,:,:])
                    concs_i = allconcs[:,i,:,:,:]
                    emissions_i = allemis[:,i,:,:]
                    
                    # Extract data for lat range
                    pressures_lat = pressures_i[:,lat_range,:]
                    concs_lat = concs_i[:,:,lat_range,:]
                    emissions_lat = emissions_i[:,lat_range,:]
                    
                    # Extract data for lon range  
                    pressures_lon = pressures_lat[:,:,lon_range]
                    concs_lon = concs_lat[:,:,:,lon_range]
                    emissions_lon = emissions_lat[:,:,lon_range]
                    
                    #pdb.set_trace()
                    
                    # Define the range of the height of the cube
                    # NB: the levels are 1 based while the levels are 1 based
                    # if using the bottom level
                    if lev_index == 55:
                        lev_i = np.squeeze([54,55])
                                                
                        # store the level numbers used                    
                        levs[j,i,0:2] =  [55, 56]                  
                        
                        #print 'lev_i: ' + str(lev_i)                        
                        
                        # extract and store the pressure levels used and corresponding concs
                        if len(lat_range) == 2:
                            pressures[j,i,1:3,0:2,:] = pressures_lon[lev_i,:,:]
                            concs[:,j,i,1:3,0:2,:] = concs_lon[:,lev_i,:,:]
                        else:
                            pressures[j,i,1:3,:,:] = pressures_lon[lev_i,:,:]
                            concs[:,j,i,1:3,:,:] = concs_lon[:,lev_i,:,:]
                    
                        
                    else:
                        lev_i = np.squeeze([lev_index-1, lev_index, lev_index+1])
                    
                        
                        # store the level numbers used  
                        # NB: levels are 1 based while the index is 0 based
                        levs[j,i,:] =  [lev_index, lev_index+1, lev_index+2]                    
                        
                        #print 'lev_i: ' + str(lev_i)
                        
                        # extract and store the pressure levels used and corresponding concs
                        if len(lat_range) == 2:
                            pressures[j,i,:,0:2,:] = np.squeeze(pressures_lon[lev_i,:,:])
                            concs[:j,i,:,0:2,:]  = np.squeeze(concs_lon[:,lev_i,:,:])
                        else:
                            pressures[j,i,:,:,:] = np.squeeze(pressures_lon[lev_i,:,:])
                            concs[:,j,i,:,:,:]  = np.squeeze(concs_lon[:,lev_i,:,:])
                
                    if len(lat_range) == 2 :
                        emissions[:,j,i,0:2,:] = emissions_lon
                    else:
                        emissions[:,j,i,:,:] = emissions_lon
                       
               
                    
        self.site = siteinfo.site
        self.sitetype = 'TT'
        self.sitenames = siteinfo.site
        self.site_lat = siteinfo.lat
        self.site_lon = siteinfo.lon
        self.site_alt = siteinfo.alt
        self.site_pressure = site_pressure
        self.time = data.time
        
        self.model_pressure = np.squeeze(pressures)
        self.model_lat = matched_lats
        self.model_lon = matched_lons
        self.model_levs = matched_levs
        self.conc = np.squeeze(concs)
        self.conc_sd = np.squeeze(concs_sd)
        self.emis = np.squeeze(emissions)
        self.concnames = data.concnames
        self.emisnames = data.emisnames
        
        self.case = data.case.strip()
        self.species = data.species.strip()
        self.mzfile = data.filename.strip()
        self.sitefile = sitefile        
        self.concunits = data.concunits
        self.emissunits = data.emissunits
        self.pressureunits = data.pressureunits         
        



# Class to filter the data
# This uses an individual MOZART history file
# and Matt's netcdf site file which contains the lat, lon and alt for column sites
class data_filter_column:
    def __init__(self, mzfile, sitefile, singlesite = None):
        
        # Read MOZART file name
        data = read(mzfile) 
        
        # Read site info file
        species = data.species
        columndata = read_fixed_sitefile_nc(species=species, sitefile=sitefile)
        
        # Determine how many sites we're extracting for
        if singlesite != None:
            sites = [singlesite]
        else:
            sites = columndata.site
        
        # create parameters to store output
        # initialise to nans
        # need to determine how many tracers there are in the file
        conc_no  = len(data.concnames)    

        model_pressures = np.empty((len(sites), len(data.time), len(data.lev),))*np.nan 
        model_concs = np.empty((conc_no, len(sites), len(data.time), len(data.lev)))*np.nan 
        
        # Lats and Lon are not going to change with time
        matched_lats = np.empty((len(sites)))*np.nan 
        matched_lons = np.empty((len(sites)))*np.nan 

        # Model times will be identical for all locations        
        model_times = data.time
        

        # loop through each site
        for j in np.arange(len(sites)):
            
            # Extract the index for that site in the column data file
            CD_j = np.where(columndata.site == sites[j])[0]

            # Use the match_latlon which is based on bisect
            # To identify the closest model point
            latlon_index = match_latlon(columndata.lat[CD_j],columndata.lon[CD_j],data.lat, data.lon)      

            print 'Matching site ' + sites[j]
            print 'Actual location: ' + str(columndata.lat[CD_j]) + ', ' + str(columndata.lon[CD_j])
            print 'Model matched location: ' + str(latlon_index.closestpoint[0]) + ', ' + str(latlon_index.closestpoint[1])

            # Extract the matched location                
            matched_lats[j] = data.lat[latlon_index.closestindex[0]]
            matched_lons[j] = data.lon[latlon_index.closestindex[1]]
            
            # Extract the column pressure at the matching time point for the matching lat/lon
            # Pressure and conc are time x lev x lat x lon
            model_pressures[j,:] = np.squeeze(data.pressure[:,:, latlon_index.closestindex[0], latlon_index.closestindex[1]])     
            model_concs[:,j,:] = np.squeeze(data.conc[:,:,:, latlon_index.closestindex[0], latlon_index.closestindex[1]])
        
                    
        self.sitetype = 'Column'
        self.site_lat = columndata.lat
        self.site_lon = columndata.lon
        self.site = sites
        self.concnames = data.concnames
        
        self.model_time = np.array(model_times)
        self.model_pressure = model_pressures
        self.model_lat = matched_lats
        self.model_lon = matched_lons
        self.conc = model_concs
        
        self.case = data.case.strip()
        self.species = species
        self.mzfile = data.filename.strip()
        self.sitefile = sitefile        
        self.concunits = data.concunits
        self.pressureunits = data.pressureunits    



# Class to filter the data
# This uses an individual MOZART history file
# and a site file which contains the lat, lon, alt and time for moving sites
class data_filter_mobile:
    def __init__(self, mzfile, sitefile = None):   
                
    
        # Read MOZART file name
        data = read(mzfile)
        
        species = data.species
        #print 'reading site file : ' 
        print sitefile
        
        # Read site info file        
        siteinfo = read_mobile_sitefile_nc(sitefile = sitefile, species = species, month = data.time[0].month, year = data.time[0].year)
        
        # only proceed if the site file exists
        if siteinfo.fileexists :
            
            matched_data = data_match_mobile(species = species, \
                                            model_conc = data.conc, \
                                            model_lat = data.lat, \
                                            model_lon = data.lon, \
                                            model_time = data.time, \
                                            model_P0 = data.P0, \
                                            model_pressure = data.pressure, \
                                            model_emission = 0, \
                                            obs_conc = siteinfo.conc, \
                                            obs_lat = siteinfo.lat, \
                                            obs_lon = siteinfo.lon, \
                                            obs_time = siteinfo.time, \
                                            obs_pressure = siteinfo.pressure, \
                                            obs_alt = siteinfo.alt, \
                                            obs_alt_units = siteinfo.alt_units, \
                                            quiet = 1, \
                                            concnames = data.concnames)
         
                
            self.network = siteinfo.network
            self.site = siteinfo.site
            self.sitetype = 'mobile'
            self.case = data.case.strip()
            self.species = species
            self.mzfile = mzfile
            self.sitefile = sitefile
            self.concunits = data.concunits
            self.pressureunits = data.pressureunits
            
            self.site_lat = siteinfo.lat
            self.site_lon = siteinfo.lon
            self.site_alt = siteinfo.alt
            self.site_pressure = siteinfo.pressure
            self.site_conc = siteinfo.conc
            self.site_repeat = siteinfo.repeatability
            self.site_units = siteinfo.units
            self.site_time = siteinfo.time
            
            self.model_pressure = matched_data.matched_pressure
            self.model_lat = matched_data.matched_lat
            self.model_lon = matched_data.matched_lon
            self.model_time = matched_data.matched_time
            self.model_units = data.concunits
            
            self.conc = matched_data.matched_conc
            
            self.fileexists = True

            
        else:
            print 'There is no matching mobile obs data for : ' + mzfile
            self.fileexists = False
 

    
# Generalised code to match model 4D array (time/lat/lon/P) to given obs vector (dim = time) with associated lat, lons and P (alt) 
# Assumes that the model and obs times are given as datetimes
# Set quiet = 0 to stop matched info being printed
class data_match_mobile:
    def __init__(self, species = 0, \
                model_conc = 0, \
                model_lat = 0, \
                model_lon = 0, \
                model_time = 0, \
                model_P0 = 0, \
                model_pressure = 0, \
                model_emission = 0, \
                obs_conc = 0, \
                obs_lat = 0, \
                obs_lon = 0, \
                obs_time = 0, \
                obs_pressure = 0, \
                obs_alt = 0, \
                obs_alt_units = 0, \
                quiet = 1, \
                concnames = ''):   
                
            # check if the matching will be using alt or P
            if type(obs_pressure) == type(0):
                if type(obs_alt) == type(0):
                    print 'Not obs pressure or altitude were given'
                    print 'Assuming ground level'
 
 
            # Put in checks of the inputs
            if type(model_time) == type(0):
                print 'You need to give model time'
            if type(model_conc) == type(0):
                print 'You need to give model concentrations'
            if type(model_lat) == type(0):
                print 'You need to give model lat'
            if type(model_lon) == type(0):
                print 'You need to give model lon'
            if type(model_pressure) == type(0):
                print 'You need to give model pressure'
            if type(model_P0) == type(0):
                print 'You need to give model P0'
                
            if type(obs_time) == type(0):
                print 'You need to give obs time'
            if type(obs_conc) == type(0):
                print 'You need to give obs conc'
            if type(obs_lat) == type(0):
                print 'You need to give obs lat'
            if type(obs_lon) == type(0):
                print 'You need to give obs lon'
            

            
             
            # Convert the model times and the obs times to seconds
            # Assumes that these are given as datetimes
            
            model_secs = np.asarray([(i - dt.datetime(2009,1,1,0,0,0)).total_seconds() for i in model_time])
            
            obs_secs = np.asarray([(i - dt.datetime(2009,1,1,0,0,0)).total_seconds() for i in obs_time])

            # need to determine how many tracers there are in the file
            conc_no  = len(concnames)    

 
            # create parameters to store output
            matched_pressure = np.empty(len(obs_time))      
            matched_conc = np.empty(len(conc_no, obs_time))
            matched_time = []
            matched_lat = np.empty(len(obs_time))
            matched_lon = np.empty(len(obs_time))
            matched_emissions = np.empty(len(conc_no, obs_time))
            
            # loop through each lat/lon in the same time range as the model output
            for j in np.arange(len(obs_time)):
                
                # Use the haverseine code to determine the closest model grid point to the obs location
                latlon_index = (match_latlon(obs_lat[j],obs_lon[j],model_lat, model_lon)).closestindex      
                matched_lat[j] = model_lat[latlon_index[0]]                
                matched_lon[j] = model_lon[latlon_index[1]] 
                
                
                # Match obs timestamp to the closest model timestamp
                time_gap = model_secs[1] - model_secs[0]
                timeindex_j = bisect.bisect(model_secs + (time_gap/2), obs_secs[j])
                
                
                #pdb.set_trace()                
                
                # if it's AFTER the last model point then bisect returns the number of elements in the data.time array
                if timeindex_j == len(model_time):
                    timeindex_j = len(model_time) - 1
                    print 'Switched to last element of time array'
                
                matched_time.append(model_time[timeindex_j])
                
                
                # Determine the closest level
                # if there's no alt or pressure given assuming it's the surface (which for mozart is the last one)
                #pdb.set_trace()  

                # Extract column pressure at the correct lat/lon for the  matching timestamp
                column_P = np.squeeze(model_pressure[timeindex_j,:,latlon_index[0], latlon_index[1]])                
                
                if type(obs_pressure) == type(0) and type(obs_alt) == type(0):
                    
                    lev_i = -1
                
                else:
                    # if obs pressure isn't given use alt
                    if type(obs_pressure) == type(0) or obs_pressure[j] == -1:

                        obs_pressure_j = calc_pressure(obs_alt[j], model_P0, units=obs_alt_units).pressure                    
                        # Match site pressure to column level
                        # as the pressure levels aren't evenly matched i'd need to find the gap and then compare to 
                        # the pressures  on either side which is unlikely to be much faster than this anyway
                        lev_i = np.where(abs(column_P - obs_pressure_j) == min(abs(column_P - obs_pressure_j)))[0]
                        
                    else:
                        # ferry P = -1
                        if obs_pressure[j] == -1:
                            # use surface
                            lev_i = -1
                            
                        else:
                            
                            obs_pressure_j = obs_pressure[j]
                    
                            # Match site pressure to column level
                            # as the pressure levels aren't evenly matched i'd need to find the gap and then compare to 
                            # the pressures  on either side which is unlikely to be much faster than this anyway
                            lev_i = np.where(abs(column_P - obs_pressure_j) == min(abs(column_P - obs_pressure_j)))[0]
             
                matched_pressure[j] = np.squeeze(column_P[lev_i])
                     
                # Extract the corresponding concentrations and emission
                # Put data for each lat/lon (i.e. j value) into output arrays            
                
                matched_conc[:,j] = np.squeeze(model_conc[:,timeindex_j,lev_i, latlon_index[0],latlon_index[1]])
                
                if type(model_emission) != type(1):
                    matched_emissions[:,j] = np.squeeze(model_emission[:,timeindex_j,lev_i, latlon_index[0],latlon_index[1]])
    
    
                if quiet != 0 :
                    np.shape(obs_lat)
                    type(obs_lat)
                    print 'Obs lat: ' + str(obs_lat[j])
                    print 'Model lat: ' + str(matched_lat[j])
                    print 'Obs lon: ' + str(obs_lon[j])
                    print 'Model lon: ' + str(matched_lon[j])
                       
                    print 'Obs time: ' + str(obs_time[j])
                    print 'Model time: ' + str(matched_time[j])
                    
                    if lev_i != -1 :
                        print 'Obs pressure: ' + str(obs_pressure_j)
                    print 'Model pressure: ' + str(matched_pressure[j])
                    
            self.obs_time = obs_time    
            self.obs_lat = obs_lat
            self.obs_lon = obs_lon
            self.obs_alt = obs_alt
            self.obs_pressure = obs_pressure
            self.obs_conc = obs_conc
            self.concnames = concnames

            self.model_time = model_time
            self.model_lat = model_lat
            self.model_lon = model_lon
            self.model_pressure = model_pressure
            self.model_conc = model_conc
            
            self.matched_time = matched_time
            self.matched_lat = matched_lat
            self.matched_lon = matched_lon
            self.matched_pressure = matched_pressure
            self.matched_conc = matched_conc
            self.matched_emissions = matched_emissions
            
            self.species = species
          
 
 
 
 
# ___________________________________________________________________________________________________________________
# CODE TO WRITE THE DIFFERENT DATA TYPES
# ___________________________________________________________________________________________________________________
            
            
# Class to write out the data from a moving platform
# Uses the h0 file 
class write_ncdf_mobile:
    def __init__(self, filtereddata, outdir = 0, filename=0, mzfile=0):
        
        import os
        
        if mzfile == 0:
            mzfile = filtereddata.mzfile
        
        if type(outdir) == int:
            outdir = os.path.dirname(mzfile)
    
        
        if type(filename) == int:
            if type(mzfile) == tuple:  
                filetimestamp = (filtereddata.mzfile[0])[(filtereddata.mzfile[0]).find('h0')+ 2: (filtereddata.mzfile[0]).find('.nc')]
            if type(mzfile) == str:
                filetimestamp = filtereddata.mzfile[filtereddata.mzfile.find('h0')+ 2: filtereddata.mzfile.find('.nc')]
            filename = filtereddata.species + '_' + filtereddata.case + '.mzt.h0'+  filetimestamp + '_' + filtereddata.sitetype+'.nc'
        
        print 'writing file: ' + outdir + '/'+ filename
        
        
        #Write NetCDF file
        ncF = netCDF4.Dataset(outdir + '/'+ filename, 'w')
        
        # Create the dimensions
        ncF.createDimension('time', len(filtereddata.site_time))
        
        # Make some global attributes
        ncF.mzfile = filtereddata.mzfile
        ncF.sitefile = filtereddata.sitefile
        ncF.case = filtereddata.case
        ncF.species = filtereddata.species
        ncF.sitetype = filtereddata.sitetype
        
        # Create the variables
        ncsitenames = ncF.createVariable('sitename',type(filtereddata.site[0]), ('time',))        
        
        ncobs_time = ncF.createVariable('obs_time', 'i', ('time',))
        ncobs_lon = ncF.createVariable('obs_lon', 'f', ('time',))
        ncobs_lat = ncF.createVariable('obs_lat', 'f', ('time',))
        ncobs_alt = ncF.createVariable('obs_alt', 'f', ('time',))
        ncobs_press = ncF.createVariable('obs_pressure', 'f', ('time',))
        ncobs_conc = ncF.createVariable('obs_conc', 'f', ('time',))
        ncobs_repeat = ncF.createVariable('obs_repeatability', 'f', ('time',))
        
        ncmodel_time = ncF.createVariable('model_time', 'i', ('time',))
        ncmodel_lon = ncF.createVariable('model_lon', 'f', ('time',))
        ncmodel_lat = ncF.createVariable('model_lat', 'f', ('time',))
        ncmodel_press = ncF.createVariable('model_pressure', 'f', ('time',))


        for i in np.arange(len(filterdata.concnames)):
            ncmodel_conc = ncF.createVariable(filtereddata.concnames[i], 'f', ('time'))
            ncmodel_conc[:] = filtereddata.conc[i,:]
            ncmodel_conc.units = filtereddata.model_units[i]
        
        # Fill the variables
        ncsitenames[:] = filtereddata.site        
                
        # times as seconds since 1/1/2009
        ncobs_time[:] = [(t - dt.datetime(2009,1,1,0,0,0)).total_seconds() for t in filtereddata.site_time]     
    
        ncobs_lon[:] = filtereddata.site_lon
        ncobs_lat[:] = filtereddata.site_lat
        ncobs_alt[:] = filtereddata.site_alt
        ncobs_press[:] = filtereddata.site_pressure
        ncobs_conc[:] = filtereddata.site_conc
        ncobs_repeat[:] = filtereddata.site_repeat
        
        # times as seconds since 1/1/2009
        ncmodel_time[:] = [(t - dt.datetime(2009,1,1,0,0,0)).total_seconds() for t in filtereddata.model_time]     
    
        ncmodel_lon[:] = filtereddata.model_lon
        ncmodel_lat[:] = filtereddata.model_lat
        ncmodel_press[:] = filtereddata.model_pressure

        
        
        
        # Give the variables some attributes        
        ncmodel_lon.units = 'Degrees east'
        ncmodel_lat.units = 'Degrees north'
        ncmodel_conc.units = filtereddata.concunits
        ncobs_conc.units = filtereddata.site_units
        ncmodel_press.units = filtereddata.pressureunits
        ncmodel_time.units = 'seconds since 2009-01-01 00:00:00'
        
        ncF.close()
        print "Written " + outdir + '/'+ filename



# Class to write out the data from a stationary platform
class write_ncdf_fixed:
    def __init__(self, filtereddata, outdir = 0, filename=0):
        
        import os
        
        mzfile = filtereddata.mzfile
        
        if type(outdir) == int:
            outdir = os.path.dirname(mzfile)
    
        if type(filename) == int:
            if type(mzfile) == tuple:  
                filetimestamp = mzfile[0][mzfile[0].find('h0')+ 2: mzfile[0].find('.nc')]
            if type(mzfile) == str:
                filetimestamp = mzfile[mzfile.find('h0')+ 2: mzfile.find('.nc')]
            filename = filtereddata.species + '_' + filtereddata.case + '.mzt.h0'+  filetimestamp + '_' + filtereddata.sitetype+'.nc'
        
        print 'writing file: ' + outdir + '/'+ filename
        
        #Write NetCDF file
        ncF = netCDF4.Dataset(outdir + '/'+ filename, 'w')
        
        # Create the dimensions
        ncF.createDimension('time', len(filtereddata.time))
        ncF.createDimension('sitenames', len(filtereddata.site))
        ncF.createDimension('boxwidth', 3)
        
        # Make some global attributes
        ncF.mzfile = filtereddata.mzfile
        ncF.sitefile = filtereddata.sitefile
        ncF.case = filtereddata.case
        ncF.species = filtereddata.species
        ncF.sitetype = filtereddata.sitetype
        
        # Create the variables
        #ncsitenames = ncF.createVariable('sitename','s', ('sitenames',))
        ncsitenames = ncF.createVariable('sitename',type(filtereddata.sitenames[0]), ('sitenames',))        
        
        nctime = ncF.createVariable('time', 'i', ('time',))

        nclon = ncF.createVariable('lon', 'f', ('sitenames','boxwidth'))
        nclat = ncF.createVariable('lat', 'f', ('sitenames','boxwidth'))
        ncpress = ncF.createVariable('pressure', 'f', ('sitenames','time','boxwidth','boxwidth','boxwidth',))
        
        # Fill the variables
        ncsitenames[:] = filtereddata.sitenames        
                
        # times as seconds since 1/1/2009
        nctime[:] = [(t - dt.datetime(2009,1,1,0,0,0)).total_seconds() for t in filtereddata.time]     
    
   
        nclon[:] = filtereddata.model_lon
        nclat[:] = filtereddata.model_lat
        ncpress[:] = filtereddata.model_pressure
        
        for i in np.arange(len(filtereddata.concnames)):
            ncconc = ncF.createVariable(filtereddata.concnames[i], 'f', ('sitenames','time','boxwidth','boxwidth','boxwidth',))        
            ncconc[:] = filtereddata.conc[i,:,:,:,:,:]
            ncconc.units = filtereddata.concunits[i]
        
        
            ncemiss = ncF.createVariable(filtereddata.emisnames[i], 'f', ('sitenames','time','boxwidth','boxwidth'))        
            ncemiss[:] = filtereddata.emis[i,:]
            ncemiss.units = filtereddata.emissunits[i]

        # Give the variables some attributes        
        nclon.units = 'Degrees east'
        nclat.units = 'Degrees north'
        ncpress.units = filtereddata.pressureunits
        nctime.units = 'seconds since 2009-01-01 00:00:00'
        
        ncF.close()
        print "Written " + outdir + '/'+ filename


# Class to write out the data from a stationary platform
class write_ncdf_column:
    def __init__(self, filtereddata, outdir = 0, filename=0):
        
        import os
        
        
        
        if type(outdir) == int:
            outdir = os.path.dirname(filtereddata.mzfile)
    
        if type(filename) == int:
            if type(filtereddata.mzfile) == tuple:            
                filetimestamp = filtereddata.mzfile[0][filtereddata.mzfile[0].find('h0')+ 2: filtereddata.mzfile[0].find('.nc')]
            if type(filtereddata.mzfile) == str:
                filetimestamp = filtereddata.mzfile[filtereddata.mzfile.find('h0')+ 2: filtereddata.mzfile.find('.nc')]
            filename = filtereddata.species + '_' + filtereddata.case + '.mzt.h0'+  filetimestamp + '_' + filtereddata.sitetype+'.nc'

        print 'writing file: ' + outdir + '/'+ filename
        
        #Write NetCDF file
        ncF = netCDF4.Dataset(outdir + '/'+ filename, 'w')
        
        # Create the dimensions
        ncF.createDimension('time', len(filtereddata.model_time))
        ncF.createDimension('lev', np.shape(filtereddata.model_pressure)[2])
        ncF.createDimension('site', len(filtereddata.site))
        
        
        # Make some global attributes
        ncF.mzfile = filtereddata.mzfile
        ncF.sitefile = filtereddata.sitefile
        ncF.case = filtereddata.case
        ncF.species = filtereddata.species
        ncF.sitetype = filtereddata.sitetype
        
        # Create the variables 
        # time variable the same as the number of time points
        nctime = ncF.createVariable('time', 'i', ('time',))   
        
        # Lats and lons - one per site
        nclon = ncF.createVariable('lon', 'f', ('site',))
        nclat = ncF.createVariable('lat', 'f', ('site',))
        
        # Pressure and concs
        # Sites by time by lev
        ncpress = ncF.createVariable('pressure', 'f', ('site','time', 'lev',))
        
        for i in np.arange(len(filtereddata.concnames)):
            ncconc = ncF.createVariable(filtereddata.concnames[i], 'f', ('site','time', 'lev',))
            ncconc[:] = filtereddata.conc[i,:]    
            ncconc.units = filtereddata.concunits[i]
        
        # Fill the variables               
        # times as seconds since 1/1/2009
        nctime[:] = [(t - dt.datetime(2009,1,1,0,0,0)).total_seconds() for t in filtereddata.model_time]     
   
        nclon[:] = filtereddata.model_lon
        nclat[:] = filtereddata.model_lat
        ncpress[:,:] = filtereddata.model_pressure
        
        
        # Give the variables some attributes        
        nclon.units = 'Degrees east'
        nclat.units = 'Degrees north'
        nctime.units = 'seconds since 2009-01-01 00:00:00'
        ncpress.units = filtereddata.pressureunits

        
        ncF.close()
        print "Written " + outdir + '/'+ filename


# Class to write out the data for the mobile platforms in the GONZI format
# this format has a lot of -9999's in the obs 
# need to filter these out first
# Extracts from the h0 files and fills in the Model_species variable in the GONZI file

class write_GONZI:
    def __init__(self, species = 'N2O', \
        modeloutput_dir = '/data/as13988/MOZART/', \
        obs_dir = '/shared_data/snowy/shared/GAUGE/', \
        outdir = 0, filename=0, scaling = 1e06):
        
        import os
        import shutil
        import fnmatch
        
        
        gonzifile_acf = '/data/as13988/GAUGE/model_protocol_acf_v3.nc'      
        gonzifile_ferry = '/data/as13988/GAUGE/model_protocol_ferry_v3.nc'
         
        # Copy the original gonzi files
        # check if a copy already exists
        if os.path.exists(gonzifile_acf[:-3] + '_MZT.nc') != True:
            shutil.copy2(gonzifile_acf,  gonzifile_acf[:-3] + '_MZT.nc')

        if os.path.exists(gonzifile_ferry[:-3] + '_MZT.nc') != True:
            shutil.copy2(gonzifile_ferry,  gonzifile_ferry[:-3] + '_MZT.nc')         
         
         
        # Read in the gonzi aircraft file 
        gonzi_acf = read_sitefile_GONZI_nc(gonzifile_acf[:-3] + '_MZT.nc')        
        gonzi_ferry = read_sitefile_GONZI_nc(gonzifile_ferry[:-3] + '_MZT.nc')  
        
        # Find all the model h0 output files
        filepattern = 'FWDModelComparison_NewEDGAR*h0*'
             
        matches = []
        for root, dirnames, filenames in os.walk(modeloutput_dir+species+'/output/FWDModelComparison_NewEDGAR/'):
            for filename in fnmatch.filter(filenames, filepattern):
                matches.append(os.path.join(root, filename))   
                
        filenames = matches
        filenames.sort()
        
        
        # determine the years and months of these files and calculate a corresponding date
        years = [int(i[-19:-15]) for i in filenames]
        months = [int(i[-14:-12]) for i in filenames]
                
        filedates = [dt.datetime(years[j], months[j], 1) for j in np.arange(len(years))]
        
        
        # Only want to read in the model output for months/years in the obs
        # use bisect to find where the min and max dates intersect with the filedates
        start = bisect.bisect_left(filedates, min(gonzi_acf.time)) -1
        finish = bisect.bisect_right(filedates, max(gonzi_acf.time))
        
        modelfiles = filenames[start:finish]
        
        
        # create lists to store the model data
        model_time = []
        model_conc = []
        model_lat = []
        model_lon = []      
        model_pressure = []
        
        
        # Read in the model output files
        for i in modelfiles:
            modeltemp = read(i)
         
            model_time.extend(modeltemp.time)
            model_conc.extend(modeltemp.conc)
            model_pressure.extend(modeltemp.pressure)
        
        model_lat = modeltemp.lat
        model_lon = modeltemp.lon
        model_P0 = modeltemp.P0
        
         
        conc_index = np.where(gonzi_acf.species_tags == species)[0]      
         
        # Use the data matching code to extract the matching data
        matched_data = data_match_mobile(species = species, \
                                        model_conc = np.array(model_conc), \
                                        model_lat = np.array(model_lat), \
                                        model_lon = np.array(model_lon), \
                                        model_time = model_time, \
                                        model_P0 = model_P0, \
                                        model_pressure = np.array(model_pressure), \
                                        obs_conc = np.squeeze(np.array(gonzi_acf.conc[conc_index,:,0])), \
                                        obs_lat = np.squeeze(np.array(gonzi_acf.lat[:,0])), \
                                        obs_lon = np.squeeze(np.array(gonzi_acf.lon[:,0])), \
                                        obs_time = gonzi_acf.time, \
                                        obs_pressure = 0, \
                                        obs_alt = np.squeeze(np.array(gonzi_acf.alt[:,0])), \
                                        obs_alt_units = gonzi_acf.alt_units, \
                                        quiet = 1)   
                

        
       
        
        print 'Writing to file: ' + gonzifile_acf[:-3] + '_MZT.nc'
        
        #Write NetCDF file
        ncF = netCDF4.Dataset(gonzifile_acf[:-3] + '_MZT.nc', 'a')
        
        # Extract the species variable
        species_var = ncF.variables['Model_'+species][:]
        
        # check that the length of the variable matches the length of the extracted data
        if len(species_var[gonzi_acf.good_index]) != len(matched_data.matched_conc):
            print 'Something has gone horribly wrong with the matching'
            print 'Data not inserted into the gonzi file'
        
        else:
            
            # Put the matched data into the non NAN sections of the variables 
           # pdb.set_trace()            
            
            
            species_var[[gonzi_acf.good_index],0] = matched_data.matched_conc*scaling
            ncF.variables['Model_' + species][:] = species_var
        
            ncF.close()
            print'"Written file: ' + gonzifile_acf[:-3] + '_MZT.nc'


        # Match to the ferry file

        # Only want to read in the model output for months/years in the obs
        # use bisect to find where the min and max dates intersect with the filedates
        start = bisect.bisect_left(filedates, min(gonzi_ferry.time)) -1
        finish = bisect.bisect_right(filedates, max(gonzi_ferry.time))
        
        modelfiles = filenames[start:finish]
        
        
        # create lists to store the model data
        model_time = []
        model_conc = []
        model_lat = []
        model_lon = []      
        model_pressure = []
        
        
        # Read in the model output files
        for i in modelfiles:
            modeltemp = read(i)
         
            model_time.extend(modeltemp.time)
            model_conc.extend(modeltemp.conc)
            model_pressure.extend(modeltemp.pressure)
        
        model_lat = modeltemp.lat
        model_lon = modeltemp.lon
        model_P0 = modeltemp.P0
        
         
        conc_index = np.where(gonzi_ferry.species_tags == species)[0]      
         
        # Use the data matching code to extract the matching data
        matched_data = data_match_mobile(species = species, \
                                        model_conc = np.array(model_conc), \
                                        model_lat = np.array(model_lat), \
                                        model_lon = np.array(model_lon), \
                                        model_time = model_time, \
                                        model_P0 = model_P0, \
                                        model_pressure = np.array(model_pressure), \
                                        obs_conc = np.squeeze(np.array(gonzi_ferry.conc[conc_index,:,0])), \
                                        obs_lat = np.squeeze(np.array(gonzi_ferry.lat[:,0])), \
                                        obs_lon = np.squeeze(np.array(gonzi_ferry.lon[:,0])), \
                                        obs_time = gonzi_ferry.time, \
                                        obs_pressure = 0, \
                                        obs_alt = 0, \
                                        obs_alt_units = gonzi_ferry.alt_units, \
                                        quiet = 1)   
                

        
       
        
        print 'Writing to file: ' + gonzifile_ferry[:-3] + '_MZT.nc'
        
        #Write NetCDF file
        ncF = netCDF4.Dataset(gonzifile_ferry[:-3] + '_MZT.nc', 'a')
        
        # Extract the species variable
        species_var = ncF.variables['Model_'+species][:]
        
        # check that the length of the variable matches the length of the extracted data
        if len(species_var[gonzi_ferry.good_index]) != len(matched_data.matched_conc):
            print 'Something has gone horribly wrong with the matching'
            print 'Data not inserted into the gonzi file'
        
        else:
            
            # Put the matched data into the non NAN sections of the variables 
            species_var[[gonzi_ferry.good_index],0] = matched_data.matched_conc*scaling
            ncF.variables['Model_' + species][:] = species_var
        
            ncF.close()
            print'"Written file: ' + gonzifile_ferry[:-3] + '_MZT.nc'
            
            
# ___________________________________________________________________________________________________________________
# CODE TO READ THE DIFFERENT DATA TYPES
# ___________________________________________________________________________________________________________________
# Class to read in the filtered output
class read_ncdf_fixed:
    def __init__(self, filepattern = '*_TT.nc', filenames = None , species='CH4', directory = None):
        
        if filenames is None:
            import fnmatch
            import os
            
            if directory is None :
                directory = '/data/as13988/MOZART/'+species+'/output/FWDModelComparison_NewEDGAR/'
            
            filepattern = '*'+species+filepattern
            
            matches = []
            for root, dirnames, filenames in os.walk(directory):
                for filename in fnmatch.filter(filenames, filepattern):
                    matches.append(os.path.join(root, filename))   
                    
        filenames = matches
        # need to sort the files
        filenames.sort()
        
        if len(filenames) == 0 :
            print 'There are no files matching the file pattern in the given directory'

        else:
            
            for j in np.arange(len(filenames)):
                
                print 'Reading file : ' + str(filenames[j])
                
                data=netCDF4.Dataset(filenames[j])
                
                lon = data.variables['lon'][:]
                lat = data.variables['lat'][:]
                
                #sitenames = data.variables['sitename'][:] 
                sitenames = data.variables['sitename'][:] 
                
                time_j = np.transpose(data.variables['time'][:])
                pressure_j = np.transpose(data.variables['pressure'][:])
                
                # Create the time variable
                dateunits = data.variables['time'].getncattr('units')
                sincedate = dateunits[dateunits.find('seconds since ') +14:-1] # seconds since 2014-01-01 00:00:00
                    
                dt_date_j = [ dt.datetime.strptime(sincedate, "%Y-%m-%d %H:%M:%S") + dt.timedelta(seconds=(i).astype('int')) for i in time_j]

                if 'h0' in filenames[j]:
                    conc_tag = '_VMR_avrg'
                
                if 'h1' in filenames[j]:        
                    conc_varname = '_13:30_LT'
                
                if 'h2' in filenames[j]:        
                    conc_varname = '_VMR_avrg'
        
                # Might be multiple tracers
                conc_varname = [i for i in data.variables.keys() if conc_tag in i]      
                conc_j = []
                if j == 0: conc_units = []
                
                for i in conc_varname:        
                    conc_j.append(data.variables[i][:]) 
                    if j == 0: conc_units = data.variables[i].units
                    
                if 'h0' in filename:
                    # Might be multiple tracers
                    emis_varname = [i for i in data.variables.keys() if '_SRF_EMIS_avrg' in i]      
                    
                    emis_j = []
                    if j==0 : emis_units = []
                    
                    
                    for i in emis_varname:        
                        emis_j.append(data.variables[i][:]) 
                        if j==0: emis_units = data.variables[i].units
                
                if j == 0:
                
                    conc = conc_j              
                    emis = emis_j
                    pressure =  pressure_j
                    dt_date = dt_date_j              
                    case = str(data.__getattribute__('case')).strip()
                    sitetype = str(data.__getattribute__('sitetype')).strip()
                    sitefile = str(data.__getattribute__('sitefile')).strip()
                    pressureunits = data.variables['pressure'].getncattr('units')
                else:
                    
                    conc = np.concatenate((conc, conc_j), axis=2)
                    emis = np.concatenate((emis, emis_j), axis=2)
                    pressure = np.concatenate((pressure, pressure_j), axis=3)                
                    dt_date = np.concatenate((dt_date, dt_date_j))
                
                data.close()
            
            
            self.time = dt_date
            self.emis = emis
            self.conc = conc
            self.pressure = pressure
            self.lon = lon
            self.lat = lat
            self.sitenames = sitenames
            self.filenames = filenames         
            self.species = species
            self.case = case
            self.sitetype = sitetype
            self.sitefile = sitefile
            
            self.concnames =conc_varname
            self.units = conc_units
            self.pressureunits = pressureunits
 

# Class to read in the filtered output
class read_ncdf_mobile:
    def __init__(self, species = 'CH4', filepattern = '*_mobile.nc', filenames = 0, \
        directory = 1):
        
        if type(filenames) == type(0):
            import fnmatch
            import os
            
            if type(directory) == type(1):
                directory = '/data/as13988/MOZART/'+species+'/output/FWDModelComparison_NewEDGAR/'
            
            filepattern = '*'+species+filepattern
             
            
            matches = []
            for root, dirnames, filenames in os.walk(directory):
                for filename in fnmatch.filter(filenames, filepattern):
                    matches.append(os.path.join(root, filename))   
                    
            filenames = matches
            
        # need to sort the files
        filenames.sort()
        
        if len(filenames) == 0:        
            print "There are no files in the given directory matching the file pattern"
        
        else: 
            for j in np.arange(len(filenames)):
                
                print 'Reading file : ' + str(filenames[j])
                
                data=netCDF4.Dataset(filenames[j])
                            
                model_lon_j = data.variables['model_lon'][:]
                model_lat_j = data.variables['model_lat'][:]
                obs_lon_j = data.variables['obs_lon'][:]
                obs_lat_j = data.variables['obs_lat'][:]
               
                #sitenames = data.variables['sitename'][:] 
                sitenames_j = data.variables['sitename'][:] 
                
                model_time_j = np.transpose(data.variables['model_time'][:])
                obs_time_j = np.transpose(data.variables['obs_time'][:])

                model_conc_j = np.transpose(data.variables['model_conc'][:])
                obs_conc_j = np.transpose(data.variables['obs_conc'][:])

                model_pressure_j = np.transpose(data.variables['model_pressure'][:])
                obs_pressure_j = np.transpose(data.variables['obs_pressure'][:])
                
                # Create the time variable
                dateunits = data.variables['model_time'].getncattr('units')
                sincedate = dateunits[dateunits.find('seconds since ') +14:-1] # seconds since 2014-01-01 00:00:00
                    
                model_dt_date_j = [ dt.datetime.strptime(sincedate, "%Y-%m-%d %H:%M:%S") + dt.timedelta(seconds=(i).astype('int')) for i in model_time_j]
                obs_dt_date_j = [ dt.datetime.strptime(sincedate, "%Y-%m-%d %H:%M:%S") + dt.timedelta(seconds=(i).astype('int')) for i in obs_time_j]
               
                
                if j == 0:
    
                    sitenames = sitenames_j            
                
                    model_conc = model_conc_j      
                    obs_conc = obs_conc_j                    

                    model_pressure =  model_pressure_j
                    obs_pressure =  obs_pressure_j
                    
                    model_dt_date = model_dt_date_j         
                    obs_dt_date = obs_dt_date_j         
                    
                    model_lat = model_lat_j
                    model_lon = model_lon_j
                    obs_lat = obs_lat_j
                    obs_lon = obs_lon_j
                    
    
                else:
                    
                    sitenames = np.concatenate((sitenames, sitenames_j))               
                    
                    model_conc = np.concatenate((model_conc, model_conc_j))
                    obs_conc = np.concatenate((obs_conc, obs_conc_j))

                    model_pressure = np.concatenate((model_pressure, model_pressure_j))    
                    obs_pressure = np.concatenate((obs_pressure, obs_pressure_j)) 
                    
                    model_dt_date = np.concatenate((model_dt_date, model_dt_date_j))
                    obs_dt_date = np.concatenate((obs_dt_date, obs_dt_date_j))
                    
                    model_lat = np.concatenate((model_lat, model_lat_j))
                    model_lon = np.concatenate((model_lon, model_lon_j))
                    obs_lat = np.concatenate((obs_lat, obs_lat_j))
                    obs_lon = np.concatenate((obs_lon, obs_lon_j))
    
                    
                    
            self.model_time = model_dt_date
            self.obs_time = obs_dt_date
            self.model_conc = model_conc
            self.obs_conc = obs_conc
            self.model_pressure = model_pressure
            self.obs_pressure = obs_pressure
            self.model_lon = model_lon
            self.model_lat = model_lat
            self.obs_lon = obs_lon
            self.obs_lat = obs_lat
            self.sitenames = sitenames
            self.filenames = filenames         
            self.species = str(data.__getattribute__('species')).strip()
            self.case = str(data.__getattribute__('case')).strip()
            self.sitetype = str(data.__getattribute__('sitetype')).strip()
            self.sitefile = str(data.__getattribute__('sitefile')).strip()
            
            self.concunits = data.variables['model_conc'].getncattr('units')
            self.pressureunits = data.variables['model_pressure'].getncattr('units')
       
# ___________________________________________________________________________________________________________________
# CODE TO PLOT THE DIFFERENT DATA TYPES
# ___________________________________________________________________________________________________________________

# Class to plot the filtered output
# Plots the output of read_ncdf_fixed
class plot_ncdf_fixed:
    def __init__(self, data, sitename = 'mhd', scaling = 1e06, x_range = None, save_plot = 0, network = None, height = None, speciesname = None, diff=None):
        
        import matplotlib.ticker as ticker
        import matplotlib.pyplot as plt
        
        # Extract the model data for the given site
        sites = data.sitenames
        matched = np.where(sites == sitename)[0]
          
        print matched          
          
        if len(matched) > 1:
            # This means that the site was listed twice in the site file as two measurement networks share it.
            # As we're pulling out model data at the same location it doesn't matter which version we use
            # Default to using the first one
            matched = [matched[0]]
            
        
        if len(matched) == 0:
            print 'There is no sitename matching : ' + sitename
            print 'Check the sitename or try using lowercase'
        else: 
            time = data.time
            # conc is lon x lat x lev x time x site
            #conc = np.squeeze(data.conc[:,:,:,:,matched])
            pressure = np.squeeze(data.pressure[:,:,:,:,matched])
            
            # Plot for the given species only at multiple gridboxes
            if speciesname != None:
                species_no = (np.where(speciesname in data.concnames))[0]
                # conc is species x site x time x lev x lon x lat
                conc = np.squeeze(data.conc[species_no,matched,:,:,:])
                reshapedconc = np.reshape(conc,(np.shape(conc)[0],27))
                reshapedpressure = np.reshape(pressure, (27,np.shape(pressure)[-1]))
                
                n_colours = 27
                
            # PLot all the species/tracers at the central point only
            else:
                # conc is species x site x time x lev x lon x lat
                conc = np.squeeze(data.conc[:,matched,:,1,1,1])
                reshapedconc = np.transpose(conc)
                reshapedpressure = np.squeeze(pressure[1,1,1,:])

                n_colours = len(data.concnames)
            
            
             
            # Indicies for lats, lons and levs
            lat_i = [1,1,1,1,1,1,1,1,1,2,2,2,2,2,2,2,2,2,3,3,3,3,3,3,3,3,3]
            lon_i = [1,1,1,2,2,2,3,3,3,1,1,1,2,2,2,3,3,3,1,1,1,2,2,2,3,3,3]
            lev_i = [1,2,3,1,2,3,1,2,3,1,2,3,1,2,3,1,2,3,1,2,3,1,2,3,1,2,3]  
            
                    
            
            colours = generatecolours(n_colours).RGB
            
            # Plot model ooutput for fixed site data
            fig = plt.figure()
            fig.subplots_adjust(right = 0.8)
            
            legend_spacing = np.arange(n_colours)   
            
                        
            
            for i in np.arange(n_colours):      
                
                conc_i = reshapedconc[:,i]        
                yaxislabel = data.species + '(' + data.units + '*' + str(scaling) + ')'
               
                if diff is not None:
                    conc_i = conc_i - reshapedconc[:,diff]
                    yaxislabel = data.species + '- '+data.concnames[diff] + ' (' + data.units + '*' + str(scaling) + ')'
                    
                # Plot the data
                plt1 = plt.subplot()
                
                plt1.plot(time, conc_i*scaling, "-", color = colours[i], markersize = 3)
                    
                y_formatter = ticker.ScalarFormatter(useOffset=False)
                plt1.yaxis.set_major_formatter(y_formatter)
                
                x_tickno_formatter = ticker.MaxNLocator(5)
                plt1.xaxis.set_major_locator(x_tickno_formatter)
                
                plt1.set_title('Model output at '+ sitename)
                plt1.set_ylabel(yaxislabel)
                plt1.set_xlabel('Time')
    
                if speciesname != None: legend_i = str(data.lat[matched, lat_i[i]-1][0]) + ', ' +str(data.lon[matched,lon_i[i]-1][0]) + ', ' + str(lev_i[i]-1)
                if speciesname is None: legend_i = data.concnames[i]
                    
                plt.figtext(0.82, 0.85-(0.03*legend_spacing[i]), legend_i, verticalalignment='bottom', \
                horizontalalignment='left', color=colours[i], fontsize=8)
                    
    
            if speciesname != None: 
                plt1.plot(time, reshapedconc[:,13]*scaling, "--", color = 'black', markersize = 3)
                plt.figtext(0.82, 0.88, 'Lat, Lon, Lev', verticalalignment='bottom', horizontalalignment='left', color='black', fontsize=8)
                plt.figtext(0.6, 0.2, 'Central point ---', verticalalignment='bottom', horizontalalignment='left', color='black', fontsize=8)
              
            
            
            if x_range != None:
                plt1.set_xlim(x_range)            
            
            if save_plot != 0:
                outdir = os.path.dirname(os.path.dirname(data.filenames[0]))
                fig.savefig(outdir + '/plots/' + data.species+ '_'+ sitename+ '_Model.png', dpi=100)
                print'Figure saved as : ' + outdir + '/plots/' + data.species+ '_'+ sitename+ '_Model.png'
            
            
            plt.show()
        
            plt.close()
            
            if speciesname != None:
                 # Plot model output and obs    
                # Read in the obs
                import acrg_agage
                import json
                
                print 'Plotting site ' + sitename
                print 'Plotting data from /dagage2/agage/metoffice/processed_obs/'            
                
                # check if there is UKMO data for that site
                acrg_path=os.path.split(os.path.realpath(__file__))
    
                with open(acrg_path[0] + "/acrg_site_info.json") as f:
                    site_info=json.load(f)
                
                site = acrg_agage.synonyms(sitename, site_info)
                
                if site is None:
                    print("Site " + sitename + ' is not listed')
                
                else:
                    
                    obs = acrg_agage.get(sitename, data.species, network = network, height = height)         
                    
                                   
                    
                    # Only plot model output for the same time range as the obs
                    #start = bisect.bisect_left(time, min(obs_time)) -1
                    #finish = bisect.bisect_right(time, max(obs_time))
                    
                    model_time = time
                    model_conc = reshapedconc[:,13]
                    
                    fig = plt.figure()
                     
                    # Plot the data
                    plt1 = plt.subplot()
                    
                    plt1.plot(obs.index, obs['mf'], "r-", markersize = 3, markeredgecolor = 'red')
                    plt1.plot(model_time, model_conc*scaling, "b-", markersize = 3, markeredgecolor = 'blue')
                     
                    y_formatter = ticker.ScalarFormatter(useOffset=False)
                    plt1.yaxis.set_major_formatter(y_formatter)
                    
                    x_tickno_formatter = ticker.MaxNLocator(5)
                    plt1.xaxis.set_major_locator(x_tickno_formatter)
                    
                    plt1.set_title('Model output and observations at '+ sitename )
                    plt1.set_ylabel(data.species + '(' + data.units + '*' + str(scaling) + ')')
                    plt1.set_xlabel('Time')
        
                    if x_range != None:
                        plt1.set_xlim(x_range)
                        
                    if save_plot != 0:
                        outdir = os.path.dirname(os.path.dirname(data.filenames[0]))
                        fig.savefig(outdir + '/plots/' + data.species+ '_UKMO_'+ sitename+ '.png', dpi=100)
                        print'Figure saved as : ' + outdir + '/plots/' + data.species+ '_UKMO_'+ sitename+ '.png'
                    
                    
                    plt.show()
                    
                
                    plt.close()
                 
                                         
        
        
        
# Class to plot the filtered output
# Plots the output of read_ncdf_mobile
# defaults to not plotting the obs concentrations as we only have these for CH4 at the moment
class plot_ncdf_mobile:
    def __init__(self, data, sitename = 'ferry', save_plot = 0, scaling = 1e06, no_obs=1):
        
        import matplotlib.ticker as ticker
        import matplotlib.pyplot as plt
        
        # Extract the data for the given site
        sites = data.sitenames
        matched = np.where(sites == sitename)[0]
        
        if len(matched) == 0 :        
            print 'There are no sitenames matching ' + str(sitename)
            
        else:
            # conc is of dimension time 
            # sitenames are also of dimension time        
        
            time = np.squeeze(data.obs_time[matched])
            
            model_conc = np.squeeze(data.model_conc[matched])
            obs_conc = np.squeeze(data.obs_conc[matched])
                
            
            model_pressure = np.squeeze(data.model_pressure[matched])
            obs_pressure = np.squeeze(data.obs_pressure[matched])
            
            model_lat = np.squeeze(data.model_lat[matched])
            obs_lat = np.squeeze(data.obs_lat[matched])
            
            model_lon = np.squeeze(data.model_lon[matched])
            obs_lon = np.squeeze(data.obs_lon[matched])
            
            model_GT180 = np.where(model_lon > 180)[0]
            obs_GT180 = np.where(obs_lon > 180)[0]
            
                   
            
            if len(model_GT180) != 0:
                model_lon[model_GT180] = model_lon[model_GT180] - 360
            
            if len(obs_GT180) != 0:
                obs_lon[obs_GT180] = obs_lon[obs_GT180] - 360


            # Plot of 
            fig = plt.figure()
            
            # Plot the data
            plt1 = plt.subplot(6,1,1)
                        
            plt1.plot(time, model_conc*scaling, "bo-",  markersize = 3)
            
            if no_obs !=0:
                plt1.plot(time, obs_conc, "ro-",  markersize = 3)
                
            # plot the model and the obs time/space matched output
            y_formatter = ticker.ScalarFormatter(useOffset=False)
            plt1.yaxis.set_major_formatter(y_formatter)
             
            plt1.set_title(data.species + 'model output (blue) and obs (red) for '+ sitename)
            plt1.set_ylabel(data.species + '(' + data.concunits + '*' + str(scaling) + ')')

            
            # plot the difference between the model and the obs
            plt5 = plt.subplot(6,1,2)
                        
            plt5.plot(time, model_conc*scaling - obs_conc, "go-", markersize = 3)
            
            y_formatter = ticker.ScalarFormatter(useOffset=False)
            plt5.yaxis.set_major_formatter(y_formatter)
             
            plt5.set_ylabel('Conc diff')
            
            
            # plot the model and obs pressures
            plt2 = plt.subplot(6,1,3)
                        
            plt2.plot(time, model_pressure, "bo-", markersize = 3)
            plt2.plot(time, obs_pressure, "ro-", markersize = 3)
                
            y_formatter = ticker.ScalarFormatter(useOffset=False)
            plt2.yaxis.set_major_formatter(y_formatter)
             
            plt2.set_ylabel('Pressure (Pa)')


            # plot the model and obs pressure difference
            plt6 = plt.subplot(6,1,4)
                        
            plt6.plot(time, model_pressure- obs_pressure, "go-", markersize = 3)
                
            y_formatter = ticker.ScalarFormatter(useOffset=False)
            plt6.yaxis.set_major_formatter(y_formatter)
             
            plt6.set_ylabel('Pressure diff (Pa)')
            
            
            # plot the model and obs lats
            plt3 = plt.subplot(6,1,5)
                        
            plt3.plot(time, model_lat, "bo-", markersize = 3)
            plt3.plot(time, obs_lat, "ro-", markersize = 3)
                
            y_formatter = ticker.ScalarFormatter(useOffset=False)
            plt3.yaxis.set_major_formatter(y_formatter)
             
            plt3.set_ylabel('lat')


            # plot the model and obs lons
            plt4 = plt.subplot(6,1,6)
                        
            plt4.plot(time, model_lon, "bo-", markersize = 3)
            plt4.plot(time, obs_lon, "ro-", markersize = 3)
                
            y_formatter = ticker.ScalarFormatter(useOffset=False)
            plt4.yaxis.set_major_formatter(y_formatter)
             
            plt4.set_ylabel('lon')

            fig.set_size_inches(6,8)

            if save_plot != 0:
                outdir = os.path.dirname(os.path.dirname(data.filenames[0]))
                fig.savefig(outdir + '/plots/' + data.species+ '_'+ sitename+ '.png', dpi=100)
                print'Figure saved as : ' + outdir + '/plots/' + data.species+ '_'+ sitename+ '.png'
            
            
            plt.show()      



# Generates a given number of HSV or RGB tuples spread over colour space 
class generatecolours:
    def __init__(self, N):
        
        import colorsys        
        
        HSV_tuples = [(x*1.0/N, 0.5, 0.5) for x in range(N)]
        RGB_tuples = map(lambda x: colorsys.hsv_to_rgb(*x), HSV_tuples)
        
        self.RGB = RGB_tuples
        self.HSV = HSV_tuples


# Code to set up input for contour plotting
class plot_map_setup:
    def __init__(self, data, lat, lon, 
                 lon_range = None, lat_range = None):

        if lon_range is None:
            lon_range = (min(lon), max(lon))
        if lat_range is None:
            lat_range = (min(lat), max(lat))
        
        m = Basemap(projection='gall',
            llcrnrlat=lat_range[0], urcrnrlat=lat_range[1],
            llcrnrlon=lon_range[0], urcrnrlon=lon_range[1],
            resolution='l')

        lons, lats = np.meshgrid(lon, lat)
        x, y = m(lons, lats)
        
        self.x = x
        self.y = y
        self.m = m


# Plot a filled contour map of a given MZT output
# Defaults to plotting the first timestep at ground level
def plotlevel_MZT(data, lat = None, lon = None, time = None, level = -1, timestep = 0, out_filename=None, range_all = None,
         lon_range=None, lat_range=None, species = None, scale = None, rangescale = 100, colourbar_label = None, savefig =None,
         map_data = None, nlevels = 10, levels = None, minconc = None, maxconc = None, title = None, outdir = '/home/as13988/Plots/'):

    if map_data is None:
        
        if lat == None:
            lat = data.lat
        
        if lon == None:
            lon = data.lon

        map_data = plot_map_setup(data, lat, lon, 
                                  lon_range = lon_range,
                                  lat_range = lat_range)
    
    fig = plt.figure(figsize=(8,8))
    fig.add_axes([0.1,0.1,0.8,0.8])

    map_data.m.drawcoastlines()
#    map_data.m.drawstates()
#    map_data.m.drawcountries()
#    map_data.m.shadedrelief()
    
    if species == None:           
        species = data.species
    
    species_options = ['CO2', 'CH4', 'N2O','Error', 'Flux']    
    scale_options = [1e6, 1e9, 1e9, 1, 1]
    unit_options = ['ppm', 'ppb', 'ppb', '%', '']    
    
    index = np.where(np.array(species_options) == species)[0]
    if scale == None:    
        scale = scale_options[index]
    units = unit_options[index]    
    
    if level < 0 :
        level = np.arange(56)[level]
    
    # make range for conc contours
    # Rounds to the nearest 100
    if isinstance(data, np.ndarray):
        conc = data[timestep, :,:]
    else:
        conc = data.conc[timestep, level, :,:]
        
    conc = np.squeeze(conc)*scale
    
    if np.shape(conc) != np.shape(map_data.x):
        conc = np.transpose(conc)
    
    
    #pdb.set_trace()
    
    if minconc == None:
        if range_all == None:
            minconc = np.floor(np.nanmin(conc)/rangescale)*rangescale
        else:
            minconc = np.floor(np.nanmin(data)/rangescale)*rangescale
            
    if maxconc == None:
        if range_all == None:
            maxconc = np.ceil(np.nanmax(conc)/rangescale)*rangescale
        else:
            maxconc = np.ceil(np.nanmax(data)/rangescale)*rangescale
    
    
    step = (maxconc - minconc)/nlevels
    
    if levels == None:
        levels = np.arange(minconc, maxconc+step, step)
   

    #Plot map
    #cs = map_data.m.contourf(map_data.x, map_data.y, conc, levels, cmap = plt.cm.Spectral_r    
    cs = map_data.m.contourf(map_data.x, map_data.y, conc, levels, cmap = plt.cm.RdYlBu)

    """     
    # Alter this at some point to plot the tall tower sites ?
                       
    #Plot release location
    if "release_lat" in dir(fp_data):
        rplons, rplats = np.meshgrid(fp_data.release_lon[time_index],
                                     fp_data.release_lat[time_index])
        rpx, rpy = map_data.m(rplons, rplats)
        rp = map_data.m.scatter(rpx, rpy, 100, color = 'black')
        
    """
    if time == None:    
        time = data.time
        
    time = time[timestep]
    
    if isinstance(time, pd.tslib.Timestamp):
       time = (time).strftime('%d/%m/%y')
       
    # Determine the average pressure at that level in kPa
    if isinstance(data, np.ndarray):
        P = 'Ground'
    else:        
        P = np.round(np.mean(np.squeeze(data.pressure[timestep, level, :,:]))/1000.0)
    
    if title == None:
        'MOZART output P = ' + str(P) + ' at ' + str(time)
    
    
    plt.title(title, fontsize=16)

    cb = map_data.m.colorbar(cs, location='bottom', pad="5%")
    
    tick_locator = ticker.MaxNLocator(nbins=7)
    cb.locator = tick_locator
    cb.update_ticks()
 
    if colourbar_label == None:
        colourbar_label = species + ' [' + units + ']' 
 
    cb.set_label(colourbar_label, 
                 fontsize=12)
    cb.ax.tick_params(labelsize=13) 
    
    if out_filename == None:
        out_filename = 'MZT_' + species + '_L'+str(level)+ '_'+time.strftime('%y%m%d_%H%M')+'.png'
        
    if savefig is not None:
        plt.savefig(outdir + out_filename)
        plt.show()
        plt.close()
    else:
        plt.show()
        
    return levels
    
# Plot multiple profile plots for a given MZT output file at a given lon against lat and then at a given lat against lon
# Defaults to plotting the first timestep at lat = 0.94 and lon = 0
def plotprofiles_MZT(data, timestep = 0, latindex = 48, lonindex = 0, out_filename=None, 
         minconc = None, maxconc = None):

    species = data.species
    
    species_options = ['CO2', 'CH4', 'N2O']    
    scale_options = [1e6, 1e9, 1e9]
    unit_options = ['ppm', 'ppb', 'ppb']    
    
    index = np.where(np.array(species_options) == species)[0]
    scale = scale_options[index]
    units = unit_options[index]    


    # extract the conc at the given timestep for all levels and lons
    # extract the corresponding pressures
    conc_lons = np.squeeze(data.conc[timestep, :, latindex,:])*scale
    conc_lats = np.squeeze(data.conc[timestep, :, :,lonindex])*scale
    p_lons = np.squeeze(data.pressure[timestep, :, latindex,:])/1000
    p_lats = np.squeeze(data.pressure[timestep, :, :,lonindex])/1000
    lon_lons, b = np.meshgrid(data.lon, np.arange(56))
    lat_lats, b = np.meshgrid(data.lat, np.arange(56))
    
    
    fig = plt.figure(figsize=(8,8))
    ax = fig.gca(projection='3d')
    
    
    for i in np.arange(len(data.lon)/3)*3:
        y = conc_lons[:,i]
        z = p_lons[:,i]
        x = lon_lons[:,i]
        
        ax.plot(x, y, z)
   
    ax.invert_zaxis()
    ax.azim = -20
    ax.elev = 10
    #ax.set_ylim3d(1800,2100)
    ax.set_xlabel('lon')
    ax.set_ylabel(species + ' [' + units + ']')   
    ax.set_zlabel('Pressure (kPa)')
    ax.set_title('MOZART output Lat = ' + str(np.round(data.lat[latindex])) + ' at ' + str(data.time[timestep]), fontsize=16)

    plt.show()
    
    if out_filename is not None:
        out_filename = 'MZT_' + species + '_Lat'+str(np.round(data.lat[latindex]))+ '_'+data.time[timestep].strftime('%y%m%d_%H%M')+'.png'
        fig.savefig('/home/as13988/Plots/' + out_filename)
    
    plt.close()


    fig = plt.figure(figsize=(8,8))
    ax = fig.gca(projection='3d')
    
    for i in np.arange(len(data.lat)):
        y = conc_lats[:,i]
        z = p_lats[:,i]
        x = lat_lats[:,i]
        
        ax.plot(x, y, z)
   
    ax.invert_zaxis()
    ax.azim = -20
    ax.elev = 10
    ax.set_xlabel('lat')
    ax.set_ylabel(species + ' [' + units + ']')   
    ax.set_zlabel('Pressure (kPa)')
    ax.set_title('MOZART output Lon = ' + str(np.round(data.lon[lonindex])) + ' at ' + str(data.time[timestep]), fontsize=16)
    
    #ax.set_ylim3d(1800,2100)
    
    plt.show()
    
    if out_filename is not None:
        out_filename = 'MZT_' + species + '_Lon'+ str(np.round(data.lon[lonindex]))+ '_'+data.time[timestep].strftime('%y%m%d_%H%M')+'.png'
        fig.savefig('/home/as13988/Plots/' + out_filename)
    
    plt.close()<|MERGE_RESOLUTION|>--- conflicted
+++ resolved
@@ -44,8 +44,6 @@
         
         data=netCDF4.Dataset(filename)
         
-        
-<<<<<<< HEAD
         if not conc_tag:
             if 'h0' in filename:
                 conc_tag = '_VMR_avrg'
@@ -55,17 +53,7 @@
             
             if 'h2' in filename:        
                 conc_tag = '_VMR_avrg'
-=======
-        if 'h0' in filename:
-            conc_tag = '_VMR_avrg'
-            #conc_tag = 'HFC23_VMR_avrg'
-        
-        if 'h1' in filename:        
-            conc_tag = '_13:30_LT'
-        
-        if 'h2' in filename:        
-            conc_tag = '_VMR_avrg'
->>>>>>> 5fbb8d3d
+
 
         # Might be multiple tracers
         conc_varname = [i for i in data.variables.keys() if conc_tag in i]      
