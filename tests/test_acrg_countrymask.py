--- conflicted
+++ resolved
@@ -5,21 +5,16 @@
 
 @author: rt17603
 """
-from __future__ import print_function
-
 import pytest
 import acrg_countrymask as countrymask
 import os
 import sys
 from acrg_config.paths import paths
 
-<<<<<<< HEAD
-=======
-from acrg_config.paths import paths
->>>>>>> 40b3daf1
+
 acrg_path = paths.acrg
 
-#%%
+
 ##### Create list of current NAME footprints ###################
 
 @pytest.fixture(scope="module")
@@ -28,7 +23,7 @@
     domains = ['AUSTRALIA','EASTASIA','EUROPE','NAMERICA']
     return domains
 
-#%%
+
 ####### Tests for domain_volume function ######
 def test_incorrect_domain():
     '''
