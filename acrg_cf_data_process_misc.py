# -*- coding: utf-8 -*-
"""
Data processing routines for various networks/stations

Created on Thu Jan 14 10:47:45 2016

@author: chxmr
"""

import numpy as np
import pandas as pd
from os.path import join, split
from datetime import datetime as dt
from datetime import timedelta as td
import glob
import xarray as xray
import json
from os import getenv
from acrg_GCWerks.cf_data_process import attributes, output_filename
import calendar
import re
import dateutil
from acrg_time import convert
import pytz


# Site info file
acrg_path = getenv("ACRG_PATH")
data_path = getenv("DATA_PATH")
site_info_file = join(acrg_path, "acrg_site_info.json")
with open(site_info_file) as sf:
    site_params = json.load(sf)

# Output unit strings
unit_species = {"CO2": "1e-6",
                "CH4": "1e-9",
                "N2O": "1e-9",
                "CO": "1e-6"}

unit_interpret = {"ppm": "1e-6",
                 "ppb": "1e-9",
                 "ppt": "1e-12",
                 "else": "unknown"}

# Calibration scales
scales = {"CO2": "NOAA-2007",
          "CH4": "NOAA-2004",
          "N2O": "SIO-98",
          "CO": "Unknown"}

# Species long-names for output
species_long = {"CO2": "carbon_dioxide",
                "CH4": "methane",
                "N2O": "nitrous_oxide",
                "CO": "carbon_monoxide"}

# UCAM
########################################################

def ucam(site, species):
    '''
    Process University of Cambridge data files

    Inputs are site code and species

    Assumes that file names start with a date, routine will pick the latest one
    '''

    params = {
        "directory" : "/data/shared/obs_raw/UCAM/",
        "directory_output" : "/data/shared/obs/",
        "scale": {
            "CH4": "WMOx2004a",
            "CO2": "WMOx2007"},
        "EHL" : {
            "ucam_name": "Eh",
            "instrument": "CRDS",
            "inlet": "25m",
            "global_attributes": {
                "data_owner": "Neil Harris",
                "data_owner_email": "nrh1000@cam.ac.uk"
            }
        },
        "HAD" : {
            "ucam_name": "Had",
            "instrument": "GC-FID",
            "inlet": "25m",
            "global_attributes": {
                "data_owner": "Neil Harris",
                "data_owner_email": "nrh1000@cam.ac.uk"
            }
        },
        "TIL" : {
            "ucam_name": "Til",
            "instrument": "GC-FID",
            "inlet": "27m",
            "global_attributes": {
                "data_owner": "Neil Harris",
                "data_owner_email": "nrh1000@cam.ac.uk"
            }
        },
        "WAO" : {
            "ucam_name": "Wao",
            "instrument": "GC-FID",
            "inlet": "21m",
            "global_attributes": {
                "data_owner": "Neil Harris",
                "data_owner_email": "nrh1000@cam.ac.uk"
            }
        }
    }


    ucam_site = params[site]["ucam_name"]

    fnames = sorted(glob.glob(join(params["directory"],
                            "*_" + site.lower() + "_" + \
                            species.lower() + \
                            "*_ucam.csv")))

    #Pick most recent file
    fname = fnames[-1]
    
    print("Reading " + fname + "... this can take a while")
    
    if params[site]["instrument"] == "CRDS":
        date_col = ucam_site + "_pic_date"
    else:
        date_col = ucam_site + "_date"
        
    df = pd.read_csv(fname,
                     parse_dates = [date_col],
                     index_col = [date_col],
                     dayfirst = True).sort_index()
    
    rename_dict_all = {ucam_site + "_data_obs_scaled": species.upper(),
                       ucam_site + "_obs_repeatability": species.upper() + "_repeatability",
                       ucam_site + "_cal_uncertainty": species.upper() + "_calibration_uncertainty",
                       ucam_site + "_pic_" + species.upper(): species.upper(),
                       ucam_site + "_pic_SD": species.upper() + "_repeatability"}

    rename_dict = {}
    for key in rename_dict_all.keys():
        if key in df.keys():
            rename_dict[key] = rename_dict_all[key]
                   
    df.rename(columns = rename_dict,
              inplace = True)

    df.index.name = "index"
    df = df.reset_index().drop_duplicates(subset='index').set_index('index')              
    df.index.name = "time"
    
    ds = xray.Dataset.from_dataframe(df.sort_index())
    
    global_attributes = params[site]["global_attributes"]
    global_attributes["inlet_height_magl"] = float(params[site]["inlet"][:-1])
    
    ds = attributes(ds,
                    species.upper(),
                    site.upper(),
                    global_attributes = global_attributes,
                    scale = params["scale"][species.upper()],
                    sampling_period = 60)
    
    # Write file
    nc_filename = output_filename(params["directory_output"],
                                  "UCAM",
                                  params[site]["instrument"],
                                  site.upper(),
                                  str(ds.time.to_pandas().index.to_pydatetime()[0].year),
                                  ds.species,
                                  params[site]["inlet"])
    
    print("Writing " + nc_filename)
    
    ds.to_netcdf(nc_filename)

def ucam_run():

    # University of Cambridge GC
    ucam("WAO", "CH4")
    ucam("HAD", "CH4")
    ucam("TIL", "CH4")
    ucam("EHL", "CH4")
    ucam("EHL", "CO2")



def cbw():
    '''
    Process Cabauw

    '''

    def cbw_write(df, instrument, inlet):
        
        ds = xray.Dataset.from_dataframe(df.sort_index())

        global_attributes_inlet = params["global_attributes"].copy()
        global_attributes_inlet["inlet_height_magl"] = inlet[:-1]

        ds = attributes(ds,
                        species.upper(),
                        site.upper(),
                        global_attributes=global_attributes_inlet,
                        sampling_period = 60)
        
        # Write file
        nc_filename = output_filename(params["directory_output"],
                                      "ECN",
                                      instrument,
                                      site.upper(),
                                      str(ds.time.to_pandas().index.to_pydatetime()[0].year),
                                      ds.species,
                                      inlet)
    
        print("Writing " + nc_filename)
        
        ds.to_netcdf(nc_filename)


    params = {
        "directory" : "/data/shared/obs_raw/ECN/",
        "directory_output" : "/data/shared/obs/",
        "inlets": ["20m", "60m", "120m", "200m"],
        "global_attributes" : {
            "Data_owner": "Danielle van Dinther"
        }
    }


    site = "CBW"
    species = "CH4"
    
    fnames = sorted(glob.glob(join(params["directory"],
                                   "*" + site.upper() + "*.csv")))
    print("Reading...")
    print(fnames)

    rename_dict = {"CH4_std_20m": "STD_CH4_20m",
                   "CH4_std_60m": "STD_CH4_60m",
                   "CH4_std_120m": "STD_CH4_120m",
                   "CH4_std_200m": "STD_CH4_200m"}

    dfs = []
    for fname in fnames:
        dff = pd.read_csv(fname, sep = ";",
                          parse_dates = ["Date"],
                          index_col = ["Date"],
                          dayfirst = True)
        dff.rename(columns = rename_dict, inplace = True)
        dfs.append(dff)

    # Combine
    if len(dfs) > 1:
        df = dfs[0].combine_first(dfs[1])
    else:
        df = dfs[0].copy()
        del dfs
    
    # remove duplicates
    df.index.name = "index"
    df = df.reset_index().drop_duplicates(subset='index').set_index('index')              
    df.index.name = "time"

    # output for each inlet
    for inlet in params["inlets"]:
        
        df_inlet = df[[species + "_" + inlet,
                       "STD_" + species + "_" + inlet]]

        df_inlet.rename(columns = {species + "_" + inlet : species,
                                   "STD_" + species + "_" + inlet : species + "_variability"},
                        inplace = True)
        
        df_inlet = df_inlet[np.isfinite(df_inlet[species])]

        # GC data
        df_inlet_gc = df_inlet[np.isnan(df_inlet[species + "_variability"])]
        df_inlet_gc.rename(columns = {species + "_variability":
                                      species + "_repeatability"},
                           inplace = True)
        
        df_inlet_gc["1992":"1997"][species + "_repeatability"] = 10.
        df_inlet_gc["2000":"2004-10"][species + "_repeatability"] = 3.
        df_inlet_gc["2004-11":"2009-1"][species + "_repeatability"] = 2.
        df_inlet_gc["2009-2":][species + "_repeatability"] = 1.
        
        cbw_write(df_inlet_gc, "GC-FID", inlet)

        # CRDS data
        df_inlet_crds = df_inlet[np.isfinite(df_inlet[species + "_variability"])]
        cbw_write(df_inlet_crds, "CRDS", inlet)


def ec(site):
    """
    Process Environment Canada data
    """
    params = {
        "directory" : "/data/shared/obs_raw/EC/",
        "directory_output" : "/data/shared/obs/",
        "global_attributes" : {
            "contact": "Doug Worthy",
            "averaging": "hourly averages of GC data"
        }
    }
    
    def ec_correct_time(df):
        time = []
        for t in df.index:
            year, month, day, hour, minute = map(int, re.split(" |:|-", t))
            if hour == 24:
                hour = 0
                if day == calendar.monthrange(year, month)[1]:
                    day = 1
                    if month == 12:
                        month = 1
                        year = year + 1
                    else:
                        month = month + 1
                else:
                    day = day + 1
            time.append(dt(year,
                           month,
                           day,
                           hour,
                           minute))
        df.index = time
        df.index.name = "time"
        return df
        
    fnames = sorted(glob.glob(join(params["directory"],
                                   "*" + site.upper() + "*/*/*/*.dat")))

    df = []
    
    for fname in fnames:
        
        header_count = 0
        with odffpen(fname, "r") as f:
            for line in f:
                if line[0] == "C":
                    header_count+=1
                    last_line = line
                else:
                    break
        
        header = last_line[5:].split()
        header[2] += "x"
        header[3] += "x"
    
        dff = pd.read_csv(fname, sep = r"\s+",
                         skiprows = header_count,
                         header = None,
                         names = header,
                         parse_dates = {"time": ["DATE", "TIME"]},
                         index_col = "time")
        
        dff = dff[["CH4", "ND", "SD"]]
    
        dff.rename(columns = {"ND": "CH4_number_of_observations",
                              "SD": "CH4_variability"},
                   inplace = True)

        dff = ec_correct_time(dff)

        df.append(dff)

    df = pd.concat(df)
    
    # remove duplicates
    df.index.name = "index"
    df = df.reset_index().drop_duplicates(subset='index').set_index('index')              
    df.index.name = "time"
 
    # Convert to xray dataset
    ds = xray.Dataset.from_dataframe(df)

    # Add attributes
    ds = attributes(ds,
                    "CH4",
                    site.upper(),
                    global_attributes = params["global_attributes"],
                    scale = "NOAA-2004")
    
    # Write file
    nc_filename = output_filename(params["directory_output"],
                                  "EC",
                                  "GC-FID",
                                  site.upper(),
                                  str(ds.time.to_pandas().index.to_pydatetime()[0].year),
                                  ds.species,
                                  site_params[site]["height"][0])
    
    print("Writing " + nc_filename)
    
    ds.to_netcdf(nc_filename)

def ec_run():
    
    ec("EGB")
    ec("ESP")
    ec("ETL")
    ec("FSD")
    ec("LLB")
    ec("WSA")
    



# UCAM
########################################################

def uea(site, species):
    '''
    Process University of East Anglia data files

    Inputs are site code and species
    '''

    params = {
        "directory" : "/data/shared/obs_raw/UEA/",
        "directory_output" : "/data/shared/obs/",
        "scale": {
            "CH4": "NOAA2004",
            "CO2": "WMOx2007"},
        "WAO" : {
            "instrument": "GC-FID",
            "inlet": "21m",
            "global_attributes": {
                "data_owner": "Grant Forster",
                "data_owner_email": "g.forster@uea.ac.uk"
            }
        }
    }


    fnames = sorted(glob.glob(join(params["directory"],
                              site.lower() + "*" + \
                              species.lower() + \
                              "*.na")))
    
    data = []
    time = []
    
    # Read files
    ###############################
    
    for fname in fnames:

        f = open(fname)    
        line = f.readline()
        header_lines, dummy = [int(l) for l in line.split()]
        header = []
        for i in range(header_lines-2):
            header.append(f.readline())
        columns = f.readline().split()
        lines = f.readlines()
        f.close()

        time_file = []
        data_file = []
        
        for line in lines:
            
            data_line = line.split()
            
            time_file.append(dt(int(data_line[columns.index("year")]),
                                int(data_line[columns.index("month")]),
                                int(data_line[columns.index("day")]),
                                int(data_line[columns.index("hour")]),
                                int(data_line[columns.index("minute")]),
                                int(data_line[columns.index("second")])))

            data_file.append(data_line)

        data_file = np.array(data_file)

        time.append(time_file)
        data.append(data_file)
    
    time = np.concatenate(time)
    data = np.concatenate(data)


    # Store file in dataframes
    ch4i = columns.index("CH4_ppb")
    ch4_flagi = columns.index("CH4_ppb_flag")
    ch4_df = pd.DataFrame(data = data[:, [ch4i, ch4_flagi]].astype(float),
                 columns = ["CH4", "CH4_status_flag"],
                 index = time)
    ch4_df = ch4_df[ch4_df.CH4_status_flag <= 1]

    ch4i = columns.index("CH4_WT_ppb")
    ch4_flagi = columns.index("ch4_WT_flag")
    ch4_wt_df = pd.DataFrame(data = data[:, [ch4i, ch4_flagi]].astype(float),
                 columns = ["CH4_WT", "CH4_WT_flag"],
                 index = time)
    ch4_wt_df = ch4_wt_df[ch4_wt_df.CH4_WT_flag <= 1]

    ch4i = columns.index("CH4_TT_ppb")
    ch4_flagi = columns.index("ch4_TT_flag")
    ch4_tt_df = pd.DataFrame(data = data[:, [ch4i, ch4_flagi]].astype(float),
                 columns = ["CH4_TT", "CH4_TT_flag"],
                 index = time)
    ch4_tt_df = ch4_tt_df[ch4_tt_df.CH4_TT_flag <= 1]

    # Calculate sigma and append to dataframe
    ch4_df["CH4_repeatability"] = \
        ch4_wt_df.CH4_WT.resample("1D", how = np.std).reindex_like(ch4_df, method = "nearest")


    # Drop any duplicates
    ch4_df.index.name = "index"
    ch4_df = ch4_df.reset_index().drop_duplicates(subset='index').set_index('index')              
    ch4_df.index.name = "time"
    
    # Sort and convert to dataset
    ds = xray.Dataset.from_dataframe(ch4_df.sort_index())
    
    global_attributes = params[site]["global_attributes"]
    global_attributes["inlet_height_magl"] = int(params[site]["inlet"][:-1])
    
    # Add attributes
    ds = attributes(ds,
                    species.upper(),
                    site.upper(),
                    global_attributes = global_attributes,
                    scale = params["scale"][species.upper()],
                    sampling_period = 60)
    
    # Write file
    nc_filename = output_filename(params["directory_output"],
                                  "UEA",
                                  params[site]["instrument"],
                                  site.upper(),
                                  str(ds.time.to_pandas().index.to_pydatetime()[0].year),
                                  ds.species,
                                  params[site]["inlet"])
    
    print("Writing " + nc_filename)
    
    ds.to_netcdf(nc_filename)


def noaa_montzka_usa(species, network = "NOAA"):
    '''
    Process Steve Montzka's USA files

    '''

    def date_parser(year, month, day, hour, minute, second):
        return dt(year, month, day, hour, minute, second)

    params = {
        "directory" : "/data/shared/obs_raw/NOAA/montzka/",
        "directory_output" : "/data/shared/obs/",
        "scale": {
            "HFC-134a": "NOAA1995"
            },
        "species_noaa": {
            "HFC-134a": "HFC_134a"
            },
        "global_attributes": {
            "data_owner": "Steve Montzka",
            "data_owner_email": "stephen.a.montzka@noaa.gov"
            }
        }

    fnames = glob.glob(join(params["directory"],
                            params["species_noaa"][species] + "*.csv"))
    fname = fnames[0]

    with open(fname) as f:
        header = f.readline().split(",")
        lines = f.readlines()
    
    section_description_start = []
    section_description_end = []
    section_description = []

    header_section = False
    for li, l in enumerate(lines):
        if l[0] == "*" and not header_section:
            header_section = True
            section_description_start.append(li)
        if l[0:2] == "* " and header_section:
            section_description.append(l[1:])
        if l[0] != "*" and header_section:
            section_description_end.append(li)
            header_section = False

    platforms = []
    for desc in section_description:
        if "Daily" in desc and "Ground" in desc:
            platforms.append("-tower")
        elif "Biweekly" in desc and "Aircraft" in desc:
            platforms.append("-aircraft")
        elif "Weekly" in desc and "Ground" in desc:
            platforms.append("")
    
    for pi, platform in enumerate(platforms):

        if pi == len(platforms)-1:
            lastrow = None
        else:
            lastrow = section_description_start[pi+1] - section_description_end[pi]
            
        df = pd.read_csv(fname, skiprows = section_description_end[pi] + 1,
                         names = header, nrows = lastrow,
                         parse_dates = {"time": ["sample_year", "sample_month", "sample_day",
                                        "sample_hour", "sample_minute", "sample_second"]},
                         dtype = {"sample_year": np.int,
                                  "sample_month": np.int,
                                  "sample_day": np.int,
                                  "sample_hour": np.int,
                                  "sample_minute": np.int,
                                  "sample_second": np.int},
                         index_col = "time",
                         date_parser = date_parser,
                         skipinitialspace = True)
    
        df = df[["site", "sample_latitude", "sample_longitude", "sample_altitude",
                 "sample_terrain_height", "mole_fraction"]]
    
        df.rename(columns = {"mole_fraction": species}, inplace = True)
        
        for site in set(df.site.values):
            
            dfs = df[df.site == site]
            dfs.drop(["site"], axis = 1, inplace = True)
    
            dfs.index.name = "index"
            dfs = dfs.reset_index().drop_duplicates(subset='index').set_index('index')              
            dfs.index.name = "time"
            
            global_attributes = params["global_attributes"]
            inlet_heights = set(np.round((dfs["sample_altitude"] - \
                                          dfs["sample_terrain_height"]).values/10.)*10)
    
            if len(inlet_heights) > 4:
    
                global_attributes_site = global_attributes.copy()
                global_attributes_site["inlet_height_magl"] = int(-999)
    
                # Sort and convert to dataset
                ds = xray.Dataset.from_dataframe(dfs.sort_index())
                
                # Add attributes
                ds = attributes(ds,
                                species,
                                site.upper(),
                                global_attributes = global_attributes_site,
                                scale = params["scale"][species],
                                sampling_period = 60,
                                units = "ppt")
                
                # Write file
                nc_filename = output_filename(params["directory_output"],
                                              "NOAA",
                                              "GCMS" + platform,
                                              site.upper(),
                                              str(ds.time.to_pandas().index.to_pydatetime()[0].year),
                                              ds.species,
                                              "various")
                
                print("Writing " + nc_filename)
                
                ds.to_netcdf(nc_filename)
    
            else:
                
                inlet_heights_rounded = np.round((dfs["sample_altitude"] - \
                                          dfs["sample_terrain_height"]).values/10.)*10
                
                inlet_str = [str(int(ih)) + "m" for ih in inlet_heights]
                
                for inlet_i, inlet in enumerate(inlet_heights):
    
                    dfs_inlet = dfs[inlet_heights_rounded == inlet]
    
                    # Sort and convert to dataset
                    ds = xray.Dataset.from_dataframe(dfs_inlet.sort_index())
                    
                    global_attributes_site = global_attributes.copy()
                    global_attributes_site["inlet_height_magl"] = int(inlet)
                    
                    # Add attributes
                    ds = attributes(ds,
                                    species,
                                    site.upper(),
                                    global_attributes = global_attributes_site,
                                    scale = params["scale"][species],
                                    sampling_period = 60,
                                    units = "ppt")
                    
                    # Write file
                    nc_filename = output_filename(params["directory_output"],
                                                  "NOAA",
                                                  "GCMS" + platform,
                                                  site.upper(),
                                                  str(ds.time.to_pandas().index.to_pydatetime()[0].year),
                                                  ds.species,
                                                  inlet_str[inlet_i])
                    
                    print("Writing " + nc_filename)
                    
                    ds.to_netcdf(nc_filename)
                    

def noaa_ccgg(species):

    def date_parser(year, month, day, hour, minute, second):
        return dt(year, month, day, hour, minute, second)
    
    params = {
        "directory" : "/data/shared/obs_raw/NOAA/CCGG/surface",
        "directory_output" : "/data/shared/obs/",
        "units": {"CH4": "ppb",
                  "C2H6": "ppb",
                  "CO2": "ppm",
                  "CH4C13": "permil"},
        "instrument": {"CH4": "GC-FID",
                       "C2H6": "GC-FID",
                       "CO2": "NDIR",
                       "CH4C13": "IRMS"},
        "scale": {"CH4": "NOAA04",
                  "C2H6": "NOAA12",
                  "CO2": "WMO_X2007",
                  "CH4C13": "NOAA-INSTAAR"},
        "global_attributes": {
            "data_owner": "Ed Dlugokencky",
            "data_owner_email": "ed.dlugokencky@noaa.gov"
            }
        }

    
    fnames=glob.glob(join(params["directory"],
                          species.upper(),
                          "event",
                          '*event.txt'))

    for fname in fnames:
    
        header = []
        with open(fname, "r") as f:
            for line in f:
                if line[0] == "#":
                    header.append(line)
                else:
                    break
    
        columns = header[-1][14:].split()
        
        df = pd.read_csv(fname, skiprows = len(header), sep = r"\s+",
                         names = columns,
                         parse_dates = {"time": ["sample_year", "sample_month", "sample_day",
                                        "sample_hour", "sample_minute", "sample_seconds"]},
                         dtype = {"sample_year": np.int,
                                  "sample_month": np.int,
                                  "sample_day": np.int,
                                  "sample_hour": np.int,
                                  "sample_minute": np.int,
                                  "sample_seconds": np.int},
                         index_col = "time",
                         date_parser = date_parser,
                         skipinitialspace = True)
        
        site = df["sample_site_code"][0]
        
        flag = []
        selection_flag = []
        for flag_str in df.analysis_flag:
            flag.append(flag_str[0] == '.')
            selection_flag.append(int(flag_str[1] != '.'))
            
        df[species + "_status_flag"] = flag
        df[species + "_selection_flag"] = selection_flag
    
        df = df[df[species + "_status_flag"]]
        
        df = df[["sample_latitude", "sample_longitude", "sample_altitude",
                 "analysis_value", "analysis_uncertainty",
                 species + "_selection_flag"]]
        
        df.rename(columns = {"analysis_value": species,
                             "analysis_uncertainty": species + "_repeatability",
                             "sample_longitude": "longitude",
                             "sample_latitude": "latitude",
                             "sample_altitude": "altitude"}, inplace = True)
        
        df.index.name = "index"
        df = df.reset_index().drop_duplicates(subset='index').set_index('index')              
        df.index.name = "time"
        
        global_attributes = params["global_attributes"]
    
        # Sort and convert to dataset
        ds = xray.Dataset.from_dataframe(df.sort_index())
        
        # Add attributes
        ds = attributes(ds,
                        species,
                        site.upper(),
                        global_attributes = global_attributes,
                        scale = params["scale"][species],
                        sampling_period = 60)
    
        # Write file
        nc_filename = output_filename(params["directory_output"],
                                      "NOAA-CCGG",
                                      params["instrument"][species],
                                      site.upper(),
                                      str(ds.time.to_pandas().index.to_pydatetime()[0].year),
                                      ds.species,
                                      "various")
        
        print("Writing " + nc_filename)
        
        ds.to_netcdf(nc_filename)
    

def gla(species):
    
    fnames = glob.glob("/data/shared/obs_raw/GAUGE/*GLA*" + species.lower() + "*10m.nc")
    
    ds = []
    for fname in fnames:
        with xray.open_dataset(fname) as f:
            dsf = f.load()
        if species.lower() in dsf.variables.keys():
            dsf.rename({species.lower(): species.upper()}, inplace = True)
        dsf.rename({"uncertainty": species.upper() + "_variability"}, inplace = True)
        ds.append(dsf)
    
    ds = xray.concat(ds, dim = "time")

    # Change time stamp (currently the middle)
    ds['time'] -= np.median(ds.time.values[1:] - ds.time.values[0:-1])/2.
    ds.attrs["comment"] = "Time stamp used to be middle of averaging period, " + \
                    "now subtracted half the " + \
                    "median to approximate the start"

    # Add attributes
    ds = attributes(ds,
                    species,
                    "GLA",
                    global_attributes = {"inlet_height_magl": 10.},
                    sampling_period = 3*60)

    # Write file
    nc_filename = output_filename("/data/shared/obs/",
                                  "GAUGE",
                                  "FTS",
                                  "GLA",
                                  str(ds.time.to_pandas().index.to_pydatetime()[0].year),
                                  ds.species,
                                  "10m")
    
    print("Writing " + nc_filename)
    
    ds.to_netcdf(nc_filename)
    

def wdcgg_read(fname, species,
               permil = False,
               repeatability_column = None):
        
    skip = 0
    with open(fname, 'r') as f:
        for li in range(200):
            line = f.readline()
            if line[0] == "C":
                skip += 1
                header_line = line
            else:
                break
    
    columns = header_line[4:].split()
    columns[2] = columns[2] + "_2"
    columns[3] = columns[3] + "_2"
    
    df = pd.read_csv(fname, skiprows = skip,
                     sep = r"\s+", names = columns,
                     parse_dates = {"time": ["DATE", "TIME"]},
                     index_col = "time")
    
    sp_file = species[:-1].upper() + species[-1].lower()
    
    df = df.rename(columns = {sp_file: species})
    
    output_columns = {species: species}
    if repeatability_column:
        output_columns[repeatability_column] = species.lower() + "_repeatability"
    
    df = df[output_columns.keys()]

    df.rename(columns = output_columns, inplace = True)

    if not permil:
        df = df[df[species] > 0.]
    
    # Drop duplicates
    df.index.name = "index"
    df = df.reset_index().drop_duplicates(subset='index').set_index('index')              
    df.index.name = "time"

    if type(df.index) != pd.tseries.index.DatetimeIndex:
        # Index is not of type time. This is sometimes because time is 99:99
        keep_row = []
        for i in df.index:
            d, t = i.split(" ")
            if t[0:2] == "99":
                keep_row.append(False)
            else:
                keep_row.append(True)

        df = df[keep_row]
        df.index = pd.to_datetime(df.index)

    return df


def nies_read(network, site,
              global_attributes = {},
              instrument = "",
              assume_repeatability = None):

    params = {
        "directory_output" : "/data/shared/obs/"
        }

    
    directories = glob.glob("/data/shared/obs_raw/" + network + \
                            "/" + site + "/*/*")

    species = []
    fnames = []
    for directory in directories:
        species.append(directory.split("/")[-1])
        fnames.append(glob.glob("/data/shared/obs_raw/" + network + \
                                "/" + site + "/*/" + species[-1] + "/event/*.dat")[0])
                                
    for sp, fname in zip(species, fnames):

        df = wdcgg_read(fname, sp)
        
        if assume_repeatability:
            df[sp + "_repeatability"] = df[sp]*assume_repeatability
            global_attributes["Assumed_repeatability_%"] = int(assume_repeatability*100.)
        
        # Sort and convert to dataset
        ds = xray.Dataset.from_dataframe(df.sort_index())
        
        # Add attributes
        ds = attributes(ds,
                        sp,
                        site.upper(),
                        global_attributes = global_attributes,
                        sampling_period = 60,
                        units = "ppt")

        if assume_repeatability:
            ds[sp.lower() + "_repeatability"].attrs["Comment"] = \
                "NOTE: This is an assumed value. Contact data owner."
    
        # Write file
        nc_filename = output_filename(params["directory_output"],
                                      network,
                                      instrument,
                                      site.upper(),
                                      str(ds.time.to_pandas().index.to_pydatetime()[0].year),
                                      ds.species,
                                      "various")
        
        print("Writing " + nc_filename)
        
        ds.to_netcdf(nc_filename)


def nies_wdcgg():

    global_attributes = {"data_owner": "NIES",
                         "data_owner_email": "lnmukaih@nies.go.jp"
                         }
    
    nies_read("NIES", "HAT",
              global_attributes = global_attributes,
              instrument = "GCMS",
              assume_repeatability = 0.03)
    nies_read("NIES", "COI",
              global_attributes = global_attributes,
              instrument = "GCMS",
              assume_repeatability = 0.03)



def nies(fname, species, site, units = "ppt"):
    '''
    Examples of files that this will process:
        fname = "/data/shared/obs_raw/NIES/HAT/HAT_20170804_PFC-318.xlsx"
        species = "PFC-318"
        site = "HAT"
        
        fname = "/data/shared/obs_raw/NIES/HAT/HAT_20170628_CHCl3.txt"
        species = "CHCl3"
        site = "HAT"
    '''

    global_attributes = {"data_owner": "Takuya Saito",
                         "data_owner_email": "saito.takuya@nies.go.jp"
                         }    
    
    
    if fname.split(".")[1] == "xlsx":
        df = pd.read_excel(fname, parse_dates = [0], index_col = [0])
    else:
        df = pd.read_csv(fname, sep = "\t", parse_dates = [0], index_col = [0])
    
    print("Assuming data is in JST. Check input file. CONVERTING TO UTC.")
    
   # df.index = df.index.tz_localize(pytz.timezone("Japan")).tz_convert(pytz.utc).tz_localize(None) # Previous solution
    df.index = df.index.tz_localize(pytz.timezone("Japan")).tz_convert(None) # Simpler solution

    # Sort
    df.sort_index(inplace = True)

    # Rename columns to species
    df.rename(columns = {df.columns[0]: species}, inplace = True)
    
    # Drop duplicates and rename index
    df.index.name = "index"
    df = df.reset_index().drop_duplicates(subset='index').set_index('index')              
    df.index.name = "time"

    
    # Add a repeatability column
    df[species + "_repeatability"] = df[species]*0.05

    # Convert to dataset
    ds = xray.Dataset.from_dataframe(df)

    ds[species + "_repeatability"].attrs["Comment"] = \
        "NOTE: This is an assumed value. Contact data owner."
    
    
    # Add attributes
    ds = attributes(ds,
                    species,
                    site,
                    scale = "Check raw data file or contact data owner",
                    global_attributes = global_attributes,
                    sampling_period = 60,
                    units = units)

    # Write file
    #output_path = "/data/shared/obs/"
    output_path = join(data_path,"obs/")
    nc_filename = output_filename(output_path,
                                  "NIES",
                                  "GCMS",
                                  site.upper(),
                                  str(ds.time.to_pandas().index.to_pydatetime()[0].year),
                                  ds.species,
                                  "various")
    print("Writing " + nc_filename)
    
    ds.to_netcdf(nc_filename)



def niwa(site, species):

    global_attributes = {"data_owner": "NIWA",
                         "data_owner_email": "sylvia.nichol@niwa.co.nz gordon.brailsford@niwa.co.nz",
                         "calibration_scale": "V-PDB derived from IAEA value for NBS19"
                         }

    fname = glob.glob("/data/shared/obs_raw/NIWA/" + \
                      site.lower() + "*" + species.lower() + "*.txt")[0]
    
    df = wdcgg_read(fname, species,
                    permil = True,
                    repeatability_column="SD")

    # Sort and convert to dataset
    ds = xray.Dataset.from_dataframe(df.sort_index())

    # Only post-1992 data is good
    ds = ds.loc[dict(time = slice("1992-01-01", "2020-01-01"))]

    # Add attributes
    ds = attributes(ds,
                    species,
                    site.upper(),
                    global_attributes = global_attributes,
                    sampling_period = 60,
                    units = "permil")

    # Write file
    nc_filename = output_filename("/data/shared/obs/",
                                  "NIWA",
                                  "GCMS",
                                  site.upper(),
                                  str(ds.time.to_pandas().index.to_pydatetime()[0].year),
                                  ds.species,
                                  "various")
    
    print("Writing " + nc_filename)
    
    ds.to_netcdf(nc_filename)

def niwa_run():
    
    niwa("ARH", "13ch4")
    niwa("BHD", "13ch4")


def uci_13ch4():


    for site in ["NWR", "MDO"]:
        
        if site == "NWR":
            df = pd.read_csv("/data/shared/obs_raw/UCI/nwrch4_edited.dat",
                             skiprows = 29,
                             sep = r"\s+",
                             names = ["date", "time_local", "ch4", "13ch4", "ch3d", "unknown1", "w1", "w2", "w3"],
                             parse_dates = {"time": ["date", "time_local"]},
                             index_col = "time",
                             na_values = "NM")
        elif site == "MDO":
            df = pd.read_csv("/data/shared/obs_raw/UCI/mdoch4_edited.dat",
                             skiprows = 24,
                             sep = r"\s+",
                             names = ["date", "time_local", "am_pm", "n", "ch4", "13ch4", "ch3d", "unknown1", "w1", "w2", "w3", "w4"],
                             parse_dates = {"time": ["date", "time_local", "am_pm"]},
                             index_col = "time",
                             na_values = "NM")

        df.index = df.index.tz_localize("US/Pacific")
        df.index = [np.datetime64(t) for t in df.index.tz_convert("UTC")]
        df.index.name = "time"

        df = df[["13ch4"]]
        df["13ch4_repeatability"] = 0.1
        df = df[np.isfinite(df["13ch4"])]

        # Sort and convert to dataset
        ds = xray.Dataset.from_dataframe(df.sort_index())
        
        # Add attributes
        ds = attributes(ds,
                        "13ch4",
                        site.upper(),
                        global_attributes = {"data_owner": "S. Tyler (UC. Irvine)"},
                        sampling_period = 60,
                        units = "permil")
    
        # Write file
        nc_filename = output_filename("/data/shared/obs/",
                                      "UCI",
                                      "GCMS",
                                      site.upper(),
                                      str(ds.time.to_pandas().index.to_pydatetime()[0].year),
                                      ds.species,
                                      "various")
        
        print("Writing " + nc_filename)
        
        ds.to_netcdf(nc_filename)



def uw_13ch4():
    
    sites = {"CGO": "CG",
             "OPW": "CP",
             "MLO": "ML",
             "BHD": "NZ",
             "BRW": "PB",
             "SMO": "SM"}
    
    for site in sites.keys():
        
        fname = glob.glob("/data/shared/obs_raw/UW/" + sites[site] + "Extract.prn.txt")[0]

        with open(fname, 'r') as f:
            lines = f.readlines()
                
        data = []
        
        data_started = False
        for li, line in enumerate(lines):
            if "Date" in line and "SIL ID #" in line:
                data_start = li
                data_started = True
            if data_started == True and len(line) < 5:
                data_end = li
                break
    
        data = lines[data_start+1:data_end]
    
        date = []
        ch4c13 = []
        
        for d in data:
            dsp = d.split()
            if len(dsp) > 1:
                date.append(dsp[1])
                ch4c13.append(float(dsp[-1]))
    
        df = pd.DataFrame(data = {"13ch4": np.array(ch4c13)}, index= pd.to_datetime(date))
        df.index.name = "time"
    
        df = df.groupby(level = 0, axis = 0).mean()
    
        df["13ch4_repeatability"] = 0.1
    
        # Sort and convert to dataset
        ds = xray.Dataset.from_dataframe(df.sort_index())
    
        # Add attributes
        ds = attributes(ds,
                        "13ch4",
                        site.upper(),
                        global_attributes = {"data_owner": "Quay, P.D. (UW)"},
                        sampling_period = 60,
                        units = "permil")
    
        # Write file
        nc_filename = output_filename("/data/shared/obs/",
                                      "UW",
                                      "GCMS",
                                      site.upper(),
                                      str(ds.time.to_pandas().index.to_pydatetime()[0].year),
                                      ds.species,
                                      "various")
        
        print("Writing " + nc_filename)
        
        ds.to_netcdf(nc_filename)
    
    
def uhei_13ch4():

    
    sites = {"ALT": "/data/shared/obs_raw/UHei/d13Cdata_Alert.txt",
             "IZA": "/data/shared/obs_raw/UHei/d13Cdata_Izana.txt"}

    for site, fname in sites.iteritems():
        with open(fname, "r") as f:
            lines = f.readlines()

        data_started = False
        for li, line in enumerate(lines):
            if "start" in line and "stop" in line and "CH4" in line:
                data_start = li
                data_started = True
            if data_started == True and line[0:4] == "----":
                data_end = li
                break

        columns = lines[data_start].split()
        columns[3] = columns[3] + "CH4"
        data_lines = lines[data_start+1:data_end]
        
        data = []
        date = []
        for line in data_lines:
            dsp = line.split()
            date.append(convert.decimal2time(float(dsp[0])))
            data.append([float(d) if d != "n.m." else np.NaN for d in dsp[2:]])
    
        df = pd.DataFrame(data = data, index = date, columns=columns[2:], dtype = float)

        df.rename(columns = {"d13CH4": "13ch4", "1sig": "13ch4_repeatability"},
                  inplace = True)
        df = df[["13ch4", "13ch4_repeatability"]]
        df.index.name = "time"
    
        # Sort and convert to dataset
        ds = xray.Dataset.from_dataframe(df.sort_index())
    
        # Add attributes
        ds = attributes(ds,
                        "13ch4",
                        site,
                        global_attributes = {"data_owner": "Ingeborg Levin (U. Heidelberg)"},
                        sampling_period = 60,
                        units = "permil")
    
        # Write file
        nc_filename = output_filename("/data/shared/obs/",
                                      "UHei",
                                      "GCMS",
                                      site,
                                      str(ds.time.to_pandas().index.to_pydatetime()[0].year),
                                      ds.species,
                                      "various")
        
        print("Writing " + nc_filename)
        
        ds.to_netcdf(nc_filename)


    # Neumayer 
    #########################################################################

    with open("/data/shared/obs_raw/UHei/d13Cdata_Neumayer.txt", "r") as f:
        lines = f.readlines()

    data_started = False
    for li, line in enumerate(lines):
        if "year" in line and "month" in line and "day" in line:
            data_start = li
            data_started = True
        if data_started == True and line[0:4] == "----":
            data_end = li
            break

    columns = lines[data_start].split()
    columns[4] = columns[4] + "CH4"
    data_lines = lines[data_start+1:data_end]

    data = []
    date = []
    for line in data_lines:
        dsp = line.split()
        date.append(dt(int(dsp[0]), int(dsp[1]), int(dsp[2])))
        data.append([float(d) if d != "n.m." else np.NaN for d in dsp[3:]])

    df = pd.DataFrame(data = data, index = date, columns=columns[3:], dtype = float)

    df.rename(columns = {"d13CH4": "13ch4", "1sig": "13ch4_repeatability"},
              inplace = True)
    df = df[["13ch4", "13ch4_repeatability"]]
    df.index.name = "time"

    # Sort and convert to dataset
    ds = xray.Dataset.from_dataframe(df.sort_index())

    # Add attributes
    ds = attributes(ds,
                    "13ch4",
                    "NMY",
                    global_attributes = {"data_owner": "Ingeborg Levin (U. Heidelberg)"},
                    sampling_period = 60,
                    units = "permil")

    # Write file
    nc_filename = output_filename("/data/shared/obs/",
                                  "UHei",
                                  "GCMS",
                                  "NMY",
                                  str(ds.time.to_pandas().index.to_pydatetime()[0].year),
                                  ds.species,
                                  "various")
    
    print("Writing " + nc_filename)
    
    ds.to_netcdf(nc_filename)



def saws():
    ''' 
    South African Weather Service observations
    
    '''
    
    
    fname = "/data/shared/obs_raw/SAWS/CPT_CH4_1983_2015_All data.txt"
    df = pd.read_csv(fname, skiprows=10,
                     delimiter="\t", names = ["Time", "CH4"],
                     index_col = "Time", parse_dates=["Time"],
                     dayfirst=True)
    
    # remove duplicates
    df.index.name = "index"
    df = df.reset_index().drop_duplicates(subset='index').set_index('index')              
    df.index.name = "time"

    # remove NaN
    df = df[np.isfinite(df["CH4"])]
    
    # Sort and convert to dataset
    ds = xray.Dataset.from_dataframe(df.sort_index())
    
    
    # Add attributes
    ds = attributes(ds,
                    "CH4",
                    "CPT",
                    global_attributes = {"inlet_height_magl": 30.,
                                         "data owner": "Casper Labuschagne (casper.labuschagne@weathersa.co.za)"},
                    sampling_period = 30)

    # Write file
    nc_filename = output_filename("/data/shared/obs/",
                                  "SAWS",
                                  "GC-FID-CRDS",
                                  "CPT",
                                  str(ds.time.to_pandas().index.to_pydatetime()[0].year),
                                  ds.species,
                                  "30m")
    
    print("Writing " + nc_filename)
    
    ds.to_netcdf(nc_filename)
    
    return(ds, df)


<<<<<<< HEAD
def uex():
    params = {
            "site" : "CVO",
            "directory" : "/data/shared/obs_raw/UEX/",
            "directory_output" : "/data/shared/obs/",
            "global_attributes" : {
                    "contact": "Elena Kozlova",
                    "averaging": "minute averaged OA-ICOS"
                    }
            }
    
    fnames = sorted(glob.glob(join(params["directory"],"*.txt")))

    df = []
    
    for fname in fnames:
        
        header_count = 0
        with open(fname, "r") as f:
            for line in f:
                if line[0] == "D":
                    header_count+=1
                    header = line.split()
                else:
                    break
    
        dff = pd.read_csv(fname, sep = r"\s+",
                         skiprows = header_count,
                         header = None,
                         names = header,
                         parse_dates = {"time": ["DATE", "TIME"]},
                         index_col = "time")
        
        dff = dff[["DATA", "ND", "SD"]]
    
        dff.rename(columns = {"DATA" : "CH4",
                                "ND": "CH4_number_of_observations",
                                "SD": "CH4_variability"},
                   inplace = True)

        df.append(dff)

    df = pd.concat(df)
    
    # remove duplicates
    df.index.name = "index"
    df = df.reset_index().drop_duplicates(subset='index').set_index('index')              
    df.index.name = "time"
 
    # Convert to xray dataset
    ds = xray.Dataset.from_dataframe(df)

    # Add attributes
    ds = attributes(ds,
                    "CH4",
                    params['site'].upper(),
                    global_attributes = params["global_attributes"],
                    scale = "NOAA-2004")
    
    # Write file
    nc_filename = output_filename(params["directory_output"],
                                  "UEX",
                                  "OA-ICOS",
                                  params["site"],
                                  str(ds.time.to_pandas().index.to_pydatetime()[0].year),
                                  ds.species,
                                  site_params[params["site"]]["height"][0])
    
    print("Writing " + nc_filename)
    
    ds.to_netcdf(nc_filename)
=======

def globalview_co2_obspack(site, height):

    height = str(height)
    site = str(site)
    
    if height == 'surface':
        fname = glob.glob("/data/shared/obs_raw/EUROCOM/co2_" + site.lower() + "*" + ".nc" )
    else:
        fname = glob.glob("/data/shared/obs_raw/EUROCOM/co2_" + site.lower() + "*" + "-" + height +"magl.nc" )
    
    instrument_dict = {'MHD':'CRDS',
                       'RGL':'CRDS',
                       'TAC':'CRDS',
                       'TTA':'CRDS',
                       'CBW':'NDIR',
                       'HUN':'NDIR'}

    if len(fname) == 0:
        print "Can't find file for site %s and height %s" %(site, height)
    elif len(fname) > 1:
        print "Ambiguous filename for site %s and height %s" %(site, height)
    elif len(fname) == 1:
        ds = xray.open_dataset(fname[0])
        
        species = ds.dataset_parameter
        if site in ['ces', 'CES']:
            site = 'CBW'
        else:
            site = ds.site_code
        
        ds2 = xray.Dataset({species.upper(): (['time'],ds.value.values),
                            species.upper() + "_repeatability": (['time'],ds.value_unc.values),
                            species.upper() + "_status_flag": (['time'],ds.obs_flag.values)},
                            coords = {'time': ds.time.values})

    
        global_attributes = {'origin': ds.obspack_name,
                             'original_filename': ds.dataset_name,
                             'citation': ds.obspack_citation,
                             'inlet_height_%s' %ds.dataset_intake_ht_unit : ds.dataset_intake_ht,
                             'main_provider_name' : ds.provider_1_name,
                             'main_provider_affiliation': ds.provider_1_affiliation,
                             'main_provider_email': ds.provider_1_email,
                             'fair_usage': ds.obspack_fair_use}
    
        ds2 = attributes(ds2,
                        species.upper(),
                        site.upper(),
                        global_attributes = global_attributes,
                        scale = ds.dataset_calibration_scale,
                        sampling_period = None)
    
        # Write file
        directory_output = "/data/shared/obs/"
        instrument = instrument_dict[site.upper()]
        inlet = "%im" %(int(float(ds.dataset_intake_ht)))
        
        nc_filename = output_filename(directory_output,
                                  "EUROCOM",
                                  instrument,
                                  site.upper(),
                                  str(ds2.time.to_pandas().index.to_pydatetime()[0].year),
                                  ds2.species,
                                  inlet)
    
        print("Writing " + nc_filename)
        
        ds2.to_netcdf(nc_filename)
>>>>>>> 0e4f656f
<|MERGE_RESOLUTION|>--- conflicted
+++ resolved
@@ -1414,7 +1414,6 @@
     return(ds, df)
 
 
-<<<<<<< HEAD
 def uex():
     params = {
             "site" : "CVO",
@@ -1486,7 +1485,7 @@
     print("Writing " + nc_filename)
     
     ds.to_netcdf(nc_filename)
-=======
+
 
 def globalview_co2_obspack(site, height):
 
@@ -1556,4 +1555,3 @@
         print("Writing " + nc_filename)
         
         ds2.to_netcdf(nc_filename)
->>>>>>> 0e4f656f
