# -*- coding: utf-8 -*-
"""
Data processing routines for various networks/stations

Created on Thu Jan 14 10:47:45 2016

@author: chxmr
"""

import numpy as np
import pandas as pd
from os.path import join, split
from datetime import datetime as dt
from datetime import timedelta as td
import glob
import xarray as xray
import json
from os import getenv
from acrg_GCWerks.cf_data_process import attributes, output_filename
import calendar
import re
import dateutil
from acrg_time import convert
import pytz


# Site info file
acrg_path = getenv("ACRG_PATH")
data_path = getenv("DATA_PATH")
site_info_file = join(acrg_path, "acrg_site_info.json")
with open(site_info_file) as sf:
    site_params = json.load(sf)

# Output unit strings
unit_species = {"CO2": "1e-6",
                "CH4": "1e-9",
                "N2O": "1e-9",
                "CO": "1e-6"}

unit_interpret = {"ppm": "1e-6",
                 "ppb": "1e-9",
                 "ppt": "1e-12",
                 "else": "unknown"}

# Calibration scales
scales = {"CO2": "NOAA-2007",
          "CH4": "NOAA-2004",
          "N2O": "SIO-98",
          "CO": "Unknown"}

# Species long-names for output
species_long = {"CO2": "carbon_dioxide",
                "CH4": "methane",
                "N2O": "nitrous_oxide",
                "CO": "carbon_monoxide"}

# UCAM
########################################################

def ucam(site, species):
    '''
    Process University of Cambridge data files

    Inputs are site code and species

    Assumes that file names start with a date, routine will pick the latest one
    '''

    params = {
        "directory" : "/data/shared/obs_raw/UCAM/",
        "directory_output" : "/data/shared/obs/",
        "scale": {
            "CH4": "WMOx2004a",
            "CO2": "WMOx2007"},
        "EHL" : {
            "ucam_name": "Eh",
            "instrument": "CRDS",
            "inlet": "25m",
            "global_attributes": {
                "data_owner": "Neil Harris",
                "data_owner_email": "nrh1000@cam.ac.uk"
            }
        },
        "HAD" : {
            "ucam_name": "Had",
            "instrument": "GC-FID",
            "inlet": "25m",
            "global_attributes": {
                "data_owner": "Neil Harris",
                "data_owner_email": "nrh1000@cam.ac.uk"
            }
        },
        "TIL" : {
            "ucam_name": "Til",
            "instrument": "GC-FID",
            "inlet": "27m",
            "global_attributes": {
                "data_owner": "Neil Harris",
                "data_owner_email": "nrh1000@cam.ac.uk"
            }
        },
        "WAO" : {
            "ucam_name": "Wao",
            "instrument": "GC-FID",
            "inlet": "21m",
            "global_attributes": {
                "data_owner": "Neil Harris",
                "data_owner_email": "nrh1000@cam.ac.uk"
            }
        }
    }


    ucam_site = params[site]["ucam_name"]

    fnames = sorted(glob.glob(join(params["directory"],
                            "*_" + site.lower() + "_" + \
                            species.lower() + \
                            "*_ucam.csv")))

    #Pick most recent file
    fname = fnames[-1]
    
    print("Reading " + fname + "... this can take a while")
    
    if params[site]["instrument"] == "CRDS":
        date_col = ucam_site + "_pic_date"
    else:
        date_col = ucam_site + "_date"
        
    df = pd.read_csv(fname,
                     parse_dates = [date_col],
                     index_col = [date_col],
                     dayfirst = True).sort_index()
    
    rename_dict_all = {ucam_site + "_data_obs_scaled": species.upper(),
                       ucam_site + "_obs_repeatability": species.upper() + "_repeatability",
                       ucam_site + "_cal_uncertainty": species.upper() + "_calibration_uncertainty",
                       ucam_site + "_pic_" + species.upper(): species.upper(),
                       ucam_site + "_pic_SD": species.upper() + "_repeatability"}

    rename_dict = {}
    for key in rename_dict_all.keys():
        if key in df.keys():
            rename_dict[key] = rename_dict_all[key]
                   
    df.rename(columns = rename_dict,
              inplace = True)

    df.index.name = "index"
    df = df.reset_index().drop_duplicates(subset='index').set_index('index')              
    df.index.name = "time"
    
    ds = xray.Dataset.from_dataframe(df.sort_index())
    
    global_attributes = params[site]["global_attributes"]
    global_attributes["inlet_height_magl"] = float(params[site]["inlet"][:-1])
    
    ds = attributes(ds,
                    species.upper(),
                    site.upper(),
                    global_attributes = global_attributes,
                    scale = params["scale"][species.upper()],
                    sampling_period = 60)
    
    # Write file
    nc_filename = output_filename(params["directory_output"],
                                  "UCAM",
                                  params[site]["instrument"],
                                  site.upper(),
                                  str(ds.time.to_pandas().index.to_pydatetime()[0].year),
                                  ds.species,
                                  params[site]["inlet"])
    
    print("Writing " + nc_filename)
    
    ds.to_netcdf(nc_filename)

def ucam_run():

    # University of Cambridge GC
    ucam("WAO", "CH4")
    ucam("HAD", "CH4")
    ucam("TIL", "CH4")
    ucam("EHL", "CH4")
    ucam("EHL", "CO2")



def cbw():
    '''
    Process Cabauw

    '''

    def cbw_write(df, instrument, inlet):
        
        ds = xray.Dataset.from_dataframe(df.sort_index())

        global_attributes_inlet = params["global_attributes"].copy()
        global_attributes_inlet["inlet_height_magl"] = inlet[:-1]

        ds = attributes(ds,
                        species.upper(),
                        site.upper(),
                        global_attributes=global_attributes_inlet,
                        sampling_period = 60)
        
        # Write file
        nc_filename = output_filename(params["directory_output"],
                                      "ECN",
                                      instrument,
                                      site.upper(),
                                      str(ds.time.to_pandas().index.to_pydatetime()[0].year),
                                      ds.species,
                                      inlet)
    
        print("Writing " + nc_filename)
        
        ds.to_netcdf(nc_filename)


    params = {
        "directory" : "/data/shared/obs_raw/ECN/",
        "directory_output" : "/data/shared/obs/",
        "inlets": ["20m", "60m", "120m", "200m"],
        "global_attributes" : {
            "Data_owner": "Danielle van Dinther"
        }
    }


    site = "CBW"
    species = "CH4"
    
    fnames = sorted(glob.glob(join(params["directory"],
                                   "*" + site.upper() + "*.csv")))
    print("Reading...")
    print(fnames)

    rename_dict = {"CH4_std_20m": "STD_CH4_20m",
                   "CH4_std_60m": "STD_CH4_60m",
                   "CH4_std_120m": "STD_CH4_120m",
                   "CH4_std_200m": "STD_CH4_200m"}

    dfs = []
    for fname in fnames:
        dff = pd.read_csv(fname, sep = ";",
                          parse_dates = ["Date"],
                          index_col = ["Date"],
                          dayfirst = True)
        dff.rename(columns = rename_dict, inplace = True)
        dfs.append(dff)

    # Combine
    if len(dfs) > 1:
        df = dfs[0].combine_first(dfs[1])
    else:
        df = dfs[0].copy()
        del dfs
    
    # remove duplicates
    df.index.name = "index"
    df = df.reset_index().drop_duplicates(subset='index').set_index('index')              
    df.index.name = "time"

    # output for each inlet
    for inlet in params["inlets"]:
        
        df_inlet = df[[species + "_" + inlet,
                       "STD_" + species + "_" + inlet]]

        df_inlet.rename(columns = {species + "_" + inlet : species,
                                   "STD_" + species + "_" + inlet : species + "_variability"},
                        inplace = True)
        
        df_inlet = df_inlet[np.isfinite(df_inlet[species])]

        # GC data
        df_inlet_gc = df_inlet[np.isnan(df_inlet[species + "_variability"])]
        df_inlet_gc.rename(columns = {species + "_variability":
                                      species + "_repeatability"},
                           inplace = True)
        
        df_inlet_gc["1992":"1997"][species + "_repeatability"] = 10.
        df_inlet_gc["2000":"2004-10"][species + "_repeatability"] = 3.
        df_inlet_gc["2004-11":"2009-1"][species + "_repeatability"] = 2.
        df_inlet_gc["2009-2":][species + "_repeatability"] = 1.
        
        cbw_write(df_inlet_gc, "GC-FID", inlet)

        # CRDS data
        df_inlet_crds = df_inlet[np.isfinite(df_inlet[species + "_variability"])]
        cbw_write(df_inlet_crds, "CRDS", inlet)


def ec(site):
    """
    Process Environment Canada data
    """
    params = {
        "directory" : "/data/shared/obs_raw/EC/",
        "directory_output" : "/data/shared/obs/",
        "global_attributes" : {
            "contact": "Doug Worthy",
            "averaging": "hourly averages of GC data"
        }
    }
    
    def ec_correct_time(df):
        time = []
        for t in df.index:
            year, month, day, hour, minute = map(int, re.split(" |:|-", t))
            if hour == 24:
                hour = 0
                if day == calendar.monthrange(year, month)[1]:
                    day = 1
                    if month == 12:
                        month = 1
                        year = year + 1
                    else:
                        month = month + 1
                else:
                    day = day + 1
            time.append(dt(year,
                           month,
                           day,
                           hour,
                           minute))
        df.index = time
        df.index.name = "time"
        return df
        
    fnames = sorted(glob.glob(join(params["directory"],
                                   "*" + site.upper() + "*/*/*/*.dat")))

    df = []
    
    for fname in fnames:
        
        header_count = 0
        with odffpen(fname, "r") as f:
            for line in f:
                if line[0] == "C":
                    header_count+=1
                    last_line = line
                else:
                    break
        
        header = last_line[5:].split()
        header[2] += "x"
        header[3] += "x"
    
        dff = pd.read_csv(fname, sep = r"\s+",
                         skiprows = header_count,
                         header = None,
                         names = header,
                         parse_dates = {"time": ["DATE", "TIME"]},
                         index_col = "time")
        
        dff = dff[["CH4", "ND", "SD"]]
    
        dff.rename(columns = {"ND": "CH4_number_of_observations",
                              "SD": "CH4_variability"},
                   inplace = True)

        dff = ec_correct_time(dff)

        df.append(dff)

    df = pd.concat(df)
    
    # remove duplicates
    df.index.name = "index"
    df = df.reset_index().drop_duplicates(subset='index').set_index('index')              
    df.index.name = "time"
 
    # Convert to xray dataset
    ds = xray.Dataset.from_dataframe(df)

    # Add attributes
    ds = attributes(ds,
                    "CH4",
                    site.upper(),
                    global_attributes = params["global_attributes"],
                    scale = "NOAA-2004")
    
    # Write file
    nc_filename = output_filename(params["directory_output"],
                                  "EC",
                                  "GC-FID",
                                  site.upper(),
                                  str(ds.time.to_pandas().index.to_pydatetime()[0].year),
                                  ds.species,
                                  site_params[site]["height"][0])
    
    print("Writing " + nc_filename)
    
    ds.to_netcdf(nc_filename)

def ec_run():
    
    ec("EGB")
    ec("ESP")
    ec("ETL")
    ec("FSD")
    ec("LLB")
    ec("WSA")
    



# UCAM
########################################################

def uea(site, species):
    '''
    Process University of East Anglia data files

    Inputs are site code and species
    '''

    params = {
        "directory" : "/data/shared/obs_raw/UEA/",
        "directory_output" : "/data/shared/obs/",
        "scale": {
            "CH4": "NOAA2004",
            "CO2": "WMOx2007"},
        "WAO" : {
            "instrument": "GC-FID",
            "inlet": "21m",
            "global_attributes": {
                "data_owner": "Grant Forster",
                "data_owner_email": "g.forster@uea.ac.uk"
            }
        }
    }


    fnames = sorted(glob.glob(join(params["directory"],
                              site.lower() + "*" + \
                              species.lower() + \
                              "*.na")))
    
    data = []
    time = []
    
    # Read files
    ###############################
    
    for fname in fnames:

        f = open(fname)    
        line = f.readline()
        header_lines, dummy = [int(l) for l in line.split()]
        header = []
        for i in range(header_lines-2):
            header.append(f.readline())
        columns = f.readline().split()
        lines = f.readlines()
        f.close()

        time_file = []
        data_file = []
        
        for line in lines:
            
            data_line = line.split()
            
            time_file.append(dt(int(data_line[columns.index("year")]),
                                int(data_line[columns.index("month")]),
                                int(data_line[columns.index("day")]),
                                int(data_line[columns.index("hour")]),
                                int(data_line[columns.index("minute")]),
                                int(data_line[columns.index("second")])))

            data_file.append(data_line)

        data_file = np.array(data_file)

        time.append(time_file)
        data.append(data_file)
    
    time = np.concatenate(time)
    data = np.concatenate(data)


    # Store file in dataframes
    ch4i = columns.index("CH4_ppb")
    ch4_flagi = columns.index("CH4_ppb_flag")
    ch4_df = pd.DataFrame(data = data[:, [ch4i, ch4_flagi]].astype(float),
                 columns = ["CH4", "CH4_status_flag"],
                 index = time)
    ch4_df = ch4_df[ch4_df.CH4_status_flag <= 1]

    ch4i = columns.index("CH4_WT_ppb")
    ch4_flagi = columns.index("ch4_WT_flag")
    ch4_wt_df = pd.DataFrame(data = data[:, [ch4i, ch4_flagi]].astype(float),
                 columns = ["CH4_WT", "CH4_WT_flag"],
                 index = time)
    ch4_wt_df = ch4_wt_df[ch4_wt_df.CH4_WT_flag <= 1]

    ch4i = columns.index("CH4_TT_ppb")
    ch4_flagi = columns.index("ch4_TT_flag")
    ch4_tt_df = pd.DataFrame(data = data[:, [ch4i, ch4_flagi]].astype(float),
                 columns = ["CH4_TT", "CH4_TT_flag"],
                 index = time)
    ch4_tt_df = ch4_tt_df[ch4_tt_df.CH4_TT_flag <= 1]

    # Calculate sigma and append to dataframe
    ch4_df["CH4_repeatability"] = \
        ch4_wt_df.CH4_WT.resample("1D", how = np.std).reindex_like(ch4_df, method = "nearest")


    # Drop any duplicates
    ch4_df.index.name = "index"
    ch4_df = ch4_df.reset_index().drop_duplicates(subset='index').set_index('index')              
    ch4_df.index.name = "time"
    
    # Sort and convert to dataset
    ds = xray.Dataset.from_dataframe(ch4_df.sort_index())
    
    global_attributes = params[site]["global_attributes"]
    global_attributes["inlet_height_magl"] = int(params[site]["inlet"][:-1])
    
    # Add attributes
    ds = attributes(ds,
                    species.upper(),
                    site.upper(),
                    global_attributes = global_attributes,
                    scale = params["scale"][species.upper()],
                    sampling_period = 60)
    
    # Write file
    nc_filename = output_filename(params["directory_output"],
                                  "UEA",
                                  params[site]["instrument"],
                                  site.upper(),
                                  str(ds.time.to_pandas().index.to_pydatetime()[0].year),
                                  ds.species,
                                  params[site]["inlet"])
    
    print("Writing " + nc_filename)
    
    ds.to_netcdf(nc_filename)


def noaa_montzka_usa(species, network = "NOAA"):
    '''
    Process Steve Montzka's USA files

    '''

    def date_parser(year, month, day, hour, minute, second):
        return dt(year, month, day, hour, minute, second)

    params = {
        "directory" : "/data/shared/obs_raw/NOAA/montzka/",
        "directory_output" : "/data/shared/obs/",
        "scale": {
            "HFC-134a": "NOAA1995"
            },
        "species_noaa": {
            "HFC-134a": "HFC_134a"
            },
        "global_attributes": {
            "data_owner": "Steve Montzka",
            "data_owner_email": "stephen.a.montzka@noaa.gov"
            }
        }

    fnames = glob.glob(join(params["directory"],
                            params["species_noaa"][species] + "*.csv"))
    fname = fnames[0]

    with open(fname) as f:
        header = f.readline().split(",")
        lines = f.readlines()
    
    section_description_start = []
    section_description_end = []
    section_description = []

    header_section = False
    for li, l in enumerate(lines):
        if l[0] == "*" and not header_section:
            header_section = True
            section_description_start.append(li)
        if l[0:2] == "* " and header_section:
            section_description.append(l[1:])
        if l[0] != "*" and header_section:
            section_description_end.append(li)
            header_section = False

    platforms = []
    for desc in section_description:
        if "Daily" in desc and "Ground" in desc:
            platforms.append("-tower")
        elif "Biweekly" in desc and "Aircraft" in desc:
            platforms.append("-aircraft")
        elif "Weekly" in desc and "Ground" in desc:
            platforms.append("")
    
    for pi, platform in enumerate(platforms):

        if pi == len(platforms)-1:
            lastrow = None
        else:
            lastrow = section_description_start[pi+1] - section_description_end[pi]
            
        df = pd.read_csv(fname, skiprows = section_description_end[pi] + 1,
                         names = header, nrows = lastrow,
                         parse_dates = {"time": ["sample_year", "sample_month", "sample_day",
                                        "sample_hour", "sample_minute", "sample_second"]},
                         dtype = {"sample_year": np.int,
                                  "sample_month": np.int,
                                  "sample_day": np.int,
                                  "sample_hour": np.int,
                                  "sample_minute": np.int,
                                  "sample_second": np.int},
                         index_col = "time",
                         date_parser = date_parser,
                         skipinitialspace = True)
    
        df = df[["site", "sample_latitude", "sample_longitude", "sample_altitude",
                 "sample_terrain_height", "mole_fraction"]]
    
        df.rename(columns = {"mole_fraction": species}, inplace = True)
        
        for site in set(df.site.values):
            
            dfs = df[df.site == site]
            dfs.drop(["site"], axis = 1, inplace = True)
    
            dfs.index.name = "index"
            dfs = dfs.reset_index().drop_duplicates(subset='index').set_index('index')              
            dfs.index.name = "time"
            
            global_attributes = params["global_attributes"]
            inlet_heights = set(np.round((dfs["sample_altitude"] - \
                                          dfs["sample_terrain_height"]).values/10.)*10)
    
            if len(inlet_heights) > 4:
    
                global_attributes_site = global_attributes.copy()
                global_attributes_site["inlet_height_magl"] = int(-999)
    
                # Sort and convert to dataset
                ds = xray.Dataset.from_dataframe(dfs.sort_index())
                
                # Add attributes
                ds = attributes(ds,
                                species,
                                site.upper(),
                                global_attributes = global_attributes_site,
                                scale = params["scale"][species],
                                sampling_period = 60,
                                units = "ppt")
                
                # Write file
                nc_filename = output_filename(params["directory_output"],
                                              "NOAA",
                                              "GCMS" + platform,
                                              site.upper(),
                                              str(ds.time.to_pandas().index.to_pydatetime()[0].year),
                                              ds.species,
                                              "various")
                
                print("Writing " + nc_filename)
                
                ds.to_netcdf(nc_filename)
    
            else:
                
                inlet_heights_rounded = np.round((dfs["sample_altitude"] - \
                                          dfs["sample_terrain_height"]).values/10.)*10
                
                inlet_str = [str(int(ih)) + "m" for ih in inlet_heights]
                
                for inlet_i, inlet in enumerate(inlet_heights):
    
                    dfs_inlet = dfs[inlet_heights_rounded == inlet]
    
                    # Sort and convert to dataset
                    ds = xray.Dataset.from_dataframe(dfs_inlet.sort_index())
                    
                    global_attributes_site = global_attributes.copy()
                    global_attributes_site["inlet_height_magl"] = int(inlet)
                    
                    # Add attributes
                    ds = attributes(ds,
                                    species,
                                    site.upper(),
                                    global_attributes = global_attributes_site,
                                    scale = params["scale"][species],
                                    sampling_period = 60,
                                    units = "ppt")
                    
                    # Write file
                    nc_filename = output_filename(params["directory_output"],
                                                  "NOAA",
                                                  "GCMS" + platform,
                                                  site.upper(),
                                                  str(ds.time.to_pandas().index.to_pydatetime()[0].year),
                                                  ds.species,
                                                  inlet_str[inlet_i])
                    
                    print("Writing " + nc_filename)
                    
                    ds.to_netcdf(nc_filename)
                    

def noaa_ccgg(species):

    def date_parser(year, month, day, hour, minute, second):
        return dt(year, month, day, hour, minute, second)
    
    params = {
        "directory" : "/data/shared/obs_raw/NOAA/CCGG/surface",
        "directory_output" : "/data/shared/obs/",
        "units": {"CH4": "ppb",
                  "C2H6": "ppb",
                  "CO2": "ppm",
                  "CH4C13": "permil"},
        "instrument": {"CH4": "GC-FID",
                       "C2H6": "GC-FID",
                       "CO2": "NDIR",
                       "CH4C13": "IRMS"},
        "scale": {"CH4": "NOAA04",
                  "C2H6": "NOAA12",
                  "CO2": "WMO_X2007",
                  "CH4C13": "NOAA-INSTAAR"},
        "global_attributes": {
            "data_owner": "Ed Dlugokencky",
            "data_owner_email": "ed.dlugokencky@noaa.gov"
            }
        }

    
    fnames=glob.glob(join(params["directory"],
                          species.upper(),
                          "event",
                          '*event.txt'))

    for fname in fnames:
    
        header = []
        with open(fname, "r") as f:
            for line in f:
                if line[0] == "#":
                    header.append(line)
                else:
                    break
    
        columns = header[-1][14:].split()
        
        df = pd.read_csv(fname, skiprows = len(header), sep = r"\s+",
                         names = columns,
                         parse_dates = {"time": ["sample_year", "sample_month", "sample_day",
                                        "sample_hour", "sample_minute", "sample_seconds"]},
                         dtype = {"sample_year": np.int,
                                  "sample_month": np.int,
                                  "sample_day": np.int,
                                  "sample_hour": np.int,
                                  "sample_minute": np.int,
                                  "sample_seconds": np.int},
                         index_col = "time",
                         date_parser = date_parser,
                         skipinitialspace = True)
        
        site = df["sample_site_code"][0]
        
        flag = []
        selection_flag = []
        for flag_str in df.analysis_flag:
            flag.append(flag_str[0] == '.')
            selection_flag.append(int(flag_str[1] != '.'))
            
        df[species + "_status_flag"] = flag
        df[species + "_selection_flag"] = selection_flag
    
        df = df[df[species + "_status_flag"]]
        
        df = df[["sample_latitude", "sample_longitude", "sample_altitude",
                 "analysis_value", "analysis_uncertainty",
                 species + "_selection_flag"]]
        
        df.rename(columns = {"analysis_value": species,
                             "analysis_uncertainty": species + "_repeatability",
                             "sample_longitude": "longitude",
                             "sample_latitude": "latitude",
                             "sample_altitude": "altitude"}, inplace = True)
        
        df.index.name = "index"
        df = df.reset_index().drop_duplicates(subset='index').set_index('index')              
        df.index.name = "time"
        
        global_attributes = params["global_attributes"]
    
        # Sort and convert to dataset
        ds = xray.Dataset.from_dataframe(df.sort_index())
        
        # Add attributes
        ds = attributes(ds,
                        species,
                        site.upper(),
                        global_attributes = global_attributes,
                        scale = params["scale"][species],
                        sampling_period = 60)
    
        # Write file
        nc_filename = output_filename(params["directory_output"],
                                      "NOAA-CCGG",
                                      params["instrument"][species],
                                      site.upper(),
                                      str(ds.time.to_pandas().index.to_pydatetime()[0].year),
                                      ds.species,
                                      "various")
        
        print("Writing " + nc_filename)
        
        ds.to_netcdf(nc_filename)
    

def gla(species):
    
    fnames = glob.glob("/data/shared/obs_raw/GAUGE/*GLA*" + species.lower() + "*10m.nc")
    
    ds = []
    for fname in fnames:
        with xray.open_dataset(fname) as f:
            dsf = f.load()
        if species.lower() in dsf.variables.keys():
            dsf.rename({species.lower(): species.upper()}, inplace = True)
        dsf.rename({"uncertainty": species.upper() + "_variability"}, inplace = True)
        ds.append(dsf)
    
    ds = xray.concat(ds, dim = "time")

    # Change time stamp (currently the middle)
    ds['time'] -= np.median(ds.time.values[1:] - ds.time.values[0:-1])/2.
    ds.attrs["comment"] = "Time stamp used to be middle of averaging period, " + \
                    "now subtracted half the " + \
                    "median to approximate the start"

    # Add attributes
    ds = attributes(ds,
                    species,
                    "GLA",
                    global_attributes = {"inlet_height_magl": 10.},
                    sampling_period = 3*60)

    # Write file
    nc_filename = output_filename("/data/shared/obs/",
                                  "GAUGE",
                                  "FTS",
                                  "GLA",
                                  str(ds.time.to_pandas().index.to_pydatetime()[0].year),
                                  ds.species,
                                  "10m")
    
    print("Writing " + nc_filename)
    
    ds.to_netcdf(nc_filename)
    

def wdcgg_read(fname, species,
               permil = False,
               repeatability_column = None):
        
    skip = 0
    with open(fname, 'r') as f:
        for li in range(200):
            line = f.readline()
            if line[0] == "C":
                skip += 1
                header_line = line
            else:
                break
    
    columns = header_line[4:].split()
    columns[2] = columns[2] + "_2"
    columns[3] = columns[3] + "_2"
    
    df = pd.read_csv(fname, skiprows = skip,
                     sep = r"\s+", names = columns,
                     parse_dates = {"time": ["DATE", "TIME"]},
                     index_col = "time")
    
    sp_file = species[:-1].upper() + species[-1].lower()
    
    df = df.rename(columns = {sp_file: species})
    
    output_columns = {species: species}
    if repeatability_column:
        output_columns[repeatability_column] = species.lower() + "_repeatability"
    
    df = df[output_columns.keys()]

    df.rename(columns = output_columns, inplace = True)

    if not permil:
        df = df[df[species] > 0.]
    
    # Drop duplicates
    df.index.name = "index"
    df = df.reset_index().drop_duplicates(subset='index').set_index('index')              
    df.index.name = "time"

    if type(df.index) != pd.tseries.index.DatetimeIndex:
        # Index is not of type time. This is sometimes because time is 99:99
        keep_row = []
        for i in df.index:
            d, t = i.split(" ")
            if t[0:2] == "99":
                keep_row.append(False)
            else:
                keep_row.append(True)

        df = df[keep_row]
        df.index = pd.to_datetime(df.index)

    return df


def nies_read(network, site,
              global_attributes = {},
              instrument = "",
              assume_repeatability = None):

    params = {
        "directory_output" : "/data/shared/obs/"
        }

    
    directories = glob.glob("/data/shared/obs_raw/" + network + \
                            "/" + site + "/*/*")

    species = []
    fnames = []
    for directory in directories:
        species.append(directory.split("/")[-1])
        fnames.append(glob.glob("/data/shared/obs_raw/" + network + \
                                "/" + site + "/*/" + species[-1] + "/event/*.dat")[0])
                                
    for sp, fname in zip(species, fnames):

        df = wdcgg_read(fname, sp)
        
        if assume_repeatability:
            df[sp + "_repeatability"] = df[sp]*assume_repeatability
            global_attributes["Assumed_repeatability_%"] = int(assume_repeatability*100.)
        
        # Sort and convert to dataset
        ds = xray.Dataset.from_dataframe(df.sort_index())
        
        # Add attributes
        ds = attributes(ds,
                        sp,
                        site.upper(),
                        global_attributes = global_attributes,
                        sampling_period = 60,
                        units = "ppt")

        if assume_repeatability:
            ds[sp.lower() + "_repeatability"].attrs["Comment"] = \
                "NOTE: This is an assumed value. Contact data owner."
    
        # Write file
        nc_filename = output_filename(params["directory_output"],
                                      network,
                                      instrument,
                                      site.upper(),
                                      str(ds.time.to_pandas().index.to_pydatetime()[0].year),
                                      ds.species,
                                      "various")
        
        print("Writing " + nc_filename)
        
        ds.to_netcdf(nc_filename)


def nies_wdcgg():

    global_attributes = {"data_owner": "NIES",
                         "data_owner_email": "lnmukaih@nies.go.jp"
                         }
    
    nies_read("NIES", "HAT",
              global_attributes = global_attributes,
              instrument = "GCMS",
              assume_repeatability = 0.03)
    nies_read("NIES", "COI",
              global_attributes = global_attributes,
              instrument = "GCMS",
              assume_repeatability = 0.03)



def nies(fname, species, site, units = "ppt"):
    '''
    Examples of files that this will process:
        fname = "/data/shared/obs_raw/NIES/HAT/HAT_20170804_PFC-318.xlsx"
        species = "PFC-318"
        site = "HAT"
        
        fname = "/data/shared/obs_raw/NIES/HAT/HAT_20170628_CHCl3.txt"
        species = "CHCl3"
        site = "HAT"
    '''

    global_attributes = {"data_owner": "Takuya Saito",
                         "data_owner_email": "saito.takuya@nies.go.jp"
                         }
    
    
    repeatability = {"CFC-11": 0.008}
    
    if fname.split(".")[1] == "xlsx":
        df = pd.read_excel(fname, parse_dates = [0], index_col = [0])
    elif fname.split(".")[1] == "csv":
        df = pd.read_csv(fname, sep = ",", parse_dates = [0], index_col = [0],
                         skipinitialspace=True)
    else:
        df = pd.read_csv(fname, sep = "\t", parse_dates = [0], index_col = [0])
    
    print("Assuming data is in JST. Check input file. CONVERTING TO UTC.")
    
   # df.index = df.index.tz_localize(pytz.timezone("Japan")).tz_convert(pytz.utc).tz_localize(None) # Previous solution
    df.index = df.index.tz_localize(pytz.timezone("Japan")).tz_convert(None) # Simpler solution

    # Sort
    df.sort_index(inplace = True)

    # Rename columns to species
    df.rename(columns = {df.columns[0]: species}, inplace = True)
    
    # Drop duplicates and rename index
    df.index.name = "index"
    df = df.reset_index().drop_duplicates(subset='index').set_index('index')              
    df.index.name = "time"

    
    # Add a repeatability column
    df[species + "_repeatability"] = df[species]*repeatability[species]

    # Convert to dataset
    ds = xray.Dataset.from_dataframe(df)

    ds[species + "_repeatability"].attrs["Comment"] = \
        "NOTE: This is an assumed value. Contact data owner."
    
    
    # Add attributes
    ds = attributes(ds,
                    species,
                    site,
                    scale = "Check raw data file or contact data owner",
                    global_attributes = global_attributes,
                    sampling_period = 60,
                    units = units)

    # Write file
    #output_path = "/data/shared/obs/"
    output_path = join(data_path,"obs/")
    nc_filename = output_filename(output_path,
                                  "NIES",
                                  "GCMS",
                                  site.upper(),
                                  str(ds.time.to_pandas().index.to_pydatetime()[0].year),
                                  ds.species,
                                  "various")
    print("Writing " + nc_filename)
    
    ds.to_netcdf(nc_filename)

def nies_n2o_ch4(species):
    '''
    N2O files from NIES
    '''            
    params = {
        "site" : "COI",
        "scale": {
            "CH4": "NIES-94",
            "N2O": "NIES-96"},
        "instrument": {
                "CH4": "GC-FID",
                "N2O": "GC-ECD"},
        "directory_output" : "/data/shared/obs/",
        "global_attributes" : {
                "contact": "Yasunori Tohjima (tohjima@nies.go.jp)" ,
                "averaging": "20 minutes"
                }
        }
    if species.lower() == 'ch4':
        fname = "/data/shared/obs_raw/NIES/COI/COICH4_Hourly_withSTD.TXT"
        df = pd.read_csv(fname, skiprows=1,
                 delimiter=",", names = ["Time", species.upper(), 'sd', 'N'],
                 index_col = "Time", parse_dates=["Time"],
                 dayfirst=True)
    elif species.lower() == 'n2o':
        fname = "/data/shared/obs_raw/NIES/COI/COIN2O_Hourly_withSTD.txt"
        df = pd.read_csv(fname, skiprows=1,
                 delimiter=",", names = ["Time", species.upper(), 'STD', 'n'],
                 index_col = "Time", parse_dates=["Time"],
                 dayfirst=True)
              
    
    print("Assuming data is in JST. Check input file. CONVERTING TO UTC.")
    
   # df.index = df.index.tz_localize(pytz.timezone("Japan")).tz_convert(pytz.utc).tz_localize(None) # Previous solution
    df.index = df.index.tz_localize(pytz.timezone("Japan")).tz_convert(None) # Simpler solution

    # Sort
    df.sort_index(inplace = True)

    # Rename columns to species
    df.rename(columns = {df.columns[0]: species.upper()}, inplace = True)

    df.rename(columns = {df.columns[1]: species.upper() + "_repeatability"}, inplace = True)
    df.rename(columns = {df.columns[2]: species.upper() + "_number_of_observations"}, inplace = True)
    
    # Drop duplicates and rename index
    df.index.name = "index"
    df = df.reset_index().drop_duplicates(subset='index').set_index('index')              
    df.index.name = "time"
    
    # remove 9999
    df = df[df[species.upper()]<9999]

    # Convert to dataset
    ds = xray.Dataset.from_dataframe(df)
    

    ds = ds.where((ds[species.upper() + "_repeatability"] < 9000), drop = True)
    
    # Add attributes

    ds = attributes(ds,
                    species.upper(),
                    params['site'].upper(),
                    global_attributes = params["global_attributes"],
                    scale = params["scale"][species.upper()])
   
    # Write file
    nc_filename = output_filename(params["directory_output"],
                                  "NIES",
                                  params["instrument"][species.upper()],
                                  params["site"],
                                  str(ds.time.to_pandas().index.to_pydatetime()[0].year),
                                  ds.species,
                                  site_params[params["site"]]["height"][0])
    
    print("Writing " + nc_filename)
    
    ds.to_netcdf(nc_filename)

def niwa(site, species):

    global_attributes = {"data_owner": "NIWA",
                         "data_owner_email": "sylvia.nichol@niwa.co.nz gordon.brailsford@niwa.co.nz",
                         "calibration_scale": "V-PDB derived from IAEA value for NBS19"
                         }

    fname = glob.glob("/data/shared/obs_raw/NIWA/" + \
                      site.lower() + "*" + species.lower() + "*.txt")[0]
    
    df = wdcgg_read(fname, species,
                    permil = True,
                    repeatability_column="SD")

    # Sort and convert to dataset
    ds = xray.Dataset.from_dataframe(df.sort_index())

    # Only post-1992 data is good
    ds = ds.loc[dict(time = slice("1992-01-01", "2020-01-01"))]

    # Add attributes
    ds = attributes(ds,
                    species,
                    site.upper(),
                    global_attributes = global_attributes,
                    sampling_period = 60,
                    units = "permil")

    # Write file
    nc_filename = output_filename("/data/shared/obs/",
                                  "NIWA",
                                  "GCMS",
                                  site.upper(),
                                  str(ds.time.to_pandas().index.to_pydatetime()[0].year),
                                  ds.species,
                                  "various")
    
    print("Writing " + nc_filename)
    
    ds.to_netcdf(nc_filename)



def niwa_run():
    
    niwa("ARH", "13ch4")
    niwa("BHD", "13ch4")


def uci_13ch4():


    for site in ["NWR", "MDO"]:
        
        if site == "NWR":
            df = pd.read_csv("/data/shared/obs_raw/UCI/nwrch4_edited.dat",
                             skiprows = 29,
                             sep = r"\s+",
                             names = ["date", "time_local", "ch4", "13ch4", "ch3d", "unknown1", "w1", "w2", "w3"],
                             parse_dates = {"time": ["date", "time_local"]},
                             index_col = "time",
                             na_values = "NM")
        elif site == "MDO":
            df = pd.read_csv("/data/shared/obs_raw/UCI/mdoch4_edited.dat",
                             skiprows = 24,
                             sep = r"\s+",
                             names = ["date", "time_local", "am_pm", "n", "ch4", "13ch4", "ch3d", "unknown1", "w1", "w2", "w3", "w4"],
                             parse_dates = {"time": ["date", "time_local", "am_pm"]},
                             index_col = "time",
                             na_values = "NM")

        df.index = df.index.tz_localize("US/Pacific")
        df.index = [np.datetime64(t) for t in df.index.tz_convert("UTC")]
        df.index.name = "time"

        df = df[["13ch4"]]
        df["13ch4_repeatability"] = 0.1
        df = df[np.isfinite(df["13ch4"])]

        # Sort and convert to dataset
        ds = xray.Dataset.from_dataframe(df.sort_index())
        
        # Add attributes
        ds = attributes(ds,
                        "13ch4",
                        site.upper(),
                        global_attributes = {"data_owner": "S. Tyler (UC. Irvine)"},
                        sampling_period = 60,
                        units = "permil")
    
        # Write file
        nc_filename = output_filename("/data/shared/obs/",
                                      "UCI",
                                      "GCMS",
                                      site.upper(),
                                      str(ds.time.to_pandas().index.to_pydatetime()[0].year),
                                      ds.species,
                                      "various")
        
        print("Writing " + nc_filename)
        
        ds.to_netcdf(nc_filename)



def uw_13ch4():
    
    sites = {"CGO": "CG",
             "OPW": "CP",
             "MLO": "ML",
             "BHD": "NZ",
             "BRW": "PB",
             "SMO": "SM"}
    
    for site in sites.keys():
        
        fname = glob.glob("/data/shared/obs_raw/UW/" + sites[site] + "Extract.prn.txt")[0]

        with open(fname, 'r') as f:
            lines = f.readlines()
                
        data = []
        
        data_started = False
        for li, line in enumerate(lines):
            if "Date" in line and "SIL ID #" in line:
                data_start = li
                data_started = True
            if data_started == True and len(line) < 5:
                data_end = li
                break
    
        data = lines[data_start+1:data_end]
    
        date = []
        ch4c13 = []
        
        for d in data:
            dsp = d.split()
            if len(dsp) > 1:
                date.append(dsp[1])
                ch4c13.append(float(dsp[-1]))
    
        df = pd.DataFrame(data = {"13ch4": np.array(ch4c13)}, index= pd.to_datetime(date))
        df.index.name = "time"
    
        df = df.groupby(level = 0, axis = 0).mean()
    
        df["13ch4_repeatability"] = 0.1
    
        # Sort and convert to dataset
        ds = xray.Dataset.from_dataframe(df.sort_index())
    
        # Add attributes
        ds = attributes(ds,
                        "13ch4",
                        site.upper(),
                        global_attributes = {"data_owner": "Quay, P.D. (UW)"},
                        sampling_period = 60,
                        units = "permil")
    
        # Write file
        nc_filename = output_filename("/data/shared/obs/",
                                      "UW",
                                      "GCMS",
                                      site.upper(),
                                      str(ds.time.to_pandas().index.to_pydatetime()[0].year),
                                      ds.species,
                                      "various")
        
        print("Writing " + nc_filename)
        
        ds.to_netcdf(nc_filename)
    
    
def uhei_13ch4():

    
    sites = {"ALT": "/data/shared/obs_raw/UHei/d13Cdata_Alert.txt",
             "IZA": "/data/shared/obs_raw/UHei/d13Cdata_Izana.txt"}

    for site, fname in sites.iteritems():
        with open(fname, "r") as f:
            lines = f.readlines()

        data_started = False
        for li, line in enumerate(lines):
            if "start" in line and "stop" in line and "CH4" in line:
                data_start = li
                data_started = True
            if data_started == True and line[0:4] == "----":
                data_end = li
                break

        columns = lines[data_start].split()
        columns[3] = columns[3] + "CH4"
        data_lines = lines[data_start+1:data_end]
        
        data = []
        date = []
        for line in data_lines:
            dsp = line.split()
            date.append(convert.decimal2time(float(dsp[0])))
            data.append([float(d) if d != "n.m." else np.NaN for d in dsp[2:]])
    
        df = pd.DataFrame(data = data, index = date, columns=columns[2:], dtype = float)

        df.rename(columns = {"d13CH4": "13ch4", "1sig": "13ch4_repeatability"},
                  inplace = True)
        df = df[["13ch4", "13ch4_repeatability"]]
        df.index.name = "time"
    
        # Sort and convert to dataset
        ds = xray.Dataset.from_dataframe(df.sort_index())
    
        # Add attributes
        ds = attributes(ds,
                        "13ch4",
                        site,
                        global_attributes = {"data_owner": "Ingeborg Levin (U. Heidelberg)"},
                        sampling_period = 60,
                        units = "permil")
    
        # Write file
        nc_filename = output_filename("/data/shared/obs/",
                                      "UHei",
                                      "GCMS",
                                      site,
                                      str(ds.time.to_pandas().index.to_pydatetime()[0].year),
                                      ds.species,
                                      "various")
        
        print("Writing " + nc_filename)
        
        ds.to_netcdf(nc_filename)


    # Neumayer 
    #########################################################################

    with open("/data/shared/obs_raw/UHei/d13Cdata_Neumayer.txt", "r") as f:
        lines = f.readlines()

    data_started = False
    for li, line in enumerate(lines):
        if "year" in line and "month" in line and "day" in line:
            data_start = li
            data_started = True
        if data_started == True and line[0:4] == "----":
            data_end = li
            break

    columns = lines[data_start].split()
    columns[4] = columns[4] + "CH4"
    data_lines = lines[data_start+1:data_end]

    data = []
    date = []
    for line in data_lines:
        dsp = line.split()
        date.append(dt(int(dsp[0]), int(dsp[1]), int(dsp[2])))
        data.append([float(d) if d != "n.m." else np.NaN for d in dsp[3:]])

    df = pd.DataFrame(data = data, index = date, columns=columns[3:], dtype = float)

    df.rename(columns = {"d13CH4": "13ch4", "1sig": "13ch4_repeatability"},
              inplace = True)
    df = df[["13ch4", "13ch4_repeatability"]]
    df.index.name = "time"

    # Sort and convert to dataset
    ds = xray.Dataset.from_dataframe(df.sort_index())

    # Add attributes
    ds = attributes(ds,
                    "13ch4",
                    "NMY",
                    global_attributes = {"data_owner": "Ingeborg Levin (U. Heidelberg)"},
                    sampling_period = 60,
                    units = "permil")

    # Write file
    nc_filename = output_filename("/data/shared/obs/",
                                  "UHei",
                                  "GCMS",
                                  "NMY",
                                  str(ds.time.to_pandas().index.to_pydatetime()[0].year),
                                  ds.species,
                                  "various")
    
    print("Writing " + nc_filename)
    
    ds.to_netcdf(nc_filename)



def saws(species):
    ''' 
    South African Weather Service observations
    
    '''    
    params = {
        "site" : "CPT",
        "scale": {
            "CH4": "NOAA2004",
            "N2O": "WMO N2OX2006A",
            "RN222": "None"},
        "instrument": {
                "CH4": "GC-FID-CRDS",
                "N2O": "GC-ECD",
                "RN222": "ANSTO"},
        "directory" : "/data/shared/obs_raw/SAWS/",
        "directory_output" : "/data/shared/obs/",
        "global_attributes" : {
                "contact": "Casper Labuschagne (casper.labuschagne@weathersa.co.za), Warren Joubert (warren.joubert@weathersa.co.za)" ,
                "averaging": "30 minutes"
                }
        }
            
    if species.lower() == 'ch4':
        fname = "/data/shared/obs_raw/SAWS/CPT_CH4_1983_2015_All data.txt"
    elif (species.lower() == 'n2o') or (species.lower() == 'rn222'):
        fname = "/data/shared/obs_raw/SAWS/CPT_30min_N2O_Radon_winds_1995_2015.txt"

    if species.lower() == 'ch4':    
        df = pd.read_csv(fname, skiprows=10,
                         delimiter="\t", names = ["Time", 'CH4'],
                         index_col = "Time", parse_dates=["Time"],
                         dayfirst=True)
    elif (species.lower() == 'n2o') or (species.lower() == 'rn222'):
        df = pd.read_csv(fname, skiprows=10,
                 delimiter="\t|\t|\t|\t", names = ["Time", 'N2O', 'Wind speed', 'Wind dir', 'RN222'],
                 index_col = "Time", parse_dates=["Time"],
                 dayfirst=True, engine='python')       
  
    # remove duplicates
    df.index.name = "index"
    df = df.reset_index().drop_duplicates(subset='index').set_index('index')              
    df.index.name = "time"

    df.index = df.index.tz_localize(pytz.timezone("Africa/Johannesburg")).tz_convert(None) # Simpler solution
    
    if species.lower() == 'n2o':
        df = df.drop(['Wind speed', 'Wind dir', 'RN222'], axis=1)
    elif species.lower() == 'rn222':
        df = df.drop(['Wind speed', 'Wind dir', 'N2O'], axis=1)
        
    # remove NaN
    df = df[np.isfinite(df[species.upper()])]    

    # Sort and convert to dataset
    ds = xray.Dataset.from_dataframe(df.sort_index())
    
    
    # Add attributes
    if species.lower() == 'ch4' or species.lower() == 'n2o':
        ds = attributes(ds,
                        species.upper(),
                        params['site'].upper(),
                        global_attributes = params["global_attributes"],
                        scale = params["scale"][species.upper()])
    elif species.lower() == 'rn222':
        ds.attrs["units"] = "mBq/m3"
        ds.attrs["species"] = species.lower()


    # Write file
    nc_filename = output_filename(params["directory_output"],
                                  "SAWS",
                                  params["instrument"][species.upper()],
                                  params["site"],
                                  str(ds.time.to_pandas().index.to_pydatetime()[0].year),
                                  ds.species,
                                  site_params[params["site"]]["height"][0])
    
    print("Writing " + nc_filename)
    
    ds.to_netcdf(nc_filename)
    
    return(ds, df)


def uex(species):
    params = {
            "site" : "CVO",
            "scale": {
                "CH4": "NOAA2004",
                "N2O": "WMO N2OX2006A"},
            "directory" : "/data/shared/obs_raw/UEX/",
            "directory_output" : "/data/shared/obs/",
            "global_attributes" : {
                    "contact": "Elena Kozlova",
                    "averaging": "minute averaged OA-ICOS"
                    }
            }
    

    fnames = sorted(glob.glob(join(params["directory"], ("*" + species.upper() +"*.dat"))))
    
    df = []
    
    for fname in fnames:

        header_count = 0
        with open(fname, "r") as f:
            for line in f:
                header_count+=1
                if line[0:4] == "DATE":
                    header = line.split()
                    break
    
        dff = pd.read_csv(fname, sep = r"\s+",
                         skiprows = header_count,
                         header = None,
                         names = header,
                         parse_dates = {"time": ["DATE", "TIME"]},
                         index_col = "time")
        
        dff = dff[["DATA", "ND", "SD", "F"]]
    
        dff.rename(columns = {"DATA" : species.upper(),
                                "ND": (species.upper() + "_number_of_observations"),
                                "SD": (species.upper() +"_variability")},
                   inplace = True)

        df.append(dff)

    df = pd.concat(df)
    
    # remove duplicates
    df.index.name = "index"
    df = df.reset_index().drop_duplicates(subset='index').set_index('index')              
    df.index.name = "time"
    
<<<<<<< HEAD
    if species.lower() == 'n2o':
        # hack to filter spurious data but need more permanent fix from UEx!!!! #
        df = df[df['N2O']>326]
        df = df[df['N2O']<337]
=======
    # filter data where the flag > 0 #
    df = df[df['F']==0]
    
    if species.lower() == 'n2o':
        # hack to filter spurious data but need more permanent fix from UEx!!!! #
        df = df[df['N2O']>326]
#        df = df[df['N2O']<337]
>>>>>>> 79e6f56b
 
    # Convert to xray dataset
    ds = xray.Dataset.from_dataframe(df)

    # Add attributes

    ds = attributes(ds,
                    species.upper(),
                    params['site'].upper(),
                    global_attributes = params["global_attributes"],
                    scale = params["scale"][species.upper()])
   
    # Write file
    nc_filename = output_filename(params["directory_output"],
                                  "UEX",
                                  "OA-ICOS",
                                  params["site"],
                                  str(ds.time.to_pandas().index.to_pydatetime()[0].year),
                                  ds.species,
                                  site_params[params["site"]]["height"][0])
    
    print("Writing " + nc_filename)
    
    ds.to_netcdf(nc_filename)


def obspack_co2(site, height, obspack_name):
    
    """
    obspack_name is one of: 'GLOBALVIEW', 'preICOS' or 'WDCGG'
    """

    height = str(height)
    site = str(site)
    obspack_name = str(obspack_name).lower()
    
    obspack_name_dict = {'globalview': 'GLOBALVIEW',
                         'preicos':'PreICOS',
                         'wdcgg':'WDCGG'}
    
    if height == 'surface':
        if site == "PAL":
            fname = glob.glob("/data/shared/obs_raw/EUROCOM_ObsPack/"+obspack_name_dict[obspack_name]+"/co2_" + site.lower() + "*" + "nonlocal.nc" )
        else:
            fname = glob.glob("/data/shared/obs_raw/EUROCOM_ObsPack/"+obspack_name_dict[obspack_name]+"/co2_" + site.lower() + "*" + ".nc" )
    else:    
        fname = glob.glob("/data/shared/obs_raw/EUROCOM_ObsPack/"+obspack_name_dict[obspack_name]+"/co2_" + site.lower() + "*" + "-" + height +"magl.nc" )
    
    instrument_dict = {'MHD':'CRDS',
                       'RGL':'CRDS',
                       'TAC':'CRDS',
                       'TTA':'CRDS',
                       'CBW':'NDIR',
                       'HUN':'NDIR',
                       'HEI':'GC-FID',
                       'KAS':'GC-FID',
                       'LUT':'GC-FID',
                       'PAL':'NDIR',
                       'SMR':'CRDS',
                       'SSL':'NDIR',
                       'LMP':'NDIR',
                       'OPE':'CRDS',
                       'TRN':'GC-FID'}

    if len(fname) == 0:
        print "Can't find file for obspack %s, site %s and height %s" %(obspack_name, site, height)
    elif len(fname) > 1:
        print "Ambiguous filename for obspack %s, site %s and height %s" %(obspack_name,site, height)
    elif len(fname) == 1:
        ds = xray.open_dataset(fname[0])
        
        species = ds.dataset_parameter
        if site in ['ces', 'CES']:
            site = 'CBW'
        else:
            site = ds.site_code
            
        if ds.value.units == "mol mol-1":
            print ds.value.values[0], float(unit_species[species.upper()])
            values = ds.value.values/float(unit_species[species.upper()])
            if 'value_unc' in ds.keys(): 
                unc_values = ds.value_unc.values/float(unit_species[species.upper()])
            else:
                print "Can't find data error in file. Using data*0.001 as error"
                unc_values = values*0.001
            print values[0], unc_values[0]
        else:
            print "You need to create a unit conversion for the input units"
        
        if 'dataset_intake_ht' in ds.attrs.keys():
            intake_ht = ds.dataset_intake_ht
        elif 'intake_height' in ds.keys():
            intake_ht = str(ds.intake_height.values[0])
            
        if 'dataset_intake_ht_unit' in ds.attrs.keys():
            intake_ht_unit = ds.dataset_intake_ht_unit
        elif 'intake_height' in ds.keys():
            intake_ht_unit = ds.intake_height.units
        
        
        ds2 = xray.Dataset({species.upper(): (['time'],values),
                            species.upper() + "_repeatability": (['time'],unc_values)},
#                            species.upper() + "_status_flag": (['time'],ds.obs_flag.values)},
                            coords = {'time': ds.time.values})

    
        global_attributes = {'origin': ds.obspack_name,
                             'original_filename': ds.dataset_name,
                             'citation': ds.obspack_citation,
                             'inlet_height_%s' %intake_ht_unit : intake_ht,
                             'main_provider_name' : ds.provider_1_name,
                             'main_provider_affiliation': ds.provider_1_affiliation,
                             'main_provider_email': ds.provider_1_email,
                             'fair_usage': ds.obspack_fair_use}
    
        ds2 = attributes(ds2,
                        species.upper(),
                        site.upper(),
                        global_attributes = global_attributes,
                        units = 'ppm',
                        scale = ds.dataset_calibration_scale,
                        sampling_period = None)
    
        # Write file
        directory_output = "/data/shared/obs/"
        instrument = instrument_dict[site.upper()]
        if site == 'MHD':
            inlet = "10m"
        else:
            inlet = "%im" %(int(float(intake_ht)))
        
        nc_filename = output_filename(directory_output,
                                  "EUROCOM",
                                  instrument,
                                  site.upper(),
                                  str(ds2.time.to_pandas().index.to_pydatetime()[0].year),
                                  ds2.species,
                                  inlet)
    
        print("Writing " + nc_filename)
        
        ds2.to_netcdf(nc_filename)
        
def mpi(species):
    ''' 
    Max Planck observations
    
    '''    
    params = {
        "site" : "NDAO",
        "scale": {
            "CH4": "NOAA2004",
            "N2O": "WMO N2OX2006A"},
        "instrument": {
                "CH4": "OA-ICOS",
                "N2O": "OA-ICOS"},
        "directory" : "/data/shared/obs_raw/MPI/",
        "directory_output" : "/data/shared/obs/",
        "global_attributes" : {
                "contact": "Eric Morgan (ejmorgan@ucsd.edu)" ,
                "averaging": "1 minute OA-ICOS"
                }
        }
            
    fname = "/data/shared/obs_raw/MPI/ndao_2013-2014.csv"


    df = pd.read_csv(fname, skiprows=10,
             delimiter=",", names = ["Time", 'CO2', 'CH4','N2O', 'CO','O2N2', \
                                               'Radiation', 'Pressure', 'RH', 'Temp', \
                                               'Wind speed', 'APO', 'Wind dir'],
             index_col = "Time", parse_dates=["Time"],
             dayfirst=True, engine='python')       

    # remove duplicates
    df.index.name = "index"
    df = df.reset_index().drop_duplicates(subset='index').set_index('index')              
    df.index.name = "time"

#    df.index = df.index.tz_localize(pytz.timezone("Africa/Johannesburg")).tz_convert(None) # Simpler solution
    
    if species.lower() == 'n2o':
        df = df.drop(['CO2', 'CH4', 'CO','O2N2','Radiation', 'Pressure', 'RH', 'Temp','Wind speed', 'APO', 'Wind dir'], axis=1)
        
    # remove NaN
    df = df[np.isfinite(df[species.upper()])]    

    # Sort and convert to dataset
    ds = xray.Dataset.from_dataframe(df.sort_index())
    
    
    # Add attributes
    if species.lower() == 'ch4' or species.lower() == 'n2o':
        ds = attributes(ds,
                        species.upper(),
                        params['site'].upper(),
                        global_attributes = params["global_attributes"],
                        scale = params["scale"][species.upper()])


    # Write file
    nc_filename = output_filename(params["directory_output"],
                                  "MPI",
                                  params["instrument"][species.upper()],
                                  params["site"],
                                  str(ds.time.to_pandas().index.to_pydatetime()[0].year),
                                  ds.species,
                                  site_params[params["site"]]["height"][0])
    
    print("Writing " + nc_filename)
    
    ds.to_netcdf(nc_filename)


def sogeA():
    '''
    This is a work-around to processes the SDZ MD data from GCWerks. The usual process script won't work because:
    a) the naming is different to the other SDZ data; b) For some reason, the files are in the GCMS folder
    '''
    
    from acrg_GCWerks.cf_data_process import gc_data_read, gc_precisions_read, params
    from datetime import timedelta as td
    
    instrument = "GCMD"
    site = "SDZ"
    
    data_files = glob.glob("/dagage2/agage/summary/data-gcms/sogeA-cawas.??.C")

    precision_files = [data_file[0:-2] + ".precisions.C" \
                        for data_file in data_files]
    dfs = []

    
    for fi, data_file in enumerate(data_files):

        df, species, units, scale = gc_data_read(data_file)

        # Get precision
        precision, precision_species = gc_precisions_read(precision_files[fi])

        # Merge precisions into dataframe
        for sp in species:
            precision_index = precision_species.index(sp)*2+1
            df[sp + "_repeatability"] = precision[precision_index].\
                                            astype(float).\
                                            reindex_like(df, "pad")

        dfs.append(df)

    # Concatenate
    dfs = pd.concat(dfs).sort_index()

    # Apply timestamp offset so that timestamp reflects start of sampling
    time = dfs.index.values
    time_offset = np.timedelta64(td(seconds = params["GC"]["timestamp_correct_seconds"][instrument]))
    time = [t + time_offset for t in time]
    dfs.index = time

    # Label time index
    dfs.index.name = "time"

    # Convert to xray dataset
    ds = xray.Dataset.from_dataframe(dfs)

    # Get species from scale dictionary
    species = scale.keys()

    inlets = params["GC"][site]["inlets"]

    for sp in species:
        # Missing some Key for CO someqwhere... didn't ahe time to fix this
        print(sp)
        if (sp != "CO") & (sp != "CH4") & (sp != "N2O"):
            global_attributes = params["GC"][site.upper()]["global_attributes"]
            global_attributes["comment"] = params["GC"]["comment"][instrument]

            for inleti, inlet in enumerate(inlets):

                print("Processing " + sp + ", " + inlet + "...")

                if (inlet == "any") or (inlet == "air"):
                    ds_sp = ds[[sp,
                                sp + "_repeatability",
                                sp + "_status_flag",
                                sp + "_integration_flag"]]
                    inlet_label = params["GC"][site.upper()]["inlet_label"][0]
                    global_attributes["inlet_height_magl"] = \
                                        ", ".join(set(ds["Inlet"].values))

                else:
                    ds_sp = ds.where(ds.Inlet == inlet)[[sp,
                                                         sp + "_repeatability",
                                                         sp + "_status_flag",
                                                         sp + "_integration_flag"]]
                    inlet_label = inlet

    #            # re-label inlet if required
    #            if "inlet_label" in params["GC"][site].keys():
    #                inlet_label = params["GC"][site]["inlet_label"][inleti]
    #            else:
    #               inlet_label = inlet

                global_attributes["inlet_height_magl"] = float(inlet_label[:-1])

                # Drop NaNs
                ds_sp = ds_sp.dropna("time")

                if len(ds_sp.time) == 0:

                    print("... no data in file, skipping " + sp)

                else:

                    # Sort out attributes
                    ds_sp = attributes(ds_sp, sp, site.upper(),
                                       global_attributes = global_attributes,
                                       units = units[sp],
                                       scale = scale[sp],
                                       sampling_period = params["GC"]["sampling_period"][instrument])

                    # Get instrument name for output
                    if sp.upper() in params["GC"]["instruments_out"][instrument]:
                        instrument_out = params["GC"]["instruments_out"][instrument][sp]
                    else:
                        instrument_out = params["GC"]["instruments_out"][instrument]["else"]

                    # Write file
                    nc_filename = output_filename(params["GC"]["directory_output"],
                                                  "SOGE",
                                                  instrument_out,
                                                  site.upper(),
                                                  str(ds_sp.time.to_pandas().index.to_pydatetime()[0].year),
                                                  ds_sp.species,
                                                  inlet_label)
                    print("Writing... " + nc_filename)
                    ds_sp.to_netcdf(nc_filename)
                    print("... written.")
<|MERGE_RESOLUTION|>--- conflicted
+++ resolved
@@ -1589,12 +1589,6 @@
     df = df.reset_index().drop_duplicates(subset='index').set_index('index')              
     df.index.name = "time"
     
-<<<<<<< HEAD
-    if species.lower() == 'n2o':
-        # hack to filter spurious data but need more permanent fix from UEx!!!! #
-        df = df[df['N2O']>326]
-        df = df[df['N2O']<337]
-=======
     # filter data where the flag > 0 #
     df = df[df['F']==0]
     
@@ -1602,7 +1596,6 @@
         # hack to filter spurious data but need more permanent fix from UEx!!!! #
         df = df[df['N2O']>326]
 #        df = df[df['N2O']<337]
->>>>>>> 79e6f56b
  
     # Convert to xray dataset
     ds = xray.Dataset.from_dataframe(df)
