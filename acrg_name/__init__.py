--- conflicted
+++ resolved
@@ -11,12 +11,10 @@
 from name import fp_sensitivity
 from name import bc_sensitivity
 from name import merge_sensitivity
-<<<<<<< HEAD
 from name import get_country
 from name import footprints
-=======
 from name import boundary_conditions
->>>>>>> f7cf67d0
+from name import basis
 import process
 import basis_functions
 import flux
