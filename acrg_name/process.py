# -*- coding: utf-8 -*-
"""Process script
Created on Thu May  7 10:34:25 2015

To use this script, you will need to have a directory, labeled as:
DOMAIN_SITE_HEIGHT (e.g. EUROPE_MHD_10magl), with the following structure:

Met/
Fields_files/
Particle_files/
Processed_Fields_files/
Observations/ (satellite/column footprints only)

Each file in Fields_files/ and Particle_files/ must end with a date string
(format YYYYMMDD) which must be present in both folders 
e.g. fields_file_YYYYMMDD.txt.gz.

To process all files in a folder run:

process_all("DOMAIN", "SITE")

Output netCDF files are created one file per month, per domain, per site
in the Processed_Fields_files directory.

@author: chxmr
"""
from __future__ import print_function
from __future__ import division

from builtins import zip
from builtins import str
from builtins import range
#from past.utils import old_div
from netCDF4 import Dataset
import netCDF4
import glob
import gzip
import datetime
import re
import datetime as dt
import numpy as np
import pandas as pd
import scipy.constants as const
from acrg_grid import areagrid
from acrg_time.convert import time2sec, sec2time
import acrg_time.convert
import os
import json
from os.path import split, realpath, exists
import xarray as xray
import shutil
from scipy.interpolate import interp1d
import copy
import dirsync 
import matplotlib.pyplot as plt
import getpass
import traceback
import sys
import scipy


#Default NAME output file version
#This is changed depending on presence of "Fields:" line in files
namever=3

#Time formats
UTC_format = '%H%M%Z %d/%m/%Y'
NAMEIII_short_format = '%d/%m/%Y  %H:%M %Z'

# Define default met parameters. The keys are the column headings
#  in the Pandas dataframe that is created by read_met,
#  the values are the search strings that are used in read_met
#  to read the column headings
met_default = {"time": "             T",
               "press": "Pressure (Pa)",
               "temp": "Temperature (C)",
               "PBLH": "Boundary layer depth",
               "wind": "Wind speed",
               "wind_direction": "Wind direction",
               "release_lon": "xxxxxxx",
               "release_lat": "yyyyyyy"}

timestep_for_output = 0.

# Default to home directory, but update if proper directory is specified
directory_status_log = os.getenv("HOME")

def load_NAME(file_lines, namever):
    """
    Loads the Met Office's NAME III grid output files returning
    headers, column definitions and data arrays as 3 separate lists.
    For a technical specification see 
    http://www-hc.metoffice.com/~apdg/nameiii/ModelDocumentation/md2_4_v2%28Output%29.pdf
    
    Args:
        file_lines (list): 
            list of file text lines (extracted using the extract_file_lines routine)
        namever (int): 
            the NAME version. Options are 2 or 3
        
    Returns:
        headers (list): 
            Headers of NAME output files
        column_headings (list): 
            Colums headings of NAME output files
        data_arrays (list): 
            Data of NAME output files
    
    Example: 
        headers, column_headings, data_arrays = load_NAME(file_lines, namever)
    
    Note:
        Where I've modified the original Met Office routine to accept file_lines, 
        rather than the file itself, I've put the initials MLR
    """
    # loading a file gives a generator of lines which can be progressed using the next() method. 
    # This will come in handy as we wish to progress through the file line by line.
#    file_handle = file(filename)
    
    # define a dictionary which can hold the header metadata about this file
    headers = {}
    
    # skip the NAME header of the file which looks something like 'NAME III (version X.X.X)'
#    file_handle.next()
    file_lines=file_lines[1:]
    
    # read the next 16 lines of header information, putting the form "header name:    header value" into a dictionary
    if namever == 2:
        nlines = 16
    elif namever == 3:
        nlines = 17
    for _ in range(nlines):
#        header_name, header_value = file_handle.next().split(':',1)
        #MLR        
        header_name, header_value = file_lines[0].split(':',1)
        file_lines=file_lines[1:]
        
        # strip off any spurious space characters in the header name and value
        header_name = header_name.strip()
        header_value = header_value.strip()

        # cast some headers into floats or integers if they match a given header name
        if header_name in ['X grid origin', 'Y grid origin', 'X grid resolution', 'Y grid resolution']:
            header_value = float(header_value)
        elif header_name in ['X grid size', 'Y grid size', 'Number of fields',
                             'Number of preliminary cols','Number of field cols']:
            header_value = int(header_value)
        # Commented out date formatting as Start and End of release can be infinity
        #elif header_name in ['Run time', 'Start of release', 'End of release']:
            # convert the time (currently only works for name 2 format) to python datetimes
            #if namever==2:
               #header_value = datetime.datetime.strptime(header_value, UTC_format)

        headers[header_name] = header_value

    # skip the next blank line in the file.    
#    file_handle.next()    
    #MLR
    file_lines=file_lines[1:]

    # Read the lines of column definitions
    if namever == 2:
        column_headings = {}
        for column_header_name in ['species_category', 'species', 'cell_measure', 'quantity', 'unit', 'z_level', 'time']:
#            column_headings[column_header_name] = [col.strip() for col in file_handle.next().split(',')][:-1]
            #MLR
            column_headings[column_header_name] = [col.strip() for col in file_lines[0].split(',')][:-1]
            file_lines=file_lines[1:]
            
    elif namever == 3:
        # skip the next line (contains the word Fields:) in the file.    
#        file_handle.next()
        #MLR
        file_lines=file_lines[1:]
        column_headings = {}
        for column_header_name in ['category', 'name', 'quantity', 'species', 'unit','source','ensemble','time_averaging',
                                   'horiz_averaging','vert_averaging','prob_percentile','prob_percentile_ensemble',
                                   'prob_percentile_time','time', 'z_level', 'D']:
#            column_headings[column_header_name] = [col.strip() for col in file_handle.next().split(',')][:-1]  
            column_headings[column_header_name] = [col.strip() for col in file_lines[0].split(',')][:-1]
            file_lines=file_lines[1:]

    # convert the time to python datetimes
    new_time_column_header = []
    for i, t in enumerate(column_headings['time']):
        # the first 4 columns aren't time at all, so don't convert them to datetimes
        if i >= 4:
            if namever == 2:
                new_time_column_header.append(datetime.datetime.strptime(t, UTC_format))
            elif namever == 3:
                new_time_column_header.append(datetime.datetime.strptime(t, NAMEIII_short_format))
        else:
            new_time_column_header.append(t)
        
    column_headings['time'] = new_time_column_header
    
    # skip the blank line after the column headers
#    file_handle.next()
    #MLR
    file_lines=file_lines[1:]
    
    # make a list of data arrays to hold the data for each column 
    data_shape = (headers['Y grid size'], headers['X grid size'])
    if namever==2:
        data_arrays = [np.zeros(data_shape, dtype=np.float32) for i in range(headers['Number of fields'])]
    elif namever==3:
        data_arrays = [np.zeros(data_shape, dtype=np.float32) for i in range(headers['Number of field cols'])]
      
    # iterate over the remaining lines which represent the data in a column form
#    for line in file_handle:
    #MLR
    for line in file_lines:
        
        # split the line by comma, removing the last empty column caused by the trailing comma
        vals = line.split(',')[:-1]
        
        # cast the x and y grid positions to floats and convert them to zero based indices
        # (the numbers are 1 based grid positions where 0.5 represents half a grid point.)
        if namever == 2:
            x = int(float(vals[0]) - 1.5)
            y = int(float(vals[1]) - 1.5)
        elif namever == 3:
            x = int(float(vals[0]) - 1)
            y = int(float(vals[1]) - 1)
        
        # populate the data arrays (i.e. all columns but the leading 4) 
        for i, data_array in enumerate(data_arrays):
            data_array[y, x] = float(vals[int(i) + 4])

    return headers, column_headings, data_arrays
    

def extract_file_lines(fname):
    '''
    Determine whether file is zipped or not, and then extract text into
    file_lines variable.
    
    Args:
        fname (str): 
            file name to extract text from
        
    Returns:
        file_lines (str array): 
            lines of text extracted from fname 
        
    Example:
        fname = 'sometextfile.txt'
        file_lines = extract_file_lines(fname)
    '''
    
    if fname[-3:].upper() == ".GZ":
        #Unzip file
        f=gzip.open(fname, 'rt')
        file_text=f.read()
        f.close()
        file_lines=file_text.splitlines()
    else:
        file_lines=[i.strip() for i in open(fname).readlines()]

    return file_lines


def read_file(fname):
    '''
    Read a given fields file and break into header, column_headings and data_arrays.
     
    Args:
        fname (str): 
            File name to extract data from.
        
    Returns:
        headers (list): 
            Headers of NAME output files
        column_headings (list): 
            Colums headings of NAME output files
        data_arrays (list): 
            Data of NAME output files
    '''
    
    global namever
    
    #Extract line-by-line file contents from either txt.gz or txt file    
    file_lines=extract_file_lines(fname)

    #Determine NAME version
    if file_lines[19].strip().upper() == 'FIELDS:':
        namever=3
    else:
        namever=2
    
    #Load header, column headings and data using Andrew Jones script
    header, column_headings, data_arrays = \
        load_NAME(file_lines, namever)

    return header, column_headings, data_arrays


def define_grid(header, column_headings, satellite = False, upper_level = None):
    '''
    Define output grid using file header information.
    
    Note: header, column_headings can be extracted using read_file() function and passed to this function.
    
    Args:
        header (list): 
            header information
        column_headings (list): 
            headings for columns
        satellite (bool, optional): 
            If using satellites then True. Default = False.
            For satellite instructions, see help(process.satellite_vertical_profile).
        upper_level (int, optional):
            Only needed when satellite=True.
            Highest level number from within the NAME run for the satellite data.
            Default = None.
    
    Returns:
        lons (np.array): 
            NAME grid longitudes
        lats (np.array): 
            NAME grid latitudes
        levs (list): 
            Levels of NAME grid
        time (list): 
            Time step label at start of each time period
        timeStep (float): 
            Timestep in hours
        
    Example:
        lons, lats, levs, time, timeStep = define_grid(header, column_headings, satellite = False)
        lons, lats, levs, time, timeStep = define_grid(header, column_headings, satellite = True, upper_level = 17)
        
    Note:
        Largely taken from Met Office Python code.
    '''

    #Get file info
    z_level=column_headings['z_level'][4:]
    time=column_headings['time'][4:]
    
    if namever==2:
        species_name=column_headings['species'][4:]
    else:
        species_name=column_headings['name'][4:]

    if namever == 2:
        timeFormat=UTC_format
    else:
        timeFormat=NAMEIII_short_format


    #Longitude and latitude    
    #Co-ordinates OF CENTRE OF CELL
    Xcount = header['X grid size']
    Xstep = header['X grid resolution']
    Xstart = header['X grid origin']
    
    Ycount = header['Y grid size']
    Ystep = header['Y grid resolution']
    Ystart = header['Y grid origin']
    if namever == 2:
        lons=np.arange(Xstart,Xstart+Xcount*Xstep-0.01*Xstep,Xstep) + Xstep/2.
        lats=np.arange(Ystart,Ystart+Ycount*Ystep-0.01*Ystep,Ystep) + Ystep/2.
    elif namever == 3:
        lons=np.arange(Xstart,Xstart+Xcount*Xstep-0.01*Xstep,Xstep)
        lats=np.arange(Ystart,Ystart+Ycount*Ystep-0.01*Ystep,Ystep)
    else:
        return None
    
    status_log("Bottom-left grid point (CENTRE): " + str(lons[0]) + "E, " + \
               str(lats[0]) + "N",
               print_to_screen=False)

    if satellite == False:
        
        #Get levels and sort in increasing height
        levs=list(set(z_level))
        lev_sort=[]
        for lev in levs:
            digits = re.findall(r"[-+]?\d*\.\d+|\d+", lev)
            if not digits:
                lev_sort.append(10000000.) #PUT STUFF LIKE BOUNDARY LAYER TO END
            else:
                lev_sort.append(float(digits[0]))
    
        levs=[lev for (sort, lev) in sorted(zip(lev_sort, levs))]
        nlevs=len(levs)
    
        #Time
        #ESTIMATE NUMBER OF TIMESTEPS PER FILE: ASSUMES ONLY ONE SPECIES PER FILE
        ntime=len(time)//nlevs
        
    else:
        if upper_level is None:
            status_log("Upper Level must be specified for satellite data.",print_to_screen=True,
                       error_or_warning="error")
        # Calculate number of time steps in file
        nlevs = upper_level
        levs = list(range(nlevs))
        ntime = len(time)//nlevs

    #Time steps    
    timeRef=datetime.datetime.strptime(header['End of release'], timeFormat)
    timeEnd=datetime.datetime.strptime(header['Start of release'], timeFormat)
    
    # Timestep in hours
    timeStep=(timeEnd - timeRef).total_seconds()/3600./ntime
    
    # Labelling time steps at START of each time period!
    time = [timeRef + datetime.timedelta(hours=timeStep*i) \
            for i in range(ntime)]
    
    status_log("Timestep: %d minutes" % round(timeStep*60),
               print_to_screen=False)
    status_log("Levels: %d " % nlevs,
               print_to_screen=False)
    status_log("NAME version: %d" % namever,
               print_to_screen=False)
        
    return lons, lats, levs, time, timeStep


def met_empty():
    '''
    Create an empty Met dictionary. Not recommended.
    '''
    
    met = pd.DataFrame({key: 0. for key in list(met_default.keys()) if key != "time"},
                          index = [dt.datetime(1900, 1, 1), dt.datetime(2020, 1, 1)])
    met.index.name = "time"
    met["press"] = [100000., 100000.] #Pa
    met["temp"] = [10., 10.]    #C
    
    status_log("NO MET", error_or_warning="warning")

    return met


def read_met(fnames, met_def_dict=None,vertical_profile=False,satellite=False):
    '''
    Given list of filenames, extract site meteorology and concatenate into Pandas dataframe.
    
    Args:
        fnames (list): 
            List of filenames for met data.
        met_def_dict (dict, optional): 
            Dictionary of met parameters.
            Default=None, which takes default entries.
        vertical_profile (bool, optional): 
            TODO. Default=False
        satellite (bool, optional):
            If using satellites then True. Default = False.
    
    Returns:
        output_df (pandas.Dataframe): 
            Dataframe of met data. 
        
    Example:
        df = read_met(fnames, met_def_dict=None, vertical_profile=False)
        
    Note:
        A dictionary of output column names and met file header search strings
        is given in the met_default dictionary at the top of process.py.
    '''


    if isinstance(fnames, list):
        fnames.sort()
    else:
        fnames=[fnames]

    if met_def_dict is not None:
        # overwrite met_default with custom list for prcessing vertical profile met
        met_default2 = met_def_dict
    else:
        met_default2 = met_default
        #column_indices = {key: -1 for key, value in met_def_dict.iteritems()}
    #else:
    column_indices = {key: -1 for key, value in met_default2.items()}
    
    output_df = []
        
    for fname in fnames:
        
        #This should now check for column headings
        #Mark's met file output is daily and backwards
        met = extract_file_lines(fname)
        if fname[-3:].upper() == '.GZ':
            compression="gzip"
        else:
            compression=None

        #Get rid of top of file
        for i in range(len(met)):
            cols = [col.strip() for col in met[i].split(',')]
            if len(cols)>1:
                a=i
                break

        m = pd.read_csv(fname, skiprows = a, encoding='utf-8',
                            compression=compression)
        m = m.fillna('')
        
        m = np.array(m)

        Xcol = None
        Ycol = None
        X_file = None
        Y_file = None
        
        #Find columns with header names
        for row in m:
            for coli, col in enumerate(row):
                if isinstance(col, str):
                    
                    #Work out column indices by searching through met_default
                    for key in list(met_default2.keys()):
                        if met_default2[key] in col:
                            column_indices[key] = coli

                    # Check whether there is an X and Y column
                    if "X (Lat-Long)" in col:
                        Xcol = coli
                    if "Y (Lat-Long)" in col:
                        Ycol = coli

                    # Check whether X and Y is in col header
                    if "X = " in col:
                        X_file = float(col.strip().split(" ")[2])
                    if "Y = " in col:
                        Y_file = float(col.strip().split(" ")[2])
                    
        #Find where data starts
        for i, mi in enumerate(m[:, 0]):
            if str(mi).strip() != '':
                break
        
        m2 = m[i+1:, :]
        
        #Create arrays/lists to store release locations
        if Xcol is not None:
            X=m2[:, Xcol].astype(float)
            Y=m2[:, Ycol].astype(float)
        elif X_file is not None:
            X = [X_file for i in m2[:, column_indices["time"]]]
            Y = [Y_file for i in m2[:, column_indices["time"]]]
        
        #Construct dictionary
        met_dict = {}
        for key in list(met_default2.keys()):
            if column_indices[key] != -1 and key != "time":
                met_dict[key] = m2[:, column_indices[key]].astype(float)
        met_dict["release_lon"] = X
        met_dict["release_lat"] = Y

        #Construct dataframe
        # calling to_datetime on a series is MUCH faster than the previous list comprehension
        times = pd.Series([d.strip() for d in m2[:,column_indices["time"]]])
        output_df_file = pd.DataFrame(met_dict,
                        index=pd.to_datetime(times, format='%d/%m/%Y %H:%M %Z'))

        output_df.append(output_df_file)
    
        ## UNCOMMENT BEFORE COMMITTING
        #status_log("Read Met file... " + os.path.split(fname)[1])
    
    # Concatenate list of data frames
    output_df = pd.concat(output_df)
    
    if satellite:
        try:
            re_met_match = re.compile(r"Met_[-]?\d+[.]\d+_[-]?\d+[.]\d+_\d{2,5}")
            file_match = [re.search(re_met_match,f).group() for f in fnames]
        except AttributeError:
            status_log("Could not match Met data filename to expected format.",error_or_warning="warning")
            output_df["label"] = np.empty((len(output_df.index)),dtype=str)
        else:
            label = [match.split('_')[-1] for match in file_match]
            output_df["label"] = label
    
    # Check for missing values
    if vertical_profile == True:
        output_df = output_df[output_df["press20"] > 0.]
    else:
        output_df = output_df[output_df["press"] > 0.]
    output_df = output_df.drop_duplicates()
    
    if satellite:
        # Sort by label axis which includes point number and level
        output_df = output_df.sort_values(by=["label"])
    else:
        # Sort the dataframe by time
        output_df = output_df.sort_index()
    
    output_df.index.name = "time"
    
    return output_df


def met_satellite_split(met):
    '''
    Splits the met input into points for satellite data if the data has been grouped into all levels and points
    for one day.
    
    Looks for an additional column in the met dataframe called "label" which contains the label
    associated with the input point. For data which has been grouped by day the label values should in
    the format "PPPLL" e.g. '00507' which translates to Point 005, Level 07.
    If this format or column is not found then the met input will be returned unchanged.
        
    Args:
        met (pandas.DataFrame/list) : 
            Output from read_met function. Expects a Dataframe but can also handle a list 
            containing one dataframe.
    
    returns:
        list(pandas.DataFrame):
            Met data split out into separate points each one containing all the associated levels.
    '''
    min_label_digit = 5 # Expect format PPPLL
    lev_digit = 2 # Expect last 2 digits of the label to be the level
    
    if isinstance(met,list):
        if len(met) == 1:
            met = met[0]
        else:
            print("Only expect pandas.Dataframe or 1 item list as input to met_satellite_split. Len: {}, input included: {}".format(len(met),met))
            return None
    
    if "label" in met.columns.values:
        if len(met["label"][0]) >= min_label_digit:
            point_num = np.unique([label[:-lev_digit] for label in met["label"].values])
            met = [met[met["label"].str.startswith(num)] for num in point_num]
        else:
            met = [met]
    else:
        met = [met]
    
    return met
 

def particle_locations(particle_file, time, lats, lons, levs, heights, id_is_lev = False,
                       satellite = False,upper_level=17):
    '''
    Read and process a particle location file.
    
    Note: lons, lats, levs, time can be derived from corresponding fields files using define_grid() function
    and passed to this function.
    
    Args:
        particle_file (str): 
            File of file containing particle locations
        time (list): 
            List of timestamps for NAME run
        lats (np.array): 
            Array of latitudes of domain for NAME run
        lons (np.array): 
            Array of longitudes of domain for NAME run
        levs (list): 
            List of levels within input data for NAME run
        heights (np.array/list): 
            TODO: Needs better explanation here.
            Particle location heights
        id_is_lev (bool, optional):
            Indicate that the input "Id" value from the particle files relates to the level rather than the 
            timestamp.
            Default = False.
        satellite (bool, optional):
            Used for satellite data. This flag is used to know how to process the "Id" value to link to time values
            and levels. Expect all time points have the same number of levels corresponding to upper_level value.
            Default = False.
        upper_level (int):
            Needed if satllite=True. Used to separate out the input "Id" values to link to both time and level 
            values.
        
    Returns:
        hist (xarray.Dataset):
            Number of particles at each boundary.
            Contains "pl_n","pl_e","pl_s""pl_w" data variables.
            Dimensions are "time", "lev", "lon", "height"
    '''

    def particle_location_edges(xvalues, yvalues, x, y):
        '''
        The particle_location_edges function calculates the histogram along with the x and y edge values
        for input xvalues, yvalues.
        
        
        '''
        dx = x[1] - x[0]
        xedges = np.append(x - dx/2., x[-1] + dx/2.)
        dy = y[1] - y[0]
        yedges = np.append(y - dy/2., y[-1] + dy/2.)
        
        hist, xe, ye = np.histogram2d(xvalues, yvalues,
                                         bins = (xedges, yedges))
        
        return hist
    
    edge_lons = [min(lons), max(lons)]
    edge_lats = [min(lats), max(lats)]
    dlons = lons[1] - lons[0]
    dlats = lats[1] - lats[0]
    
    hist = []
    particles = []
    
    hist = xray.Dataset({"pl_n":(["time", "lev", "lon", "height"],
                         np.zeros((len(time), len(levs), len(lons), len(heights)))),
                         "pl_e":(["time", "lev", "lat", "height"],
                         np.zeros((len(time), len(levs), len(lats), len(heights)))),
                         "pl_s":(["time", "lev", "lon", "height"],
                         np.zeros((len(time), len(levs), len(lons), len(heights)))),
                         "pl_w":(["time", "lev", "lat", "height"],
                         np.zeros((len(time), len(levs), len(lats), len(heights))))},
                        coords={"lat": lats, "lon":lons, "lev":levs, "height":heights, "time":time})

    #Variables to check domain extents
    particle_extremes = {"N": -90., "E": -360. ,"S": 90.,"W": 360.}
    
    status_log("Particle locations " + particle_file, print_to_screen=False)
    
    if particle_file[-3:].upper() == '.GZ':
        compression="gzip"
    else:
        compression=None
    
    df = pd.read_csv(particle_file, compression=compression, sep=r"\s+")
    
    particles_record = []
    
    id_values = set(np.array(df["Id"]))
    
    if satellite:
        npoints = len(id_values)
        if np.any(np.isnan(list(id_values))):
            status_log("Unable to read all id values from particle file. Check final column in particle_location* file is separated by 1 or more spaces.",
                       error_or_warning="error",print_to_screen=True)     
        if (npoints)%upper_level != 0:
            status_log("Total number of fields {} is not exactly divisable by the number of levels {}. Same number of levels must be used for each satellite point.".format(npoints,upper_level),
                       error_or_warning="error",print_to_screen=True)
        t=0
        l=0
    
    for i in id_values:
        
        if satellite:
            # Loop through time points and levels
            if i==1: # Use initial t=0,l=0 values
                pass
            elif (i-1)%upper_level: # Loop through levels while i is not exactly divisable by upper_level
                l+=1
            else: # Set time value to next value and reset level to 0
                t+=1
                l=0
            slice_dict = {"time": [t], "lev": [l]}
        elif id_is_lev:
            # Only one time step allowed for id_is_lev option
            slice_dict = {"time": [0], "lev": [i-1]}
        else:
            slice_dict = {"time": [i-1]}
            
        #Northern edge
        dfe = df[(df["Lat"] > edge_lats[1] - dlats/2.) & (df["Id"] == i)]
        hist.pl_n[slice_dict] = \
            particle_location_edges(dfe["Long"].values, dfe["Ht"].values,
                                    lons, heights)
        
        #Eastern edge
        dfe = df[(df["Long"] > edge_lons[1] - dlons/2.) & (df["Id"] == i)]
        hist.pl_e[slice_dict] = \
            particle_location_edges(dfe["Lat"].values, dfe["Ht"].values,
                                    lats, heights)

        #Southern edge
        dfe = df[(df["Lat"] < edge_lats[0] + dlats/2.) & (df["Id"] == i)]
        hist.pl_s[slice_dict] = \
            particle_location_edges(dfe["Long"].values, dfe["Ht"].values,
                                    lons, heights)

        #Western edge
        dfe = df[(df["Long"] < edge_lons[0] + dlons/2.) & (df["Id"] == i)]
        hist.pl_w[slice_dict] = \
            particle_location_edges(dfe["Lat"].values, dfe["Ht"].values,
                                    lats, heights)

        #Calculate total particles and normalise
        hist_sum = hist[slice_dict].sum()
        particles = int(sum([hist_sum[key].values for key in list(hist_sum.keys())]))
        particles_record.append(str(particles))

#        print("Number of particles reaching edge: %f02" %particles)

        if particles > 0.:
            for key in list(hist.data_vars.keys()):
                hist[key][slice_dict] = hist[key][slice_dict]/particles
        else:
            status_log("No particles have reached edge",
                       error_or_warning="warning")
            if i > 1:
                # Note: i is one-indexed, t,l are zero-indexed. 
                status_log("Copying lower level/previous time step",
                           error_or_warning="warning")
                if id_is_lev:
                    # Copying from previous level
                    slice_dict_prev = {"time": [0], "lev": [i-2]}
                elif satellite:
                    if l-1 < 0:
                        # Copying from lowest level from previous time step
                        slice_dict_prev = {"time": [t-1], "lev": [0]}
                    else:
                        # Copying from previous level
                        slice_dict_prev = {"time": [t], "lev": [l-1]}
                else:
                    # Copying from previous time step
                    slice_dict_prev = {"time": [i-2]}
                for key in hist.data_vars.keys():
                    hist[key][slice_dict] = hist[key][slice_dict_prev].values
        
        # Store extremes
        if max(df["Lat"]) > particle_extremes["N"]:
            particle_extremes["N"] = max(df["Lat"])
        if min(df["Lat"]) < particle_extremes["S"]:
            particle_extremes["S"] = min(df["Lat"])
        if max(df["Long"]) > particle_extremes["E"]:
            particle_extremes["E"] = max(df["Long"])
        if min(df["Long"]) < particle_extremes["W"]:
            particle_extremes["W"] = min(df["Long"])

    status_log("Number of particles reaching edge: " + ", ".join(particles_record),
               print_to_screen = False)
    
    #Check extremes
    if particle_extremes["N"] < edge_lats[1] - dlats/2.:
        status_log("CHECK DOMAIN EDGE TO NORTH", error_or_warning="warning",
                   print_to_screen=False)
    if particle_extremes["E"] < edge_lons[1] - dlons/2.:
        status_log("CHECK DOMAIN EDGE TO EAST", error_or_warning="warning",
                   print_to_screen=False)
    if particle_extremes["S"] > edge_lats[0] + dlats/2.:
        status_log("CHECK DOMAIN EDGE TO SOUTH", error_or_warning="warning",
                   print_to_screen=False)
    if particle_extremes["W"] > edge_lons[0] + dlons/2.:
        status_log("CHECK DOMAIN EDGE TO WEST", error_or_warning="warning",
                   print_to_screen=False)

    return hist


def footprint_array(fields_file, 
                    particle_file = None,
                    met = None,
                    satellite = False,
                    time_step = None,
                    upper_level = None,
                    obs_file = None,
                    use_surface_conditions = True):
    '''
    Convert text output from given files into arrays in an xarray.Dataset.
    
    Args:
        fields_file (str): 
            Filename of footprint text file.
        particle_file (str, optional): 
            File containing particle locations.
            Default = None.
        met (dict): 
            Dictionary of Met data.
            Output from read_met() function.
            Default = None.
        satellite (bool, optional): 
            If using satellites then True. Default = False.
            For satellite instructions, see help(process.satellite_vertical_profile).
        time_step (float, optional): 
            Timestep of footprint. 
            Needed if timestep cannot be extracted from input fields file.
            Default = None 
        upper_level (int, optional):
            Only needed when satellite=True. Highest level number from within the NAME run for the satellite data.
            Default = None.
        obs_file (str, optional):
            Optional for satellite=True; not used otherwise. Files containing observation data (.nc file).
            Time values cannot always be accurately determined from the input fields file. If obs_file is
            specified, time values will be extracted from these files.
            Default = None.
        use_surface_conditions (bool, optional) :
            Use default expected surface conditions for meteorological values
            if converting from gs/m3 to mol/mol / mol/m2/s units.
            P/T ratio is fixed as 345 based on typical surface conditions.
            Default = True.
        
    Returns:
        fp (xarray.Dataset): 
            Dataset of footprint data.       
    '''
    
    global timestep_for_output

    if satellite and not upper_level:
        status_log("Upper level must be specified for satellite data.",
                   error_or_warning="error")
        return None

    status_log("Reading... " + os.path.split(fields_file)[1])
    
    header, column_headings, data_arrays = read_file(fields_file)
    
    # Define grid, including output heights    
    lons, lats, levs, time, timeStep = define_grid(header, column_headings,
                                                   satellite = satellite,
                                                   upper_level = upper_level)

    if met is None:
        met = met_empty()

    if type(met) is not list:
        met = [met]

    if satellite and obs_file:
        time = extract_time_obs(obs_file)
    
    # If time_step is input, overwrite value from NAME output file
    if time_step is not None:
        timeStep = time_step
    
    timestep_for_output = timeStep

    dheights = 1000
    heights = np.arange(0, 19001, dheights) + dheights/2.

    # Get area of each grid cell
    area=areagrid(lats, lons)
    
    # Get particle locations
    if particle_file is not None:
        particle_hist = particle_locations(particle_file,
                                           time, lats, lons, levs,
                                           heights, satellite = satellite,
                                           upper_level = upper_level)
    else:
        status_log("No particle location file corresponding to " + fields_file,
                   error_or_warning="error")
    
    nlon=len(lons)
    nlat=len(lats)
    nlev=len(levs)
    ntime=len(time)
    status_log("Time steps in file: %d" % ntime, print_to_screen = False)
    
    z_level=column_headings['z_level'][4:]
    time_column=column_headings['time'][4:]
    units_column=column_headings["unit"][4:] # Find column containing NAME output units (e.g. g s/m3 or ppm s)
    
    # Set up footprint dataset
    fp = xray.Dataset({"fp": (["time", "lev", "lat", "lon"],
                              np.zeros((ntime, nlev, nlat, nlon)))},
                        coords={"lat": lats, "lon":lons, "lev": levs, 
                                "time":time})

    fp.fp.attrs = {"units": "(mol/mol)/(mol/m2/s)"}
    fp.lon.attrs = {"units": "degrees_east"}
    fp.lat.attrs = {"units": "degrees_north"}
    fp.time.attrs = {"long_name": "start of time period"}
    
    
    ## Reformat met data to separate into levels
    if satellite:
        met = met_satellite_split(met)
        if len(met) != len(time):
            status_log("Expect number of extracted met points to match number of time points. " + \
                       "Check metError within NAME output to check if met has been generated correctly",
                       error_or_warning="error")

    # Add in met data
    met_dict = {key : (["time", "lev"], np.zeros((len(time), len(levs))))
                for key in list(met[0].keys())}
    met_ds = xray.Dataset(met_dict,
                          coords = {"time": (["time"], time),
                                   "lev": (["lev"], levs)})
    
    for i,t in enumerate(time):
        
        if len(met[0].index) == 1:
            if len(levs) > 1:
                status_log("ONLY ONE MET LEVEL. " + \
                           "ASSUMING MET CONSTANT WITH HEIGHT!",
                           error_or_warning="error")
        if satellite:
            metr = met[i] # Same number of met_dataframes in list as time points
        else:
            # Re-index met dataframe to each time point
#            metr = met[0].reindex(index = np.array([t]))
            #metr = met[0][~met[0].index.duplicated(keep='first')].reindex(index = np.array([t]))
            metr = met[0][~met[0].index.duplicated(keep='first')].loc[t, :]
            if np.isnan(metr.values).any():
                raise ValueError("No met data for given date %s" % t)
            
        for key in list(metr.keys()):
            if key != "time":
                met_ds[key][{'time':[i]}] = metr[key].reshape((1,len(levs)))
        
    if "label" in met_ds.data_vars:
        met_ds = met_ds.drop("label")
            

    # Merge met dataset into footprint dataset
    fp = fp.merge(met_ds)

    # Add in particle locations
    if particle_file is not None:
        fp = fp.merge(particle_hist)
 
    # Extract footprint from columns assuming ppm s units
    def convert_units(fp, slice_dict, column, units, use_surface_conditions = True):
        '''
        Conversion is based on inputs units
        
        If units are 'ppm s':
            Convert from [ppm s] (i.e. mu-mol/mol) units to [(mol/mol) / (mol/m2/s)].
            
            Using conversion:
                sensitivity [mu-mol/mol s] * area [m2] * molar mass [g/mol] * 1e-6 [mu] 
                    / (time [s] * release rate [g/s])
        
        If units are 'g s / m^3' (or 'gs/m3'):
            Convert from [g s/m3] units to [(mol/mol) / (mol/m2/s)].
            
            Using conversion:
                sensitivity [g s/m3] * area [m2] * RT/P [m3/mol]
                / (time [s] * release rate [g/s])
            
        Note:
            release rate is assumed to be 1. [g/s]
            molecular weight in the NAME run itself was set to 1.0, so molar mass will
            be 1.0 in this calculation as well.
        
        Optional args:
            use_surface_conditions (bool, optional) :
                If the input units are 'gs/m3', use representation surface P/T ratio of 345 rather
                than using the input meteorological data.
                Default = True
        '''
        units_no_space = units.replace(' ','')
        if units == "g s / m^3" or units == "gs/m3" or units_no_space == "gs/m^3"  or units_no_space == "gs/m3":
            if use_surface_conditions:
                molm3=345./const.R ## Surface P/T ratio we would expect over Europe (345).
            else:
                molm3=fp["press"][slice_dict].values/const.R/\
                    const.convert_temperature(fp["temp"][slice_dict].values.squeeze(),"C","K")
            fp.fp[slice_dict] = data_arrays[column]*area/ \
                (3600.*timeStep*1.)/molm3
        elif units == "ppm s" or units_no_space == "ppms":
            fp.fp[slice_dict] = data_arrays[column]*area*1e-6*1./(3600.*timeStep*1.)
        else:
            status_log("DO NOT RECOGNISE UNITS OF {} FROM NAME INPUT (expect 'g s / m^3' or 'ppm s')".format(units),
                       error_or_warning="error")
        
        return fp

    if satellite:
        for t in range(len(time)):
            for l in range(len(levs)):
                slice_dict = dict(time = [t], lev = [l])
                column = t*len(levs)+l
                if units_column[column] == 'g s / m^3' or units_column[column].replace(' ','') == 'gs/m^3':
                    status_log("NOT RECOMMENDED TO CREATE SATELLITE FOOTPRINTS USING CONVERTED g s / m3 UNITS. IF POSSIBILE, NAME FOOTPRINTS SHOULD BE RE-GENERATED IN UNITS OF ppm s.",
                                error_or_warning="warning")
                fp = convert_units(fp, slice_dict, column, units_column[column],use_surface_conditions=use_surface_conditions)
    else:
        for i in range(len(time)):
            slice_dict = dict(time = [i], lev = [0])
            fp = convert_units(fp, slice_dict, i, units_column[i],use_surface_conditions=use_surface_conditions)
    
    return fp
    
    
def footprint_concatenate(fields_prefix, 
                          particle_prefix = None,
                          datestr = "*",
                          met = None,
                          satellite = False,
                          time_step = None,
                          upper_level = None,
                          use_surface_conditions = True):
    '''Given file search string, finds all fields and particle
    files, reads them and concatenates the output arrays.
    
    Args:
        fields_prefix (str): 
            prefix for fields file search string.
        particle_prefix (str, optional): 
            prefix for particle file search string.
            Default = None
        datestr (str, optional): 
            Date for particle and fields files. Default = '*'
        met (dict, optional): 
            Dictionary of met data. Default = None (empty)
        satellite (bool, optional): 
            Is it for satellite data? Default = False
        time_step (float, optional): 
            Timestep of footprint. Default = None
        upper_level (int):
            Only needed when satellite=True. Highest level number from within the NAME run for the satellite data.
            Default = None.
        use_surface_conditions (bool, optional) :
            Use default expected surface conditions for meteorological values
            if converting from gs/m3 to mol/mol / mol/m2/s units.
            P/T ratio is fixed as 345 based on typical surface conditions.
            Default = True.
    
    Returns:
        fp (xarray dataset): 
            Concatenated array of all field and particle files 
    
    Example:
        fp_dataset = footprint_concatenate("/dagage2/agage/metoffice/NAME_output/MY_FOOTPRINTS_FOLDER/Fields_Files/filename_prefix")
    '''
    

    # If no meteorology, get null values
    # THIS IS NOT RECOMMENDED. ERRORS of ~ ±10%.
    if met is None:
        met = met_empty()

    # Find footprint files and MATCHING particle location files
    # These files are identified by their date string. Make sure this is right!
    if satellite:
        # Modified: 06/03/2018 - problems when # files > 100, point 10 was matching multiple
        fields_files = sorted(glob.glob(fields_prefix + "*" +
                             datestr + ".txt*"))
    else:
        fields_files = sorted(glob.glob(fields_prefix + "*" +
                             datestr + "*.txt*"))

    # Search for particle files                             
    file_datestrs = [f.split(fields_prefix)[-1].split(".txt")[0].split("_")[-1] \
            for f in fields_files]

    particle_files = []
    if particle_prefix is not None:
        for file_datestr in file_datestrs:
            
            particle_file_search_string = \
                particle_prefix + "*" + file_datestr + "*.txt*"
            particle_file_search = \
                glob.glob(particle_file_search_string)

            if particle_file_search:
                particle_files.append(particle_file_search[0])
            else:
                print("Can't find particle file " + \
                      particle_file_search_string)
                return None
                
        if len(particle_files) != len(fields_files):
            status_log("Particle files don't match fields files. SKIPPING.",
                       error_or_warning="error")
            return None
    else:
        particle_files = [None for f in fields_files]


    # Create a list of xray datasets
    fp = []
    if len(fields_files) > 0:
        for fields_file, particle_file in \
            zip(fields_files, particle_files):
                fp.append(footprint_array(fields_file,
                                          particle_file = particle_file,
                                          met = met,
                                          satellite = satellite,
                                          time_step = time_step,
                                          upper_level = upper_level,
                                          use_surface_conditions = use_surface_conditions))                                  
    
    # Concatenate
    if len(fp) > 0:
        fp = xray.concat(fp, "time")
    else:
        fp = None

    return fp


def write_netcdf(fp, lons, lats, levs, time, outfile,
            temperature=None, pressure=None,
            wind_speed=None, wind_direction=None,
            PBLH=None, varname="fp",
            release_lon = None, release_lat = None,
            particle_locations=None, particle_heights=None,
            global_attributes = {}, lapse_rate=None, lapse_error=None):
    '''Writes netCDF with footprints, particle locations, meteorology and release locations.
    
    Args:
        fp (xarray dataset): 
            Array of all footprint and particle fields in (mol/mol)/(mol/m2/s)
        lons (array): 
            1D array of longitudes
        lats (array): 
            1D array of latitudes
        levs (???array or list):
            TODO: Clarify inputs
            1D array of particle levels
        time (???str or datetime object): 
            TODO: Clarify inputs
            Timestamps for footprints
        outfile (str): 
            Name of output file
        temperature (array, optional): 
            Input temperature variable in K. Default=None
        pressure (array, optional): 
            Input pressure variable in hPa. Default = None
        wind_speed (array, optional): 
            Input wind speed variable in m/s. Default = None
        wind_direction (array, optional): 
            Input wind direction variable in degrees. 
            Default = None
        PBLH (array, optional): 
            Input planetary boundary layer height in m. 
            Default = None
        varname (str, optional): 
            Name of output footprint variable. Default = 'fp'
        release_lon (array, optional): 
            Array of release longitude locations. 
            Default = None
        release_lat (array, optional): 
            Array of release latitude locations. 
            Default = None
        particle_locations (xarray dataset, optional): 
            Number of particles at locations at each boundary
            Default=None
        particle_heights (array, optional): 
            Heights of particles leaving boundary.
            Default=None
        global_attributes (dictionary, optional): 
            Dictionary of global attributes.
            Default={} (empty)
        lapse_rate (array, optional): 
            Potential temperature gradient from 60 - 300 m in K/km. 
            Default=None
        lapse_error (array, optional): 
            Error in potential temperature gradient in K/km
            
    Returns:
        None.
        Writes netCDF with footprints, particle locations, meteorology and release locations
        
    Note: 
        netCDF4 is required, as we make use of compression.    
    '''
    
    time_seconds, time_reference = time2sec(time)
    
    #Write NetCDF file
    ncF=Dataset(outfile, 'w')
    ncF.createDimension('time', len(time))
    ncF.createDimension('lon', len(lons))
    ncF.createDimension('lat', len(lats))
    ncF.createDimension('lev', 1)
    
    # pass any global attributes in fp to the netcdf file
    for key in list(global_attributes.keys()):
        ncF.__setattr__(key,global_attributes[key])
    ncF.__setattr__("author", getpass.getuser())
    ncF.__setattr__("created", str(dt.datetime.now()))
    
    
    nctime=ncF.createVariable('time', 'd', ('time',))
    nclon=ncF.createVariable('lon', 'f', ('lon',))
    nclat=ncF.createVariable('lat', 'f', ('lat',))
    nclev=ncF.createVariable('lev', 'S1', ('lev',))
    ncfp=ncF.createVariable(varname, 'f', ('lat', 'lon', 'time'), zlib = True,
                            least_significant_digit = 5)
    
    nctime[:]=time_seconds
    nctime.long_name='time'
    nctime.standard_name='time'
    nctime.units='seconds since ' + np.str(time_reference)
    nctime.label='left'
    nctime.period = str(timestep_for_output) + " hours"
    nctime.comment = 'time stamp corresponds to the beginning of each averaging period'
    nctime.calendar='gregorian'

    nclon[:]=lons
    nclon.units='Degrees_east'
    
    nclat[:]=lats
    nclat.units='Degrees_north'

    nclev[:]=np.array(levs)
    
    ncfp[:, :, :]=fp
    ncfp.units='(mol/mol)/(mol/m2/s)'

    if temperature is not None:
        nctemp=ncF.createVariable('temperature', 'f', ('time',), zlib = True,
                            least_significant_digit = 4)
        nctemp[:]=temperature
        nctemp.units='K'

    if pressure is not None:
        ncpress=ncF.createVariable('pressure', 'f', ('time',), zlib = True,
                            least_significant_digit = 4)
        ncpress[:]=pressure/100.
        ncpress.units='hPa'

    if wind_speed is not None:
        ncwind_speed=ncF.createVariable('wind_speed', 'f', ('time',), zlib = True,
                            least_significant_digit = 4)
        ncwind_speed[:]=wind_speed
        ncwind_speed.units='m/s'

    if wind_direction is not None:
        ncwind_direction=ncF.createVariable('wind_direction', 'f', ('time',), zlib = True,
                            least_significant_digit = 4)
        ncwind_direction[:]=wind_direction
        ncwind_direction.units='degrees'

    if PBLH is not None:
        ncPBLH=ncF.createVariable('PBLH', 'f', ('time',), zlib = True,
                            least_significant_digit = 4)
        ncPBLH[:]=PBLH
        ncPBLH.units='m'

    if release_lon is not None:
        ncRlon=ncF.createVariable('release_lon', 'f', ('time',), zlib = True,
                            least_significant_digit = 4)
        ncRlon[:]=release_lon
        ncRlon.units='Degrees_east'

    if release_lat is not None:
        ncRlat=ncF.createVariable('release_lat', 'f', ('time',), zlib = True,
                            least_significant_digit = 4)
        ncRlat[:]=release_lat
        ncRlat.units='Degrees_north'

    if particle_locations is not None:
        ncF.createDimension('height', len(particle_heights))
        ncHeight=ncF.createVariable('height', 'f',
                                   ('height',),
                                    zlib = True, least_significant_digit = 4)
        ncPartN=ncF.createVariable('particle_locations_n', 'f',
                                   ('height', 'lon', 'time'),
                                    zlib = True, least_significant_digit = 7)
        ncPartE=ncF.createVariable('particle_locations_e', 'f',
                                   ('height', 'lat', 'time'),
                                    zlib = True, least_significant_digit = 7)
        ncPartS=ncF.createVariable('particle_locations_s', 'f',
                                   ('height', 'lon', 'time'),
                                    zlib = True, least_significant_digit = 7)
        ncPartW=ncF.createVariable('particle_locations_w', 'f',
                                   ('height', 'lat', 'time'),
                                    zlib = True, least_significant_digit = 7)
        ncHeight[:]=particle_heights
        ncPartN[:, :, :]=particle_locations["N"]
        ncPartE[:, :, :]=particle_locations["E"]
        ncPartS[:, :, :]=particle_locations["S"]
        ncPartW[:, :, :]=particle_locations["W"]
        ncPartN.units=''
        ncPartN.long_name='Fraction of total particles leaving domain (N side)'
        ncPartE.units=''
        ncPartE.long_name='Fraction of total particles leaving domain (E side)'
        ncPartS.units=''
        ncPartS.long_name='Fraction of total particles leaving domain (S side)'
        ncPartW.units=''
        ncPartW.long_name='Fraction of total particles leaving domain (W side)'
    
    if lapse_rate is not None:
        nclapse=ncF.createVariable('lapse_rate', 'f', ('time',), zlib = True,
                            least_significant_digit = 4)
        nclapse[:]=lapse_rate
        nclapse.long_name="Potential temperature gradient from 60 - 300 m"
        nclapse.units='K/km'
        
    if lapse_error is not None:
        nclerror=ncF.createVariable('lapse_error', 'f', ('time',), zlib = True,
                            least_significant_digit = 4)
        nclerror[:]=lapse_error
        nclerror.long_name="Error in potential temperature gradient"
        nclerror.units='K/km'
    
    ncF.close()
    status_log("Written... " + os.path.split(outfile)[1])


def satellite_vertical_profile(fp, satellite_obs_file, max_level):
    '''Do weighted average by satellite averaging kernel and
    pressure weight. One time point only. Expects xray.dataset
    with one time point and N vertical levels.
    
    Args:
        fp (xarray dataset):
            footprint for ONE time point. N levels in lev dimension with 
            footprints and particle locations defined at each level
        satellite_obs_file (str):
            Filename of NetCDF-format satellite observation file. 
            One per time step.
        max_level (int):
            Maximum vertical level of the retrieval that is included.
            (maximum for GOSAT to include all levels from model is 20). 
            The remaining levels are set equal to the a priori value.
                
    Returns:
        fp (dictionary):
            Footprint for column totals of satellite observations.
    
    Note:
        Requirements for running processing satellite footprints
        
        - General file naming: 
            Files/folders need to have a date string of the form
            YYYYMMDD-II at the end of the file/folder name,
            where II is a two-digit index corresponding to the
            sequence of footprints throughout the day. This modifies the usual
            naming convention for surface sites, which are only YYYYMMDD.
        - Met: 
            The Met/ folder MUST contain a set of subfolders which are labeled
            with the YYYYMMDD-II time stamp. Each of these subfolders should then
            contain nLev Met output files, where nLev are the number of vertical
            levels in the NAME output. This is required so that we know
            what pressure/temperature each NAME footprint for each vertical level
            corresponds to. The files can be named in any way, but the file names
            must be in ascending order when sorted (i.e. blah_01.txt.gz, blah_02.txt.gz).
        - Fields files:
            There must be ONE fields file per time stamp, labeled at the end
            of the file string with YYYYMMDD-II (e.g. blah_YYYYMMDD-II.txt.gz).
            The fields file must contain exactly nLev columns, one for each vertical
            level, in ascending order, left to right.
        - Particle location files:
            There must be ONE fields file per time stamp, labeled at the end
            of the file string with YYYYMMDD-II (e.g. blah_YYYYMMDD-II.txt.gz).
            The ID column in this file must contain nLev values in ascending order
            specifying the vertical level that each particle belongs to.    
    '''
    
    if max_level is None:
        status_log("MAX LEVEL REQUIRED TO PROCESS SATELLITE FOOTPRINTS",
                   error_or_warning="error")
        return None
    
    status_log("Reading satellite obs file: " + satellite_obs_file)
    with xray.open_dataset(satellite_obs_file) as f:
        sat = f.load()
    
    ntime = len(fp.time)
    
    #import pdb
    #pdb.set_trace()
    for t in range(ntime):
        if np.abs(sat.lon.values[t] - fp.release_lon.values[t,0]) > 1.:
            status_log("Satellite longitude doesn't match footprints",
                       error_or_warning="error")
        if np.abs(sat.lat.values[t] - fp.release_lat.values[t,0]) > 1:
            status_log("Satellite latitude doesn't match footprints",
                       error_or_warning="error")

#        if np.abs(sat.time.values[t] - fp.time.values[t]).astype(int) > 60*1e9:
#            status_log("Satellite time doesn't match footprints",
#                       error_or_warning="warning")

#        if len(fp.time.values) > 1:
#            status_log("satellite comparison only for one time step at the moment",
#                       error_or_warning="error")
#            return fp
#        if len(sat.time.values) > 1:
#            status_log("ERROR: satellite comparison only for one time step at the moment",
#                       error_or_warning="error")
#            return fp
        
        if not np.allclose((fp.pl_n[t].sum() + fp.pl_e[t].sum() + \
                            fp.pl_s[t].sum() + fp.pl_w[t].sum()), \
                            len(fp.lev)):
            status_log("Particle histograms dont add up to 1 (or nlev)",
                       error_or_warning="error")
            return None

    if ntime == 1:
        if np.abs(sat.time.values[0] - fp.time.values[0]).astype(int) > 60*1e9:
            status_log("Satellite time doesn't match footprints",
                       error_or_warning="warning")
    else:
         status_log("Number of satellite time points > 1 so unable to rely on time interpolated from fields files to be correct. Not checking time within obs file against fields file time.",
                       error_or_warning="status")
    
        

    # Change timestamp to that from obs file
    #  because NAME output only has 1 minute resolution
    #fp = fp.reindex_like(sat.time, method = "nearest")
    fp["time"] = sat.time.values

    # Interpolate pressure levels
    variables = ["fp", "pl_n", "pl_e", "pl_s", "pl_w"]
    out = {}
    lower_levels =  list(range(0,max_level))
     
    # Weight levels using pressure weight and averaging kernel
    
    fp_combined = fp[dict(lev = [0])].copy()
    
    for t in range(ntime):
        sum_ak_pw = np.sum(sat.pressure_weights.values[t][lower_levels] * \
                           sat.xch4_averaging_kernel.values[t][lower_levels])
        sum_particle_count = 0.
    
        for variable in variables:
            # get dimensions based on level 0
            fp_lev = int(np.abs(fp.press[{"time":t}] - \
                                sat.pressure_levels[dict(time = t,lev = 0)]*100.).argmin())
            var = fp[variable][{"time":t,"lev": fp_lev}].values * \
                  sat.pressure_weights.values[t][0] * \
                  sat.xch4_averaging_kernel.values[t][0]

            if t == 0:
                out[variable] = np.zeros((ntime,1)+var.shape)

            out[variable][t] = var.reshape((1,) + var.shape)
            # run levels 1 - max_level (note it is reindexed to 0, therefore use lev+1)
            for lev, press in enumerate(sat.pressure_levels.values[t][1:max_level]):
                    fp_lev = np.abs(fp.press.values[t] - press*100.).argmin()
                    var = fp[variable][{"time":t,"lev": fp_lev}].values * \
                          sat.pressure_weights.values[t][lev+1] * \
                          sat.xch4_averaging_kernel.values[t][lev+1]
                    out[variable][t] += var.reshape((1,) + var.shape)
            if variable[0:2] == "pl":
                sum_particle_count += out[variable][t].sum()
    
        # Check whether particle sum makes sense
        if not np.allclose(sum_particle_count, sum_ak_pw):
            status_log("ERROR: Particle fractions don't match averaging_kernel * " + \
                       "pressure_weight",
                       error_or_warning = "error")
            return None
    
    for variable in variables:
        fp_combined[variable].values = out[variable]
    
    fp_combined.attrs["max_level"] = max_level    
    fp_combined["lev"] = np.array(["column"])
    
    return fp_combined


def status_log(message,
               directory = None,
               error_or_warning = "status",
               print_to_screen = True):
    '''Write a log of an error or a warning to file. Will append to a file 
    
    Args:
        message(str):
            Error message
        directory (str, optional): 
            Directory of error log. Default = None
        error_or_warning (str):
            Message type. Default = "status"
        print_to_screen (bool): 
            Print to screen? Default=True
            
    Returns:
        None.
        Writes error to file
        
    Example:
        status_log("Everything has gone wrong")
            
    '''

    if directory is None:
        directory = directory_status_log

    date = dt.datetime.now()
    year = date.year
    month = date.month
    day = date.day
    
    if error_or_warning == "error":
        fname = os.path.join(directory,
                             "PROCESS_ERROR_LOG_%04d%02d%02d.txt" % 
                             (year, month, day))
    else:
        fname = os.path.join(directory,
                             "PROCESS_STATUS_LOG_%04d%02d%02d.txt" % 
                             (year, month, day))

    with open(fname, "a") as f:
        if error_or_warning == "warning":
            f.write("WARNING: %s: %s\r\n" %(str(date), message))
        elif error_or_warning == "error":
            f.write("ERROR: %s: %s\r\n" %(str(date), message))
        else:
            f.write("%s: %s\r\n" %(str(date), message))
            
    if print_to_screen:
        if error_or_warning == "warning":
            print("WARNING: " + message)
        elif error_or_warning == "error":
            print("ERROR: " + message)
        else:
            print(message)

def process_basic(fields_folder, outfile):
    """Basic processing with no meteorology or particle files
    NOT recommended, but helpful for a quick check
    
    Args:
        field_folder (str):
            folder containing fields data
        outfile (str):
            Name of outfile
    
    Returns:
        None.
        Writes outfile.
    
    """
    
    fp = footprint_concatenate(fields_folder)
    write_netcdf(fp.fp.values.squeeze(),
                 fp.lon.values.squeeze(), 
                 fp.lat.values.squeeze(), 
                 fp.lev.values.squeeze(), 
                 fp.time.to_pandas().index.to_pydatetime(), 
                 outfile)

def process(domain, site, height, year, month,
            base_dir = "/dagage2/agage/metoffice/NAME_output/",
            fields_folder = "Fields_files",
            particles_folder = "Particle_files",
            met_folder = "Met",
            force_met_empty = False,
            processed_folder = "Processed_Fields_files",
            use_surface_conditions = True,
            satellite = False,
            obs_folder = "Observations",
            upper_level = None,
            max_level = None,
            force_update = False,
            perturbed_folder = None,
            vertical_profile=False,
            transport_model="NAME"):
    
    '''Process a single month of footprints for a given domain, site, height,
    year, month. 
    
    If you want to process all files for a given domain + site
    use process_all.
    
    This routine finds all fields files and particle location files which match
    the timestamp in the file name. The date strings are stored in the datestr
    variable, and these strings must match exactly for the fields and the particle
    locations.
    
    At the moment, the entire Met folder is read each time.
    
    Args:
        domain (str):
            Domain of interest
        site (str):
            Observation site
        height (str):
            Height of observation, e.g. "10magl"
        year (int):
            The year
        month (int):
            The month, can be e.g. 5 or 05
        base_dir (str, optional):
            Base directory containing NAME output
            Default="/dagage2/agage/metoffice/NAME_output/",
        fields_folder (str, optional):
            Folder containing fields data
            Default="Fields_files",
        particles_folder (str, optional):
            Folder containing particles data.
            Default = "Particle_files",
        met_folder (str or list, optional):
            Folder(s) containing met data
            Default = "Met"
        force_met_empty (bool, optional):
             Force the met data to be empty?
             Default = False.
        processed_folder (str, optional):
             Folder for processed field files.
             Default = "Processed_Fields_files"
        use_surface_conditions (bool, optional) :
            Use default expected surface conditions for meteorological values
            if converting from gs/m3 to mol/mol / mol/m2/s units.
            This involves fixing the P/T ratio to 345 based on typical surface conditions 
            in Europe and not using the meteorlogical data extracted from NAME release
            points.
            Default = True.
        satellite (bool, optional):
            NAME run was performed over satellite data.
            This means satellite_vertical_profile function will be used to combined data
            from multiple levels for each point as defined by upper_level parameter.
            Default = False.
        obs_folder (str, optional) :
            Folder for netCDF format observations. Won't be contained in the original
            NAME results folder and will need to be copied into the subfolder defined
            by this parameter.
            Default = "Observations"
        upper_level (int/None):
            Only needed when satellite=True. Highest level number from within the 
            NAME run for the satellite data.
            Default = None.
        max_level (int, optional):
            Only needed when satellite=True. The max level to
            process the footprints.
            Any levels above are replaced by the prior profile.
            This can be <= upper_level.
            If max_level is not specified, this will match upper_level.
            Default = None.
        force_update (bool, optional):
            By default, any existing netCDF files are NOT overwritten.
            To explicitly over-write a file, set force_update = True
        perturbed_folder (str, optional)
            Process a subfolder which has all of the required folders
            (Fields_files, etc). This is for perturbed parameter ensembles for 
            a particular site. E.g. for 
            EUROPE_BSD_110magl/Perturbed/PARAMETERNAME_VALUE
            you'd set: perturbed_folder = "Perturbed/PARAMETERNAME_VALUE".
            Default = None.
        vertical_profile (bool, optional):
            If set to True will look for vertical potential temperature met file
            and incorporate into footprint file. 
            This is a separate file from the normal met file, and is not mandatory.
            Default=False.
        transport_model (str, optional): 
            Defaults to "NAME". If "STILT", reads footprints in the
            ncdf format created by the STILT model. Other values are invalid. 
            Notset up to read satellite column footprints from STILT format.
            Default="NAME".
        
    Returns:
        None.
        This routine outputs a copy of the xarray dataset that is written to file.
    
    '''
 
    global directory_status_log
        
    subfolder = base_dir + domain + "_" + site + "_" + height + "/"
    
    directory_status_log = subfolder

    # Check that there are no errors from the NAME run
    input_folder = subfolder + 'Input_files/'
    error_files = 'BackRun_' + domain + '_' + site + '_' + height + '_' + str(year) + str(month).zfill(2)
    error_days = []
    
    for file_name in os.listdir(input_folder):
        if file_name.startswith(error_files) and \
        file_name.endswith('Error.txt') and \
        os.stat(input_folder+file_name).st_size != 0:
<<<<<<< HEAD
            error_days.append(file_name[-11:-9]+'/'+str(month)+'/'+str(year))
=======
            #error_days.append(file_name[-11:-9]+'/'+month+'/'+year)

            error_days.append(re.search("[0-9]{8}(\S+)", file_name).group(0))
>>>>>>> 09acc8d3
            error_days.sort()
            num_days = len(error_days)
        
    if len(error_days) > 0:
        raise Exception('This month cannot be processed as there are '+str(num_days)+' days with with errors: '+str(error_days))
        
   # Check for existance of subfolder
    if not os.path.isdir(subfolder):
        raise Exception("Subfolder: {} does not exist.\nExpect NAME output folder of format: domain_site_height".format(subfolder))
    
    if perturbed_folder is not None:
        if perturbed_folder[-1] == "/":
            subfolder += perturbed_folder
        else:
            subfolder += perturbed_folder + "/"
    
    # Check that the specified transport model is valid.
    if transport_model is "STILT":
        if satellite:
            status_log("stiltfoot_array is not set up for satellite data!" +\
                       " Levels will be wrong!", error_or_warning="error")
        if not force_met_empty:
            status_log("STILT neither provides nor requires met information" +\
                       " to interpret footprints. Met will probably be set" +\
                       " to default values. Don't rely on these values!")
    elif transport_model is not "NAME":
        status_log(transport_model + " is not a valid transport model!" +\
                   " Unable to read footprint information!", 
                   error_or_warning="error")
    
    # Check for manual timestep (if footprints are for < 1min,
    # which is the min resolution of the NAME output file)
    timestep_file = os.path.join(subfolder,"time_step.txt")
    if os.path.exists(timestep_file):
        with open(timestep_file) as f:
            timeStep = float(f.read())
            if satellite:
                timeStep = timeStep/3600. # Assume time step input from satellite is in seconds rather than hours.
    elif satellite == True:
        status_log("A time step file called 'time_step.txt' must be specified for satellite data. "
                   +"The file should just contain the number of retrieval seconds for the NAME run in seconds. "
                   +"This is necessary because the time step cannot be accurately determined from the "
                   +"input fields file details.", 
                   error_or_warning="error")
        return None
    else:
        timeStep = None

    if satellite:
        if upper_level is None:
            status_log("Upper Level must be specified for satellite data.",
                   error_or_warning="error")
            return None
        elif max_level is None:
            status_log("No max level specified, so set to match upper level of footprints.",
                   error_or_warning="status")
            max_level = upper_level

    if use_surface_conditions:
        status_log("Setting use_surface_conditions to True means that a representative Pressure/Temperature "
                   +"ratio will be used instead of meteorological data from the NAME output. "
                   +"This is only applied when converting units from gs/m3",
                   error_or_warning="warning")


    # Get date strings for file search
    if satellite:
        file_search_string = subfolder + fields_folder +"/*" + str(year) \
                        + str(month).zfill(2) + "*.txt*"
        fields_files = glob.glob(file_search_string)
        datestrs = sorted([fi.split("_")[-1].split(".")[0] for fi in fields_files])

        # Check that we've found something
        if len(datestrs) == 0:
            status_log("can't find files in " + file_search_string,
                       error_or_warning="error")
            return None
    else:
        if transport_model is "STILT":
            datestrs = ["stilt" + str(year) + "x" + str(month).zfill(2) + "x"]
        else:
            datestrs = [str(year) + str(month).zfill(2)]

    # Output filename
    full_out_path = os.path.join(subfolder,processed_folder)
    outfile = os.path.join(full_out_path, site + "-" + height + \
                "_" + domain + "_" + str(year) + str(month).zfill(2) + ".nc")
 
    if not os.path.isdir(full_out_path):
        os.makedirs(full_out_path)
    
    # Check whether outfile needs updating
    if not force_update:
        status_log("Testing whether file exists or needs updating: " + outfile)
        if os.path.exists(outfile):
            ncf = Dataset(outfile)
            time_test = sec2time(ncf.variables["time"][:],
                                 ncf.variables["time"].units[14:])
            #Find maximum day (minus 0.1s because last time is usually midnight on 1st of the next month)
            maxday = (max(time_test) - dt.timedelta(seconds = 0.1)).day
            ncf.close()
            if satellite:
                days = [int(datestr.split('-')[0][-2:]) for datestr in datestrs]
                if maxday >= max(days):
                    return None
            else:
                if transport_model is "STILT":
                    stilt_files = glob.glob(subfolder + fields_folder + "/stilt" + \
                                            str(year) + "x" + str(month).zfill(2) + "*.nc")
                    days = [int(os.path.split(stilt_file)[1].split("x")[2]) \
                            for stilt_file in stilt_files]
                else:
                    fields_files = glob.glob(subfolder + fields_folder + "/*" + \
                                             datestrs[0] + "*.txt*")
                    days = [int(os.path.split(fields_file)[1].split("_")[-1][6:8]) \
                            for fields_file in fields_files]

                if maxday >= max(days):
                    return None
                
    fp = []
     
    for datestr in datestrs:

        status_log("Looking for files with date string: " + datestr + " in " + \
                   subfolder)

        # Get Met files
        if force_met_empty is not True:
            if satellite:
                #met_search_str = subfolder + met_folder + "/*" + datestr + "*/*.txt*"
                # Modified: 06/03/2018 - problems when # files > 100, point 10 was matching multiple
                met_search_str = subfolder + met_folder + "/*" + datestr + "/*.txt*"
                met_files = sorted(glob.glob(met_search_str))
            else:
                if type(met_folder) == list:
                    met_files = []
                    for metf in met_folder:
                        met_search_str = subfolder + metf + "/*.txt*"
                        met_files = met_files + sorted(glob.glob(met_search_str))
                else:
                    met_search_str = subfolder + met_folder + "/*.txt*"
                    met_files = sorted(glob.glob(met_search_str))
                
           
            if len(met_files) == 0:
                status_log("Can't file MET files: " + met_search_str,
                           error_or_warning="error")
                return None
            else:
                #if satellite:
                #    met = []
                #    for met_file in met_files:
                #        met.append(read_met(met_file))
                #else:
                met = read_met(met_files,satellite=satellite)
        else:
            met = None
        
            # Get footprints
        if transport_model is "STILT":
            fp_file = stiltfoot_array(subfolder + fields_folder + "/" + datestr, 
                                      met=met, satellite=satellite,
                                      time_step=timeStep)
        else: # for NAME
            fields_prefix = subfolder + fields_folder + "/"
            if particles_folder is not None:
                particles_prefix = subfolder + particles_folder + "/"
            else:
                particles_prefix = None
            fp_file = footprint_concatenate(fields_prefix,
                                            datestr = datestr, met = met,
                                            particle_prefix = particles_prefix,
                                            satellite = satellite,
                                            time_step = timeStep,
                                            upper_level = upper_level,
                                            use_surface_conditions=use_surface_conditions)
            
        # Do satellite process
        if satellite:
            #satellite_obs_file = glob.glob(subfolder + "Observations/*" + \
            #                               datestr + "*.nc")
            # Modified: 06/03/2018 - problems when # files > 100, point 10 was matching multiple
            #satellite_obs_file = glob.glob(subfolder + "Observations/*" + \
            #                               datestr + "_" + "*.nc")
            obs_path = os.path.join(subfolder,obs_folder)
            search_str = "*{label}_*.nc".format(label=datestr)
            search_str = os.path.join(obs_path,search_str)
            satellite_obs_file = glob.glob(search_str)
            
            if len(satellite_obs_file) != 1:
                status_log("There must be exactly one matching satellite " + 
                           "file in the {}/ folder".format(obs_folder),
                           error_or_warning="error")
                status_log("Files: " + ','.join(satellite_obs_file),
                           error_or_warning="error")
                return None

            fp_file = satellite_vertical_profile(fp_file,
                                                 satellite_obs_file[0], max_level = max_level)  
            
            if fp_file is None:
                return
                 
        if fp_file is not None:
            fp.append(fp_file)
            
    if len(fp) > 0:
        
        # Concatentate
        fp = xray.concat(fp, "time")

        # ONLY OUTPUT FIRST LEVEL FOR NOW
        if len(fp.lev) > 1:
            fp = fp[dict(lev = [0])]
            status_log("ONLY OUTPUTTING FIRST LEVEL!", error_or_warning = "warning")
        fp = fp.squeeze(dim = "lev")
        
        
        # REMOVE ANY ZERO FOOTPRINTS        
        fp_nonzero = (fp.fp.sum(["lon", "lat"])).values.squeeze() > 0.
        pl_nonzero = (fp.pl_n.sum(["lon", "height"]) + \
                      fp.pl_e.sum(["lat", "height"]) + \
                      fp.pl_s.sum(["lon", "height"]) + \
                      fp.pl_w.sum(["lat", "height"])).values.squeeze() > 0.
        indices_nonzero = np.where(fp_nonzero + pl_nonzero)[0]
        fp = fp[dict(time = indices_nonzero)]
        
        # Get vertical profile met file
        if vertical_profile is True:
            vp_search_str = subfolder + "vertical_profile" + "/*.txt*"     
            vp_files = sorted(glob.glob(vp_search_str))
        
            if len(vp_files) == 0:
                status_log("Can't file Vertical Profile files: " + vp_search_str,
                           error_or_warning="error")
                return None
            else:
                    vp_met = process_vertical_profile(vp_files[0])
                    
                    # Merge vetical profile met into footprint file with same time index
                    vp_reindex = vp_met.reindex_like(fp,"nearest", tolerance =None)
                    lapse_in = vp_reindex.theta_slope.values
                    lapse_error_in=vp_reindex.slope_error.values
                                      
        else:
            lapse_in=None
            lapse_error_in=None
        
        #Write netCDF file
        #######################################
        
        # Define particle locations dictionary (annoying)
        if "pl_n" in list(fp.keys()):
            pl = {"N": fp.pl_n.transpose("height", "lon", "time").values.squeeze(),
                  "E": fp.pl_e.transpose("height", "lat", "time").values.squeeze(),
                  "S": fp.pl_s.transpose("height", "lon", "time").values.squeeze(),
                  "W": fp.pl_w.transpose("height", "lat", "time").values.squeeze()}
            height_out = fp.height.values.squeeze()
        else:
            pl = None
            height_out = None

        status_log("Writing file: " + outfile, print_to_screen=False)
        
        # Write outputs
        #try:
        write_netcdf(fp.fp.transpose("lat", "lon", "time").values.squeeze(),
                         fp.lon.values.squeeze(),
                         fp.lat.values.squeeze(),
                         fp.lev.values,
                         fp.time.to_pandas().index.to_pydatetime(),
                         outfile,
                         temperature=fp["temp"].values.squeeze(),
                         pressure=fp["press"].values.squeeze(),
                         wind_speed=fp["wind"].values.squeeze(),
                         wind_direction=fp["wind_direction"].values.squeeze(),
                         PBLH=fp["PBLH"].values.squeeze(),
                         release_lon=fp["release_lon"].values.squeeze(),
                         release_lat=fp["release_lat"].values.squeeze(),
                         particle_locations = pl,
                         particle_heights = height_out,
                         global_attributes = fp.attrs,
                         lapse_rate = lapse_in,
                         lapse_error = lapse_error_in)

    else:
        status_log("FAILED. Couldn't seem to find any files, or some files are missing for %s" %
                   datestr,
                   error_or_warning="error")

    return fp
    

def process_all(domain, site,
                heights = None,
                years_in = None,
                months_in = None,
                base_dir = "/dagage2/agage/metoffice/NAME_output/",
                processed_folder = "Processed_Fields_files",
                fields_folder = "Fields_files",
                met_folder = ["Met", "Met_daily"],
                force_update = False,
                use_surface_conditions = True,
                satellite = False,
                perturbed_folder = None,
                max_level = None,
                force_met_empty=False,
                vertical_profile=False,
                transport_model="NAME"):
    '''For a given domain and site, process all available fields files (including
    multiple heights).
    If you want to specify a subset of years/months to process, use the years_in
    or months_in kewords.
    
    Args:
        domain (str):
            Domain of interest
        site (str):
            Observation site
        heights (list, optional):
            If you only want to process a subset of heights, OR IF THE HEIGHT
            INFORMATION IS NOT CONTAINED IN acrg_site_info.json, specify a list of
            height strings here.
            Default=None.
        years_in (array, optional):
            If you only want to process a subset of years, specify here.
            Default=None.
        months_in (int, optional):
            As years_in.
        base_dir (str, optional):
            Base directory containing NAME output
            Default="/dagage2/agage/metoffice/NAME_output/",
        force_update (bool, optional):
            By default, any existing netCDF files are NOT overwritten.
            To explicitly over-write a file, set force_update = True.
        use_surface_conditions (bool, optional) :
            Use default expected surface conditions for meteorological values
            if converting from gs/m3 to mol/mol / mol/m2/s units.
            This involves fixing the P/T ratio to 345 based on typical surface conditions 
            in Europe and not using the meteorlogical data extracted from NAME release
            points.
            Default = True.
        satellite (bool, optional):
            Read a "column" of footprints? There are very particular rules
            about how the met, footprints and particle location files are stored
            and named. See extra instructions in satellite_vertical_profile. 
            Default = False.
        perturbed_folder (str, optional)
            Process a subfolder which has all of the required folders
            (Fields_files, etc). This is for perturbed parameter ensembles for 
            a particular site. E.g. for 
            EUROPE_BSD_110magl/Perturbed/PARAMETERNAME_VALUE
            you'd set: perturbed_folder = "Perturbed/PARAMETERNAME_VALUE".
            Default = None.
        max_level (int, optional):
            Specified only for satellite data and indicates the max level to
            process the foorprints. 
            Levels above are replaced by the prior profile.
            Default = None.
        force_met_empty (bool, optional):
             Force the met data to be empty?
             Default = False.
        vertical_profile (bool, optional):
            If set to True will look for vertical potential temperature met file
            and incorporate into footprint file. 
            This is a separate file from the normal met file, and is not mandatory.
            Default=False.
        transport_model (str, optional): 
            Defaults to "NAME". If "STILT", reads footprints in the
            ncdf format created by the STILT model. Other values are invalid. 
            Notset up to read satellite column footprints from STILT format.
            Default="NAME".
        met_folder (str or list, optional):
            Folder(s) containing met data
            Default = ["Met", "Met_daily"]
        
    Returns:
        None.
        This routine outputs a copy of the xarray dataset that is written to file.

    '''

    acrg_path = os.getenv("ACRG_PATH")
    with open(os.path.join(acrg_path, "acrg_site_info.json")) as f:
        site_info=json.load(f)
        
    # If no height specified, run all heights
    if heights is None:
        heights = site_info[site]["height_name"]
    elif type(heights) is not list:
        heights = [heights]
    
    for height in heights:
        
        subfolder = base_dir + domain + "_" + site + "_" + height + "/"
        if perturbed_folder is not None:
            if perturbed_folder[-1] == "/":
                subfolder += perturbed_folder
            else:
                subfolder += perturbed_folder + "/"
        
        if years_in is None:
            #Find all years and months available
            #Assumes fields files are processes with _YYYYMMDD.txt.gz at the end (NAME)
            #or ncdf files starting stiltYYYYxMMx (STILT)
            years = []
            months = []
            
            if transport_model is "STILT":
                fields_files = sorted(glob.glob(subfolder + "/Fields_files/stilt*.nc"))
                for fields_file in fields_files:
                    f = split(fields_file)[1]
                    years.append(int(f[5:9]))
                    months.append(int(f[10:12]))
            else:
                fields_files = sorted(glob.glob(subfolder + "/Fields_files/*.txt*"))
                for fields_file in fields_files:
                    f = split(fields_file)[1].split("_")[-1].split('.')[0]
                    years.append(int(f[0:4]))
                    months.append(int(f[4:6]))
        else:
            years = copy.copy(years_in)
            months = copy.copy(months_in)

        for year, month in set(zip(years, months)):
            #try:
            out = process(domain, site, height, year, month,
                    base_dir = base_dir, met_folder = met_folder, force_update = force_update,
                    satellite = satellite, perturbed_folder = perturbed_folder,
                    max_level = max_level, use_surface_conditions=use_surface_conditions,
                    force_met_empty = force_met_empty,
                    vertical_profile=vertical_profile,
                    fields_folder = fields_folder,
                    processed_folder = processed_folder,
                    transport_model=transport_model)


def copy_processed(domain):
    '''
    Routine to copy files from:
        /dagage2/agage/metoffice/NAME_output/DOMAIN_SITE_HEIGHT/Processed_Fields_files
        to:
        air.chm:/data/shared/LPDM/fp_netcdf/DOMAIN/
        
    Args:
        domain (str):
            Domain of interest
            
    Returns:
        None
    '''
    
    src_folder = "/dagage2/agage/metoffice/NAME_output/"
    dst_folder = "/data/shared/LPDM/fp_NAME/" + domain + "/"
    
    files = glob.glob(src_folder + domain +
        "_*/Processed_Fields_files/*.nc")
        
    folders = set([os.path.split(f)[0] for f in files])

    for f in folders:
        print("Syncing " + f + " and " + dst_folder)
        dirsync.sync(f, dst_folder, "sync")
    print("Done sync")

def test_processed_met(domain, site, height,
                       base_dir = "/dagage2/agage/metoffice/NAME_output/"):
    """Test to check that met is OK.
    
    Plots pressure, temperature, footprints and boundary particle locations.
    Outputs dataset of met.
    
    Args:
        domain (str):
            Domain of interest
        site (str):
            Observation site
        height (str):
            Height of observation, e.g. "10magl"
        base_dir (str, optional):
            Base directory containing NAME output
            Default="/dagage2/agage/metoffice/NAME_output/".
    
    Returns:
        xarray dataset containing met data
            
    """
    
    subfolder = base_dir + domain + "_" + site + "_" + height + \
                "/Processed_Fields_files/"
    files = sorted(glob.glob(subfolder + "*.nc"))

    ds = []    
    for f in files:
        with xray.open_dataset(f) as fi: 
            dsf = fi.load()

        ds.append(dsf)
    
    ds = xray.concat(ds, "time")
    
    plt.plot(ds.time, ds.pressure)
    plt.title("Pressure")
    plt.show()

    plt.plot(ds.time, ds.temperature)
    plt.title("Temperature")
    plt.show()

    plt.plot(ds.time, ds.fp.sum(["lon", "lat"]))
    plt.title("Sum(Footprint)")
    plt.show()

    plt.plot(ds.time, ds.particle_locations_n.sum(["lon", "height"]) + \
                      ds.particle_locations_e.sum(["lat", "height"]) + \
                      ds.particle_locations_s.sum(["lon", "height"]) + \
                      ds.particle_locations_w.sum(["lat", "height"]))
    plt.title("Sum(Particle locations) - should sum to 1")
    plt.show()
    
    return ds

# Process a list of AGAGE/DECC/GAUGE files if called as main
if __name__ == "__main__":

    domain = "EUROPE"
    
    sites = ["BSD", "TTA", "RGL", "MHD", "HFD", "TAC",
             "GAUGE-FERRY", "GAUGE-FAAM",
             "EHL", "TIL", "GLA", "WAO", "HAD"]
    for site in sites:
        process_all(domain, site, force_update = True)
        
def process_vertical_profile(vp_fname):
    """
    Function to process the site specific vertical pressure and temperature gradients.
    Relies on the process_met function
    In order to fit into this function the header information needs to be edited
    in the output files NAME generates. 
    Required structure given in vp_met_dict.
    
    Args:
        vp_name (str, optional): 
            Name of vertical profiles file name
    
    Returns: 
        xarray dataset containing:
         - theta_slope - the potential temperature gradient at each time point
         - slope_error - the error in this calculated gradient
    """
    
#    vp_met_dict = {"time": "             T","temp20": "TEMP-Z = 20.00000 m agl",
#               "temp40": "TEMP-Z = 40.00000 m agl","temp60": "TEMP-Z = 60.00000 m agl",
#               "temp80": "TEMP-Z = 80.00000 m agl","temp100": "TEMP-Z = 100.0000 m agl",
#               "temp120": "TEMP-Z = 120.0000 m agl","temp140": "TEMP-Z = 140.0000 m agl",
#               "temp160": "TEMP-Z = 160.0000 m agl","temp180": "TEMP-Z = 180.0000 m agl",
#               "temp200": "TEMP-Z = 200.0000 m agl","temp220": "TEMP-Z = 220.0000 m agl",
#               "temp240": "TEMP-Z = 240.0000 m agl","temp260": "TEMP-Z = 260.0000 m agl",
#               "temp280": "TEMP-Z = 280.0000 m agl","temp300": "TEMP-Z = 300.0000 m agl",
#               "press20": "PRES-Z = 20.00000 m agl","press40": "PRES-Z = 40.00000 m agl",
#               "press60": "PRES-Z = 60.00000 m agl","press80": "PRES-Z = 80.00000 m agl",
#               "press100": "PRES-Z = 100.0000 m agl","press120": "PRES-Z = 120.0000 m agl",
#               "press140": "PRES-Z = 140.0000 m agl","press160": "PRES-Z = 160.0000 m agl",
#               "press180": "PRES-Z = 180.0000 m agl","press200": "PRES-Z = 200.0000 m agl",
#               "press220": "PRES-Z = 220.0000 m agl","press240": "PRES-Z = 240.0000 m agl",
#               "press260": "PRES-Z = 260.0000 m agl","press280": "PRES-Z = 280.0000 m agl",
#               "press300": "PRES-Z = 300.0000 m agl",
#               "theta20": "THETA-Z = 20.00000 m agl","theta40": "THETA-Z = 40.00000 m agl",
#               "theta60": "THETA-Z = 60.00000 m agl","theta80": "THETA-Z = 80.00000 m agl",
#               "theta100": "THETA-Z = 100.0000 m agl","theta120": "THETA-Z = 120.0000 m agl",
#               "theta140": "THETA-Z = 140.0000 m agl","theta160": "THETA-Z = 160.0000 m agl",
#               "theta180": "THETA-Z = 180.0000 m agl","theta200": "THETA-Z = 200.0000 m agl",
#               "theta220": "THETA-Z = 220.0000 m agl","theta240": "THETA-Z = 240.0000 m agl",
#               "theta260": "THETA-Z = 260.0000 m agl","theta280": "THETA-Z = 280.0000 m agl",
#               "theta300": "THETA-Z = 300.0000 m agl"}
    #vp_fname = "/dagage2/agage/metoffice/vertical_profiles/UKV/GLATTON_Vertical_Profile.txt.gz"  
    
    vp_met_dict = {"time": "T","temp20": "TEMP-Z = 20.00000 m agl",
               "temp40": "TEMP-Z = 40.00000 m agl","temp60": "TEMP-Z = 60.00000 m agl",
               "temp80": "TEMP-Z = 80.00000 m agl","temp100": "TEMP-Z = 100.0000 m agl",
               "temp120": "TEMP-Z = 120.0000 m agl","temp140": "TEMP-Z = 140.0000 m agl",
               "temp160": "TEMP-Z = 160.0000 m agl","temp180": "TEMP-Z = 180.0000 m agl",
               "temp200": "TEMP-Z = 200.0000 m agl","temp220": "TEMP-Z = 220.0000 m agl",
               "temp240": "TEMP-Z = 240.0000 m agl","temp260": "TEMP-Z = 260.0000 m agl",
               "temp280": "TEMP-Z = 280.0000 m agl","temp300": "TEMP-Z = 300.0000 m agl",
               "press20": "PRES-Z = 20.00000 m agl","press40": "PRES-Z = 40.00000 m agl",
               "press60": "PRES-Z = 60.00000 m agl","press80": "PRES-Z = 80.00000 m agl",
               "press100": "PRES-Z = 100.0000 m agl","press120": "PRES-Z = 120.0000 m agl",
               "press140": "PRES-Z = 140.0000 m agl","press160": "PRES-Z = 160.0000 m agl",
               "press180": "PRES-Z = 180.0000 m agl","press200": "PRES-Z = 200.0000 m agl",
               "press220": "PRES-Z = 220.0000 m agl","press240": "PRES-Z = 240.0000 m agl",
               "press260": "PRES-Z = 260.0000 m agl","press280": "PRES-Z = 280.0000 m agl",
               "press300": "PRES-Z = 300.0000 m agl",
               "theta20": "THETA-Z = 20.00000 m agl","theta40": "THETA-Z = 40.00000 m agl",
               "theta60": "THETA-Z = 60.00000 m agl","theta80": "THETA-Z = 80.00000 m agl",
               "theta100": "THETA-Z = 100.0000 m agl","theta120": "THETA-Z = 120.0000 m agl",
               "theta140": "THETA-Z = 140.0000 m agl","theta160": "THETA-Z = 160.0000 m agl",
               "theta180": "THETA-Z = 180.0000 m agl","theta200": "THETA-Z = 200.0000 m agl",
               "theta220": "THETA-Z = 220.0000 m agl","theta240": "THETA-Z = 240.0000 m agl",
               "theta260": "THETA-Z = 260.0000 m agl","theta280": "THETA-Z = 280.0000 m agl",
               "theta300": "THETA-Z = 300.0000 m agl"}

    vp_met_df=read_met(vp_fname, met_def_dict=vp_met_dict, vertical_profile=True)
    lapse_ds=xray.Dataset.from_dataframe(vp_met_df)
    
    v_all = np.arange(60,320,20)
    x_all = np.asarray([
     lapse_ds.theta60.values,lapse_ds.theta80.values,lapse_ds.theta100.values,
     lapse_ds.theta120.values,lapse_ds.theta140.values,lapse_ds.theta160.values,
     lapse_ds.theta180.values,lapse_ds.theta200.values,lapse_ds.theta220.values,
     lapse_ds.theta240.values,lapse_ds.theta260.values,lapse_ds.theta280.values,
     lapse_ds.theta300.values])

    slope_all=np.zeros((len(lapse_ds.time)))
    std_all=np.zeros((len(lapse_ds.time)))
    for ti in range(len(lapse_ds.time)):                                                              
        slope_all[ti], dum, dum2, dum3, std_all[ti] = scipy.stats.linregress(
                                                    v_all,x_all[:,ti])
    
    lapse_time=lapse_ds.time
            
    lapse_ds2 = xray.Dataset({'theta_slope': (['time'], slope_all*1000.),
                              'slope_error': (['time'], std_all*1000.)},
                                    coords = {'time' : (lapse_time)})
    #ost_mcmc.coords["sites"]=sites
    lapse_ds2.theta_slope.attrs['units'] = "K/km"
    lapse_ds2.slope_error.attrs['units'] = "K/km"    
    lapse_ds2.theta_slope.attrs['comment'] = "Potential temperature gradient from 60 - 300 m"
    
    return lapse_ds2


def release_point(nc):
    """
    Extract the time and location of release from STILT output based on the
    identifier string. 
    
    Args:
        nc (netCDF4.Dataset): 
            netCDF4.Dataset in STILT format. 
            
    Returns:
        release_lat (float):
            Release latitude.
        release_lon (float):
            Release longitude.
        release_ht (float):
            Release height (units??).
        time (float):
            Release time. 
        time_seconds (float):
            ???
        time_reference (float):
            ???
            
    Todo:
        Update outputs with units and what they actually are.
    """
    ident = netCDF4.chartostring(nc.variables['ident'][:])[0]
    ident = ident.split('x')
    
    if len(ident)==8:
        ident = ident[0:4] + ident[5:8]

    if ident[4][-1] == 'N':
        release_lat = float(ident[4][:-1])
    elif ident[4][-1] == 'S':
        release_lat = -float(ident[4][:-1])
    
    if ident[5][-1] == 'E':
        release_lon = float(ident[5][:-1])
    elif ident[5][-1] == 'W':
        release_lon = -float(ident[5][:-1])
        
    release_ht = float(ident[6])
        
    time = "-".join(ident[0:3]) + " " + ident[3] + ":00"
    time = [acrg_time.convert.dateutil.parser.parse(time)]
    time_seconds, time_reference = time2sec(time)
    
    return release_lat, release_lon, release_ht, time, time_seconds, time_reference

def stilt_part(nc, Id, domain_N, domain_S, domain_E, domain_W, exitfile, append):
    """
    Extract particle data from STILT output and assign it the given Id.
    
    Args:
        nc (netCDF4.Dataset): 
            netCDF4.Dataset in STILT format. 
        ID (int):
            Identifier ID
        domain_N (float):
            N latitude 
        domain_S (float):
            S latitude
        domain_E (float):
            E longitude 
        domain_W (float):
            W longitude
        exitfile (str):
            Name of out file
        append (bool):
            Append header True/False
        
        Returns:
            part (dataframe):
                Particle data
            partnames (list):
                Variable names
            
    """
    part = pd.DataFrame(nc.variables['part'][:].T)
    partnames = list(netCDF4.chartostring(nc.variables['partnames'][:]))
    part.columns = partnames
    part['Id'] = Id
            
    # clean up particle dataframe
    
    part=part.rename(columns = {'index':'partno'})
    part['partno'] = part['partno'].astype('category')
    
    # set up domain boundaries
    
    north = (part['lat']>domain_N)
    south = (part['lat']<domain_S)
    east = (part['lon']>domain_E) 
    west = (part['lon']<domain_W)
    out = north | south | east | west
    part['out'] = out
    
    # compute domain exit timestep for particles that exit
    outpart = part.loc[out,:]
    exittime = outpart.groupby(['Id', 'partno']).apply(lambda df:df.time.argmin())
    if exittime.empty:
        exittime = pd.Series(None) #otherwise it will become a DataFrame
    
    # compute last timestep for particles that do not exit
    gp = part.groupby(['Id', 'partno'])
    lasttime = gp.apply(lambda df:df.time.argmin())
    leaves = gp.agg({'out' : any})
    lasttime = lasttime[~leaves['out']]
    if lasttime.empty:
        lasttime = pd.Series(None) #otherwise it will become a DataFrame
    
    # combine particles that do and do not exit
    
    end = pd.concat([exittime, lasttime])
    part = part.iloc[end.tolist()]
    part = part.loc[:,['Id','lat','lon','agl']]
    part.columns = ['Id','Lat','Long','Ht']
    
    # write particle locations to csv
    if append:
        header = False
        mode='a'
    else:
        header=True
        mode='w'
    part.to_csv(exitfile, index=False, sep=" ", header=header, mode=mode)

    return part, partnames

def stiltfoot_array(prefix, 
                    exitfile=None,
                    met=None,
                    satellite=False,
                    time_step=None):
    """
    Read data from STILT netcdf output files into arrays in an xray dataset.
    The corresponding function for NAME output is footprint_array.
    This function reads multiple files at once because STILT output is stored
    as a separate file for each release time. To read a month of output, give
    a prefix like stilt2016x07x.
    
    Args:
        prefix (str): 
            File pattern prefix (including path) for output files to read
        exitfile (str, optional): 
            File in which to temporarily store particle data.
            Default = None
        met (dict): 
            not used to interpret STILT footprints, which are already given
            in ppm/(mol/m^2/s), but can be included if available.
            Default = None.
        satellite (bool, optional): 
            Not implemented; will produce error if True.
            Default=False
        time_step (float, optional): 
            Ignored; not needed to interpret STILT footprints.
            Default=None.
            
    Returns:
        fp (xarray datset): 
            An xarray dataset as from footprint_concatenate 
            (see help(process.footprint_concatenate))
    """
    if exitfile is None:
        exitfile = prefix + "stilt_particle_data_temp.csv"

    if satellite:
        status_log("stiltfoot_array is not set up for satellite data!" +\
                   " Levels will be wrong!", error_or_warning="error")
    
    stiltfiles = glob.glob(prefix + "*.nc")
    stiltfiles.sort()
    patternfile = stiltfiles[0]
    
    # set up lat/lon grid and release location
    
    ncin = netCDF4.Dataset(patternfile)
    
    lats = ncin.variables['footlat'][:]
    lons = ncin.variables['footlon'][:]
    nlon=len(lons)
    nlat=len(lats)
    
    domain_N = max(lats)
    domain_S = min(lats)
    domain_E = max(lons)
    domain_W = min(lons)
    
    release_lat, release_lon, _, time, _, time_reference = release_point(ncin)
    
    levs=["0"]
    nlev=len(levs)
    
    # set up footprint array and particle dataframe
    
    fparrays = [np.sum(ncin.variables['foot'][:], axis=0)]
    
    part, partnames = stilt_part(ncin, 1, domain_N, domain_S, domain_E, domain_W,
                                 exitfile, append=False)
    
    # extract data from remaining files
    
    n=1
    for f in stiltfiles[1:]:
        status_log("Loading " + f)
        ncin = netCDF4.Dataset(f)
        
        this_lat, this_lon, _, this_time, _, this_reference = release_point(ncin)
        if this_reference != time_reference:
            status_log("Warning! Inconsistent time reference in " + f, \
                               error_or_warning="warning")
        
        if (this_lat != release_lat) or (this_lon != release_lon):
            status_log("Warning! Inconsistent release location in " + f + \
                               ". Skipping.", error_or_warning="warning")
            continue

        this_grid_lats = ncin.variables.get('footlat', [])[:]
        this_grid_lons = ncin.variables.get('footlon', [])[:]
        if (len(this_grid_lats)==0) or (len(this_grid_lons)==0):
            status_log("Warning! Footprint grid missing in " + f + \
                       ". Skipping.", error_or_warning="warning")
            continue
        
        if (len(this_grid_lats)!=len(lats) or len(this_grid_lons)!=len(lons)):
            status_log("Warning! Inconsistent domain in " + f + \
                               ". Skipping.", error_or_warning="warning")
            continue
        
        if (any(lats!=this_grid_lats) or any(lons!=this_grid_lons)):
            status_log("Warning! Inconsistent domain in " + f + \
                               ". Skipping.", error_or_warning="warning")
            continue
        
        p, pnames = stilt_part(ncin, n+1, domain_N, domain_S, domain_E, domain_W,
                               exitfile, append=True)
        if pnames!=partnames:
            status_log("Warning! Inconsistent particle variables in " + \
                               f + ".", error_or_warning="warning")
            
        time.extend(this_time)
        n=n+1
#        part = part.append(p, ignore_index=True)
        fparrays.append(np.sum(ncin.variables['foot'][:], axis=0))
    
    fparrays = [x/1000000 for x in fparrays] # convert ppm to mol/mol 
    
    # compute particle domain exit statistics
    
    dheights = 1000
    heights = np.arange(0, 19001, dheights) + dheights/2.
    
    particle_hist = particle_locations(exitfile,
                                       time, lats, lons, levs,
                                       heights, id_is_lev = False)
    
    # set up footprint dataset 
    ntime=len(time)
    fp = xray.Dataset({"fp": (["time", "lev", "lat", "lon"],
                              np.zeros((ntime, nlev, nlat, nlon)))},
                        coords={"lat": lats, "lon":lons, "lev": levs, 
                                "time":time})
    
    fp.fp.attrs = {"units": "(mol/mol)/(mol/m2/s)"}
    fp.lon.attrs = {"units": "degrees_east"}
    fp.lat.attrs = {"units": "degrees_north"}
    fp.time.attrs = {"long_name": "start of time period"}
    
    # assign dummy met variables 
    # This met information is not from observations and is not used to interpret 
    # STILT output, which is already given in ppm. It is here only to maintain the
    # expected format.
    if met is None:
        met = met_empty()
    if type(met) is not list:
        met = [met]
    
    met_dict = {key : (["time", "lev"], np.zeros((len(time), len(levs))))
                for key in list(met[0].keys())}
    met_ds = xray.Dataset(met_dict,
                          coords = {"time": (["time"], time),
                                    "lev": (["lev"], levs)})
    levi = 0
    levi_met = 0
    
    metr = met[levi_met].reindex(index = time, method = "pad")
    
    metr['release_lat'] = release_lat
    metr['release_lon'] = release_lon
    
    for key in list(met[levi_met].keys()):
        met_ds[key][dict(lev = [levi])] = \
        metr[key].values.reshape((len(time), 1))
            
    # merge datasets
        
    fp = fp.merge(met_ds)
    fp = fp.merge(particle_hist)
    
    # insert footprint arrays into dataset
    
    for i in range(len(time)):
        slice_dict = dict(time = [i], lev = [0])
        fp.fp[slice_dict] = fparrays[i]
        
    return fp

def open_obs(satellite_obs_file=None,subfolder=None,datestr=None,obs_folder="Observations"):
    '''
    Opens the satellite observations file. This should match
    the points within the NAME input csv and with the output of NAME.
    Used for satellite data as NAME input is not precise enough (minute precision).
    
    Can either specify satellite_obs_file or specify subfolder,datestr,obs_folder so obs_fils can be found. 
    
    Args:
        satellite_obs_file (str) :
            Observation filename.
        subfolder (str) :
            Only include if satellite_obs_file is not specified.
            Folder containing the output from NAME. Folder containing observations should be
            within this directory.
        datestr (str) :
            Only include if satellite_obs_file is not specified.
            The date string being used to search for files. This should be of the form
            'YYYYMMDD' or 'YYYYMMDD-NNN'
        obs_folder (str, optional) :
            Only include if satellite_obs_file is not specified.
            Name of the folder containing the observations data. Will be appended to subfolder
            to get the full path information.
    
     Returns:
        xarray.dataset:
            satellite file
            
    '''
    if not satellite_obs_file:
        try:
            search_str = os.path.join(subfolder,"Observations/*{}_*.nc".format(datestr))
        except AttributeError:
            status_log("There must be exactly one matching satellite " + 
                           "file in the Observations/ folder",
                           error_or_warning="error")
            status_log("Files: " + ','.join(satellite_obs_file),
                           error_or_warning="error")
            return None
        
        satellite_obs_files = glob.glob(search_str)

        if len(satellite_obs_files) > 1:
            status_log("There must be exactly one matching satellite " + 
                               "file in the Observations/ folder",
                               error_or_warning="error")
            status_log("Files: " + ','.join(satellite_obs_files),
                               error_or_warning="error")
        
        satellite_obs_file = satellite_obs_files[0]
    
    with xray.open_dataset(satellite_obs_file) as f:
        sat = f.load()
    
    return sat

def extract_time_obs(satellite_obs_file=None,subfolder=None,datestr=None,obs_folder="Observations"):
    '''
    '''
    if satellite_obs_file:
        sat = open_obs(satellite_obs_file)
    else:
        sat = open_obs(subfolder=subfolder,datestr=datestr,obs_folder=obs_folder)
    
    return sat.time.values
    <|MERGE_RESOLUTION|>--- conflicted
+++ resolved
@@ -1751,13 +1751,8 @@
         if file_name.startswith(error_files) and \
         file_name.endswith('Error.txt') and \
         os.stat(input_folder+file_name).st_size != 0:
-<<<<<<< HEAD
-            error_days.append(file_name[-11:-9]+'/'+str(month)+'/'+str(year))
-=======
-            #error_days.append(file_name[-11:-9]+'/'+month+'/'+year)
 
             error_days.append(re.search("[0-9]{8}(\S+)", file_name).group(0))
->>>>>>> 09acc8d3
             error_days.sort()
             num_days = len(error_days)
         
