--- conflicted
+++ resolved
@@ -1059,19 +1059,6 @@
 
     status_log("Reading... " + os.path.split(fields_file)[1])
 
-#     if species is not None:
-#         with open(os.path.join(acrg_path,"acrg_species_info.json")) as f:
-#             species_info=json.load(f)        
-#         species = obs.read.synonyms(species, species_info)
-#         if species == "CO2":
-#             lifetime_attr = "No loss applied"
-#         else:
-#             lifetime = species_info[species]["lifetime"]
-#             lifetime_hrs = acrg_time.convert.convert_to_hours(lifetime)
-#             lifetime_attr = str(lifetime_hrs)
-#     else:
-#         lifetime_attr = "No loss applied"
-
     if lifetime_hrs is None:
         lifetime_attr = "No loss applied"
     else:
@@ -1496,20 +1483,6 @@
     fp = []
     if len(fields_files) > 0:
         
-<<<<<<< HEAD
-#         fields_files = [unzip(ff, return_filename=True) for ff in fields_files if '.gz' in ff else ff]
-        for fields_file, particle_file in zip(fields_files, particle_files):
-            fp.append(footprint_array(fields_file,
-                      particle_file = particle_file,
-                      met = met,
-                      satellite = satellite,
-                      time_step = time_step,
-                      upper_level = upper_level,
-                      use_surface_conditions = use_surface_conditions,
-                      species = species, user_max_hour_back=24.,
-                      lifetime_hrs = lifetime_hrs))   
-            
-=======
         # unzip .gz files
         fields_files_unzip = [unzip(ff, return_filename=True) if '.gz' in ff else ff for ff in fields_files]
         # extract footprints
@@ -1522,11 +1495,11 @@
                                       upper_level = upper_level,
                                       use_surface_conditions = use_surface_conditions,
                                       species = species,
-                                      user_max_hour_back=user_max_hour_back))
+                                      user_max_hour_back=user_max_hour_back,
+                                      lifetime_hrs = lifetime_hrs))
         # remove unzipped files to save space
         [os.remove(fields_file) for ff, fields_file in enumerate(fields_files_unzip) if '.gz' in fields_files[ff]]
         
->>>>>>> d0a1e8a1
     # Concatenate
     if len(fp) > 0:
         fp = xray.concat(fp, "time")
@@ -2407,11 +2380,8 @@
                                             upper_level = upper_level,
                                             use_surface_conditions=use_surface_conditions,
                                             species = species,
-<<<<<<< HEAD
-                                            lifetime_hrs = lifetime_hrs)
-=======
+                                            lifetime_hrs = lifetime_hrs,
                                             user_max_hour_back = user_max_hour_back)
->>>>>>> d0a1e8a1
            
         # Do satellite process
         if satellite:
