# -*- coding: utf-8 -*-
"""Process script
Created on Thu May  7 10:34:25 2015

To use this script, you will need to have a directory, labeled as:
DOMAIN_SITE_HEIGHT (e.g. EUROPE_MHD_10magl), with the following structure:

Met/
Fields_files/
Particle_files/
Processed_Fields_files/
Observations/ (satellite/column footprints only)

Each file in Fields_files/ and Particle_files/ must end with a date string
(format YYYYMMDD) which must be present in both folders 
e.g. fields_file_YYYYMMDD.txt.gz.

To process all files in a folder run:

process_all("DOMAIN", "SITE")

Output netCDF files are created one file per month, per domain, per site
in the Processed_Fields_files directory.

@author: chxmr
"""
from __future__ import print_function
from __future__ import division

from builtins import zip
from builtins import str
from builtins import range
#from past.utils import old_div
from netCDF4 import Dataset
import netCDF4
import glob
import gzip
import datetime
import re
import datetime as dt
import numpy as np
import pandas as pd
import scipy.constants as const
from acrg_grid import areagrid
from acrg_time.convert import time2sec, sec2time
import acrg_time.convert
import os
import json
from os.path import split, realpath, exists
import xarray as xray
from scipy.interpolate import interp1d
import copy 
import matplotlib.pyplot as plt
import getpass
import traceback
import sys
import scipy
import pdb
from multiprocessing import Pool
import acrg_obs as obs

#Default NAME output file version
#This is changed depending on presence of "Fields:" line in files
namever=3

#Time formats
UTC_format = '%H%M%Z %d/%m/%Y'
NAMEIII_short_format = '%d/%m/%Y  %H:%M %Z'

# Define default met parameters. The keys are the column headings
#  in the Pandas dataframe that is created by read_met,
#  the values are the search strings that are used in read_met
#  to read the column headings
met_default = {"time": "             T",
               "press": "Pressure (Pa)",
               "temp": "Temperature (C)",
               "PBLH": "Boundary layer depth",
               "wind": "Wind speed",
               "wind_direction": "Wind direction",
               "release_lon": "xxxxxxx",
               "release_lat": "yyyyyyy"}

timestep_for_output = 0.

# Default to home directory, but update if proper directory is specified
directory_status_log = os.getenv("HOME")

if sys.version_info[0] == 2: # If major python version is 2, can't use paths module
    acrg_path = os.getenv("ACRG_PATH") 
    data_path = os.getenv("DATA_PATH") 
    lpdm_path = os.path.join(data_path,"LPDM")
else:
    from acrg_config.paths import paths
    acrg_path = paths.acrg
    data_path = paths.data
    lpdm_path = paths.lpdm
    

def load_NAME(file_lines, namever):
    """
    Loads the Met Office's NAME III grid output files returning
    headers, column definitions and data arrays as 3 separate lists.
    For a technical specification see 
    http://www-hc.metoffice.com/~apdg/nameiii/ModelDocumentation/md2_4_v2%28Output%29.pdf
    
    Args:
        file_lines (list): 
            list of file text lines (extracted using the extract_file_lines routine)
        namever (int): 
            the NAME version. Options are 2 or 3
        
    Returns:
        headers (list): 
            Headers of NAME output files
        column_headings (list): 
            Colums headings of NAME output files
        data_arrays (list): 
            Data of NAME output files
    
    Example: 
        headers, column_headings, data_arrays = load_NAME(file_lines, namever)
    
    Note:
        Where I've modified the original Met Office routine to accept file_lines, 
        rather than the file itself, I've put the initials MLR
    """
    # loading a file gives a generator of lines which can be progressed using the next() method. 
    # This will come in handy as we wish to progress through the file line by line.
#    file_handle = file(filename)
    
    # define a dictionary which can hold the header metadata about this file
    headers = {}
    
    # skip the NAME header of the file which looks something like 'NAME III (version X.X.X)'
#    file_handle.next()
    file_lines=file_lines[1:]
    
    # read the next 16 lines of header information, putting the form "header name:    header value" into a dictionary
    if namever == 2:
        nlines = 16
    elif namever == 3:
        nlines = 17
    for _ in range(nlines):
#        header_name, header_value = file_handle.next().split(':',1)
        #MLR        
        header_name, header_value = file_lines[0].split(':',1)
        file_lines=file_lines[1:]
        
        # strip off any spurious space characters in the header name and value
        header_name = header_name.strip()
        header_value = header_value.strip()

        # cast some headers into floats or integers if they match a given header name
        if header_name in ['X grid origin', 'Y grid origin', 'X grid resolution', 'Y grid resolution']:
            header_value = float(header_value)
        elif header_name in ['X grid size', 'Y grid size', 'Number of fields',
                             'Number of preliminary cols','Number of field cols']:
            header_value = int(header_value)
        # Commented out date formatting as Start and End of release can be infinity
        #elif header_name in ['Run time', 'Start of release', 'End of release']:
            # convert the time (currently only works for name 2 format) to python datetimes
            #if namever==2:
               #header_value = datetime.datetime.strptime(header_value, UTC_format)

        headers[header_name] = header_value

    # skip the next blank line in the file.    
#    file_handle.next()    
    #MLR
    file_lines=file_lines[1:]

    # Read the lines of column definitions
    if namever == 2:
        column_headings = {}
        for column_header_name in ['species_category', 'species', 'cell_measure', 'quantity', 'unit', 'z_level', 'time']:
#            column_headings[column_header_name] = [col.strip() for col in file_handle.next().split(',')][:-1]
            #MLR
            column_headings[column_header_name] = [col.strip() for col in file_lines[0].split(',')][:-1]
            file_lines=file_lines[1:]
            
    elif namever == 3:
        # skip the next line (contains the word Fields:) in the file.    
#        file_handle.next()
        #MLR
        file_lines=file_lines[1:]
        column_headings = {}
        for column_header_name in ['category', 'name', 'quantity', 'species', 'unit','source','ensemble','time_averaging',
                                   'horiz_averaging','vert_averaging','prob_percentile','prob_percentile_ensemble',
                                   'prob_percentile_time','time', 'z_level', 'D']:
#            column_headings[column_header_name] = [col.strip() for col in file_handle.next().split(',')][:-1]  
            column_headings[column_header_name] = [col.strip() for col in file_lines[0].split(',')][:-1]
            file_lines=file_lines[1:]

    # convert the time to python datetimes
    new_time_column_header = []
    for i, t in enumerate(column_headings['time']):
        # the first 4 columns aren't time at all, so don't convert them to datetimes
        if i >= 4:
            if namever == 2:
                new_time_column_header.append(datetime.datetime.strptime(t, UTC_format))
            elif namever == 3:
                new_time_column_header.append(datetime.datetime.strptime(t, NAMEIII_short_format))
        else:
            new_time_column_header.append(t)
        
    column_headings['time'] = new_time_column_header
    
    #MLR
    #This cuts off the first line of output so removing
    file_lines=file_lines[1:]
    
    # make a list of data arrays to hold the data for each column 
    data_shape = (headers['Y grid size'], headers['X grid size'])
    if namever==2:
        data_arrays = [np.zeros(data_shape, dtype=np.float32) for i in range(headers['Number of fields'])]
    elif namever==3:
        data_arrays = [np.zeros(data_shape, dtype=np.float32) for i in range(headers['Number of field cols'])]
      
    # iterate over the remaining lines which represent the data in a column form
#    for line in file_handle:
    #MLR
    for line in file_lines:
        
        # split the line by comma, removing the last empty column caused by the trailing comma
        vals = line.split(',')[:-1]
        
        # cast the x and y grid positions to floats and convert them to zero based indices
        # (the numbers are 1 based grid positions where 0.5 represents half a grid point.)
        if namever == 2:
            x = int(float(vals[0]) - 1.5)
            y = int(float(vals[1]) - 1.5)
        elif namever == 3:
            x = int(float(vals[0]) - 1)
            y = int(float(vals[1]) - 1)
        
        # populate the data arrays (i.e. all columns but the leading 4) 
        for i, data_array in enumerate(data_arrays):
            data_array[y, x] = float(vals[int(i) + 4])
    
    if 'cell_measure' in column_headings:
        #Extract the time integration period
        dt_fp = int(column_headings['cell_measure'][4][0:3])
        #This should only apply to NAME version 2 HiTRes footprints which currently do not have the correct start and end release times in the header
        if dt_fp < 24:
            end_release_date = headers['End of release'][-10:]
            end_release_tz = headers['End of release'][4:7]
            end_release_time = column_headings['species'][4][-2:]
            end_release = dt.datetime.strptime(end_release_time + "00" + end_release_tz + " " + end_release_date, '%H%M%Z %d/%m/%Y')
            start_release = end_release + dt.timedelta(hours = dt_fp)
            endreleaseline = end_release.strftime('%H%M%Z') + end_release_tz + " " + end_release.strftime('%d/%m/%Y')
            startreleaseline = start_release.strftime('%H%M%Z') + end_release_tz + " " + start_release.strftime('%d/%m/%Y')
            headers['End of release'] = endreleaseline
            headers['Start of release'] = startreleaseline
    
    return headers, column_headings, data_arrays
    

def extract_file_lines(fname):
    '''
    Determine whether file is zipped or not, and then extract text into
    file_lines variable.
    
    Args:
        fname (str): 
            file name to extract text from
        
    Returns:
        file_lines (str array): 
            lines of text extracted from fname 
        
    Example:
        fname = 'sometextfile.txt'
        file_lines = extract_file_lines(fname)
    '''
    
    if fname[-3:].upper() == ".GZ":
        #Unzip file
        f=gzip.open(fname, 'rt')
        file_text=f.read()
        f.close()
        file_lines=file_text.splitlines()
    else:
        file_lines=[i.strip() for i in open(fname).readlines()]

    return file_lines


def read_file(fname):
    '''
    Read a given fields file and break into header, column_headings and data_arrays.
     
    Args:
        fname (str): 
            File name to extract data from.
        
    Returns:
        headers (list): 
            Headers of NAME output files
        column_headings (list): 
            Colums headings of NAME output files
        data_arrays (list): 
            Data of NAME output files
    '''
    
    #Extract line-by-line file contents from either txt.gz or txt file    
    file_lines=extract_file_lines(fname)

    #Determine NAME version
    if file_lines[19].strip().upper() == 'FIELDS:':
        namever=3
    else:
        namever=2
    
    #Load header, column headings and data using Andrew Jones script
    header, column_headings, data_arrays = \
        load_NAME(file_lines, namever)

    return header, column_headings, data_arrays, namever


def define_grid(namever, header, column_headings, satellite = False, upper_level = None):
    '''
    Define output grid using file header information.
    
    Note: header, column_headings can be extracted using read_file() function and passed to this function.
    
    Args:
        header (list): 
            header information
        column_headings (list): 
            headings for columns
        satellite (bool, optional): 
            If using satellites then True. Default = False.
            For satellite instructions, see help(process.satellite_vertical_profile).
        upper_level (int, optional):
            Only needed when satellite=True.
            Highest level number from within the NAME run for the satellite data.
            Default = None.
    
    Returns:
        lons (np.array): 
            NAME grid longitudes
        lats (np.array): 
            NAME grid latitudes
        levs (list): 
            Levels of NAME grid
        time (list): 
            Time step label at start of each time period
        timeStep (float): 
            Timestep in hours
        
    Example:
        lons, lats, levs, time, timeStep = define_grid(header, column_headings, satellite = False)
        lons, lats, levs, time, timeStep = define_grid(header, column_headings, satellite = True, upper_level = 17)
        
    Note:
        Largely taken from Met Office Python code.
    '''

    #Get file info
    z_level=column_headings['z_level'][4:]
    time=column_headings['time'][4:]
    
    if namever==2:
        species_name=column_headings['species'][4:]
    else:
        species_name=column_headings['name'][4:]

    if namever == 2:
        timeFormat=UTC_format
    else:
        timeFormat=NAMEIII_short_format


    #Longitude and latitude    
    #Co-ordinates OF CENTRE OF CELL
    Xcount = header['X grid size']
    Xstep = header['X grid resolution']
    Xstart = header['X grid origin']
    
    Ycount = header['Y grid size']
    Ystep = header['Y grid resolution']
    Ystart = header['Y grid origin']
    if namever == 2:
        lons=np.arange(Xstart,Xstart+Xcount*Xstep-0.01*Xstep,Xstep) + Xstep/2.
        lats=np.arange(Ystart,Ystart+Ycount*Ystep-0.01*Ystep,Ystep) + Ystep/2.
    elif namever == 3:
        lons=np.arange(Xstart,Xstart+Xcount*Xstep-0.01*Xstep,Xstep)
        lats=np.arange(Ystart,Ystart+Ycount*Ystep-0.01*Ystep,Ystep)
    else:
        return None
    
    status_log("Bottom-left grid point (CENTRE): " + str(lons[0]) + "E, " + \
               str(lats[0]) + "N",
               print_to_screen=False)

    if satellite == False:
        
        #Get levels and sort in increasing height
        levs=list(set(z_level))
        lev_sort=[]
        for lev in levs:
            digits = re.findall(r"[-+]?\d*\.\d+|\d+", lev)
            if not digits:
                lev_sort.append(10000000.) #PUT STUFF LIKE BOUNDARY LAYER TO END
            else:
                lev_sort.append(float(digits[0]))
    
        levs=[lev for (sort, lev) in sorted(zip(lev_sort, levs))]
        nlevs=len(levs)
    
        #Time
        #ESTIMATE NUMBER OF TIMESTEPS PER FILE: ASSUMES ONLY ONE SPECIES PER FILE
        ntime=len(time)//nlevs
        
    else:
        if upper_level is None:
            status_log("Upper Level must be specified for satellite data.",print_to_screen=True,
                       error_or_warning="error")
        # Calculate number of time steps in file
        nlevs = upper_level
        levs = list(range(nlevs))
        ntime = len(time)//nlevs

    #Time steps    
    timeRef=datetime.datetime.strptime(header['End of release'], timeFormat)
    timeEnd=datetime.datetime.strptime(header['Start of release'], timeFormat)
    
    # Timestep in hours
    timeStep=(timeEnd - timeRef).total_seconds()/3600./ntime
    
    # Labelling time steps at START of each time period!
    time = [timeRef + datetime.timedelta(hours=timeStep*i) \
            for i in range(ntime)]
    
    status_log("Timestep: %d minutes" % round(timeStep*60),
               print_to_screen=False)
    status_log("Levels: %d " % nlevs,
               print_to_screen=False)
    status_log("NAME version: %d" % namever,
               print_to_screen=False)
        
    return lons, lats, levs, time, timeStep


def met_empty():
    '''
    Create an empty Met dictionary. Not recommended.
    '''
    
    met = pd.DataFrame({key: 0. for key in list(met_default.keys()) if key != "time"},
                          index = [dt.datetime(1900, 1, 1), dt.datetime(2100, 1, 1)])
    met.index.name = "time"
    met["press"] = [100000., 100000.] #Pa
    met["temp"] = [10., 10.]    #C
    
    status_log("NO MET", error_or_warning="warning")

    return met


def read_met(fnames, met_def_dict=None,vertical_profile=False,satellite=False):
    '''
    Given list of filenames, extract site meteorology and concatenate into Pandas dataframe.
    
    Args:
        fnames (list): 
            List of filenames for met data.
        met_def_dict (dict, optional): 
            Dictionary of met parameters.
            Default=None, which takes default entries.
        vertical_profile (bool, optional): 
            TODO. Default=False
        satellite (bool, optional):
            If using satellites then True. Default = False.
    
    Returns:
        output_df (pandas.Dataframe): 
            Dataframe of met data. 
        
    Example:
        df = read_met(fnames, met_def_dict=None, vertical_profile=False)
        
    Note:
        A dictionary of output column names and met file header search strings
        is given in the met_default dictionary at the top of process.py.
        Vertical profile assumes a file structure that consists of a time column 
        14 temperture (C) columns, followed by 14 pressure (Pa), and 14 potential 
        temperature (K)
    '''


    if isinstance(fnames, list):
        fnames.sort()
    else:
        fnames=[fnames]

    if met_def_dict is not None:
        # overwrite met_default with custom list for prcessing vertical profile met
        met_default2 = met_def_dict
    else:
        met_default2 = met_default
        #column_indices = {key: -1 for key, value in met_def_dict.iteritems()}
    #else:
    column_indices = {key: -1 for key, value in met_default2.items()}
    
    output_df = []
        
    for fname in fnames:
        
        #This should now check for column headings
        met = extract_file_lines(fname)
        if fname[-3:].upper() == '.GZ':
            compression="gzip"
        else:
            compression=None

        #Get rid of top of file
        for i in range(len(met)):
            cols = [col.strip() for col in met[i].split(',')]
            if len(cols)>1:
                a=i
                break

        m = pd.read_csv(fname, skiprows = a, encoding='utf-8',
                            compression=compression)
        m = m.fillna('')
        
        m = np.array(m)

        Xcol = None
        Ycol = None
        X_file = None
        Y_file = None
        
        #Find columns with header names
        for row in m:
            for coli, col in enumerate(row):
                if isinstance(col, str):
                    
                    #Work out column indices by searching through met_default
                    for key in list(met_default2.keys()):
                        if met_default2[key] in col:
                            column_indices[key] = coli

                    # Check whether there is an X and Y column
                    if "X (Lat-Long)" in col:
                        Xcol = coli
                    if "Y (Lat-Long)" in col:
                        Ycol = coli

                    # Check whether X and Y is in col header
                    if "X = " in col:
                        X_file = float(col.strip().split(" ")[2])
                    if "Y = " in col:
                        Y_file = float(col.strip().split(" ")[2])
                    
        #Find where data starts
        for i, mi in enumerate(m[:, 0]):
            if str(mi).strip() != '':
                break
        
        m2 = m[i+1:, :]
        
        #Create arrays/lists to store release locations
        if Xcol is not None:
            X=m2[:, Xcol].astype(float)
            Y=m2[:, Ycol].astype(float)
        elif X_file is not None:
            X = [X_file for i in m2[:, column_indices["time"]]]
            Y = [Y_file for i in m2[:, column_indices["time"]]]
        
        #Construct dictionary
        met_dict = {}
        if vertical_profile == True:
            vp_met_cols = {"time": 0,"temp20": 1,
               "temp40": 2,"temp60": 3,
               "temp80": 4,"temp100": 5,
               "temp120": 6,"temp140": 7,
               "temp160": 8,"temp180": 9,
               "temp200": 10,"temp220": 11,
               "temp240": 12,"temp260": 13,
               "temp280":14,"temp300": 15,
               "press20":16,"press40": 17,
               "press60":18,"press80": 19,
               "press100": 20,"press120": 21,
               "press140": 22,"press160": 23,
               "press180": 24,"press200": 25,
               "press220": 26,"press240": 27,
               "press260": 28,"press280": 29,
               "press300": 30,
               "theta20": 31,"theta40": 32,
               "theta60": 33,"theta80": 34,
               "theta100": 35,"theta120": 36,
               "theta140": 37,"theta160": 38,
               "theta180": 39,"theta200": 40,
               "theta220": 41,"theta240": 42,
               "theta260": 43,"theta280": 44,
               "theta300": 45}
 
            for key in list(met_default2.keys()):
                if key != "time":
                    met_dict[key] = m2[:, vp_met_cols[key]].astype(float)
            met_dict["release_lon"] = X
            met_dict["release_lat"] = Y
            
        else:
            for key in list(met_default2.keys()):
                if column_indices[key] != -1 and key != "time":
                    met_dict[key] = m2[:, column_indices[key]].astype(float)
            met_dict["release_lon"] = X
            met_dict["release_lat"] = Y

        #Construct dataframe
        # calling to_datetime on a series is MUCH faster than the previous list comprehension
        times = pd.Series([d.strip() for d in m2[:,column_indices["time"]]])
        output_df_file = pd.DataFrame(met_dict,
                        index=pd.to_datetime(times, format='%d/%m/%Y %H:%M %Z'))
        
        output_df.append(output_df_file)
    
    
    # Concatenate list of data frames
    output_df = pd.concat(output_df)
    if vertical_profile == True:
        output_df = output_df.sort_index()

    
    if satellite:
        try:
            re_met_match = re.compile(r"Met_[-]?\d+[.]\d+_[-]?\d+[.]\d+_\d{2,5}")
            file_match = [re.search(re_met_match,f).group() for f in fnames]
        except AttributeError:
            status_log("Could not match Met data filename to expected format.",error_or_warning="warning")
            output_df["label"] = np.empty((len(output_df.index)),dtype=str)
        else:
            label = [match.split('_')[-1] for match in file_match]
            output_df["label"] = label
        
    if satellite:
        # Sort by label axis which includes point number and level
        output_df = output_df.sort_values(by=["label"])
    else:
        # Sort the dataframe by time
        output_df = output_df.sort_index()
    
    output_df.index.name = "time"
    
    return output_df


def met_satellite_split(met):
    '''
    Splits the met input into points for satellite data if the data has been grouped into all levels and points
    for one day.
    
    Looks for an additional column in the met dataframe called "label" which contains the label
    associated with the input point. For data which has been grouped by day the label values should in
    the format "PPPLL" e.g. '00507' which translates to Point 005, Level 07.
    If this format or column is not found then the met input will be returned unchanged.
        
    Args:
        met (pandas.DataFrame/list) : 
            Output from read_met function. Expects a Dataframe but can also handle a list 
            containing one dataframe.
    
    returns:
        list(pandas.DataFrame):
            Met data split out into separate points each one containing all the associated levels.
    '''
    min_label_digit = 5 # Expect format PPPLL
    lev_digit = 2 # Expect last 2 digits of the label to be the level
    
    if isinstance(met,list):
        if len(met) == 1:
            met = met[0]
        else:
            print("Only expect pandas.Dataframe or 1 item list as input to met_satellite_split. Len: {}, input included: {}".format(len(met),met))
            return None
    
    if "label" in met.columns.values:
        if len(met["label"][0]) >= min_label_digit:
            point_num = np.unique([label[:-lev_digit] for label in met["label"].values])
            met = [met[met["label"].str.startswith(num)] for num in point_num]
        else:
            met = [met]
    else:
        met = [met]
    
    return met
 
def particle_locations(particle_file, time, lats, lons, levs, heights, id_is_lev = False,
                       satellite = False,upper_level=17):
    '''
    Read and process a particle location file.
    
    Note: lons, lats, levs, time can be derived from corresponding fields files using define_grid() function
    and passed to this function.
    
    Args:
        particle_file (str): 
            File of file containing particle locations
        time (list): 
            List of timestamps for NAME run
        lats (np.array): 
            Array of latitudes of domain for NAME run
        lons (np.array): 
            Array of longitudes of domain for NAME run
        levs (list): 
            List of levels within input data for NAME run
        heights (np.array/list): 
            TODO: Needs better explanation here.
            Particle location heights
        id_is_lev (bool, optional):
            Indicate that the input "Id" value from the particle files relates to the level rather than the 
            timestamp.
            Default = False.
        satellite (bool, optional):
            Used for satellite data. This flag is used to know how to process the "Id" value to link to time values
            and levels. Expect all time points have the same number of levels corresponding to upper_level value.
            Default = False.
        upper_level (int):
            Needed if satllite=True. Used to separate out the input "Id" values to link to both time and level 
            values.
        
    Returns:
        hist (xarray.Dataset):
            Number of particles at each boundary.
            Contains "pl_n","pl_e","pl_s""pl_w" data variables.
            Dimensions are "time", "lev", "lon", "height"
    '''

    def particle_location_edges(xvalues, yvalues, x, y):
        '''
        The particle_location_edges function calculates the histogram along with the x and y edge values
        for input xvalues, yvalues.
        
        
        '''
        dx = x[1] - x[0]
        xedges = np.append(x - dx/2., x[-1] + dx/2.)
        dy = y[1] - y[0]
        yedges = np.append(y - dy/2., y[-1] + dy/2.)
        
        hist, xe, ye = np.histogram2d(xvalues, yvalues,
                                         bins = (xedges, yedges))
        
        return hist
    
    def mean_age_edges(xvalues, yvalues, agevalues, x, y):
        '''
        The mean_age_edges function calculates the mean age of particles along with the x and y edge values
        for input xvalues, yvalues.
        
        
        '''
        dx = x[1] - x[0]
        xedges = np.append(x - dx/2., x[-1] + dx/2.)
        dy = y[1] - y[0]
        yedges = np.append(y - dy/2., y[-1] + dy/2.)
        
        # supress the warning on this divide as it will intentionally divide by 0 where no particles
        with np.errstate(divide='ignore', invalid='ignore'):
            meanvals = np.histogram2d(xvalues, yvalues, bins = (xedges, yedges), weights = agevalues)[0] \
                            / np.histogram2d(xvalues, yvalues, bins = (xedges, yedges))[0]

        meanvals[np.isnan(meanvals)]=0
        return meanvals
    
    edge_lons = [lons.min(), lons.max()]
    edge_lats = [lats.min(), lats.max()]
    dlons = lons[1] - lons[0]
    dlats = lats[1] - lats[0]
    
    hist = []
    particles = []
    
    hist = xray.Dataset({"pl_n":(["time", "lev", "lon", "height"],
                         np.zeros((len(time), len(levs), len(lons), len(heights)))),
                         "pl_e":(["time", "lev", "lat", "height"],
                         np.zeros((len(time), len(levs), len(lats), len(heights)))),
                         "pl_s":(["time", "lev", "lon", "height"],
                         np.zeros((len(time), len(levs), len(lons), len(heights)))),
                         "pl_w":(["time", "lev", "lat", "height"],
                         np.zeros((len(time), len(levs), len(lats), len(heights)))),
                         "mean_age_n":(["time", "lev", "lon", "height"],
                         np.zeros((len(time), len(levs), len(lons), len(heights)))),
                         "mean_age_e":(["time", "lev", "lat", "height"],
                         np.zeros((len(time), len(levs), len(lats), len(heights)))),
                         "mean_age_s":(["time", "lev", "lon", "height"],
                         np.zeros((len(time), len(levs), len(lons), len(heights)))),
                         "mean_age_w":(["time", "lev", "lat", "height"],
                         np.zeros((len(time), len(levs), len(lats), len(heights))))},
                        coords={"lat": lats, "lon":lons, "lev":levs, "height":heights, "time":time})
    
    #Variables to check domain extents
    particle_extremes = {"N": -90., "E": -360. ,"S": 90.,"W": 360.}
    
    status_log("Particle locations " + particle_file, print_to_screen=False)
    
    if particle_file[-3:].upper() == '.GZ':
        compression="gzip"
    else:
        compression=None
    
    df = pd.read_csv(particle_file, compression=compression, sep=r"\s+")

    particles_record = []
    
    id_values = set(np.array(df["Id"]))
    
    if satellite:
        npoints = len(id_values)
        if np.any(np.isnan(list(id_values))):
            status_log("Unable to read all id values from particle file. Check final column in particle_location* file is separated by 1 or more spaces.",
                       error_or_warning="error",print_to_screen=True)     
        if (npoints)%upper_level != 0:
            status_log("Total number of fields {} is not exactly divisable by the number of levels {}. Same number of levels must be used for each satellite point.".format(npoints,upper_level),
                       error_or_warning="error",print_to_screen=True)
        t=0
        l=0
    
    df_n = df[(df["Lat"] > edge_lats[1] - dlats/2.)]
    df_e = df[(df["Long"] > edge_lons[1] - dlons/2.)]
    df_s = df[(df["Lat"] < edge_lats[0] + dlats/2.)]
    df_w = df[(df["Long"] < edge_lons[0] + dlons/2.)]
    
    for i in id_values:
        
        if satellite:
            # Loop through time points and levels
            if i==1: # Use initial t=0,l=0 values
                pass
            elif (i-1)%upper_level: # Loop through levels while i is not exactly divisable by upper_level
                l+=1
            else: # Set time value to next value and reset level to 0
                t+=1
                l=0
            slice_dict = {"time": [t], "lev": [l]}
        elif id_is_lev:
            # Only one time step allowed for id_is_lev option
            slice_dict = {"time": [0], "lev": [i-1]}
        else:
            slice_dict = {"time": [i-1]}
            
        #Northern edge
        dfe = df_n[df_n["Id"] == i]
        hist.pl_n[slice_dict] = \
            particle_location_edges(dfe["Long"].values, dfe["Ht"].values,
                                    lons, heights)
        hist.mean_age_n[slice_dict] = \
            mean_age_edges(dfe["Long"].values, dfe["Ht"].values,dfe["Age(hr)"].values,
                                    lons, heights)        
        #Eastern edge
        dfe = df_e[df_e["Id"] == i]
        hist.pl_e[slice_dict] = \
            particle_location_edges(dfe["Lat"].values, dfe["Ht"].values,
                                    lats, heights)
        hist.mean_age_e[slice_dict] = \
            mean_age_edges(dfe["Lat"].values, dfe["Ht"].values, dfe["Age(hr)"].values,
                                    lats, heights)
        #Southern edge
        dfe = df_s[df_s["Id"] == i]
        hist.pl_s[slice_dict] = \
            particle_location_edges(dfe["Long"].values, dfe["Ht"].values,
                                    lons, heights)
        hist.mean_age_s[slice_dict] = \
            mean_age_edges(dfe["Long"].values, dfe["Ht"].values,dfe["Age(hr)"].values,
                                    lons, heights)   
        #Western edge
        dfe = df_w[df_w["Id"] == i]
        hist.pl_w[slice_dict] = \
            particle_location_edges(dfe["Lat"].values, dfe["Ht"].values,
                                    lats, heights)
        hist.mean_age_w[slice_dict] = \
            mean_age_edges(dfe["Lat"].values, dfe["Ht"].values, dfe["Age(hr)"].values,
                                    lats, heights)

        #Calculate total particles and normalise
        hist_sum = hist[slice_dict].sum()
        particles = int(sum([hist_sum[key].values for key in ["pl_n", "pl_e", "pl_s", "pl_w"]]))
        particles_record.append(str(particles))

        if particles > 0.:
            for key in ["pl_n", "pl_e", "pl_s", "pl_w"]:
                hist[key][slice_dict] = hist[key][slice_dict]/particles
        else:
            status_log("No particles have reached edge",
                       error_or_warning="warning")
            if i > 1:
                # Note: i is one-indexed, t,l are zero-indexed. 
                status_log("Copying lower level/previous time step",
                           error_or_warning="warning")
                if id_is_lev:
                    # Copying from previous level
                    slice_dict_prev = {"time": [0], "lev": [i-2]}
                elif satellite:
                    if l-1 < 0:
                        # Copying from lowest level from previous time step
                        slice_dict_prev = {"time": [t-1], "lev": [0]}
                    else:
                        # Copying from previous level
                        slice_dict_prev = {"time": [t], "lev": [l-1]}
                else:
                    # Copying from previous time step
                    slice_dict_prev = {"time": [i-2]}
                for key in hist.data_vars.keys():
                    hist[key][slice_dict] = hist[key][slice_dict_prev].values
        
    # Store extremes
    if df["Lat"].max() > particle_extremes["N"]:
        particle_extremes["N"] = df["Lat"].max()
    if df["Lat"].min() < particle_extremes["S"]:
        particle_extremes["S"] = df["Lat"].min()
    if df["Long"].max() > particle_extremes["E"]:
        particle_extremes["E"] = df["Long"].max()
    if df["Long"].min() < particle_extremes["W"]:
        particle_extremes["W"] = df["Long"].min()

    status_log("Number of particles reaching edge: " + ", ".join(particles_record),
               print_to_screen = False)
    
    #Check extremes
    if particle_extremes["N"] < edge_lats[1] - dlats/2.:
        status_log("CHECK DOMAIN EDGE TO NORTH", error_or_warning="warning",
                   print_to_screen=False)
    if particle_extremes["E"] < edge_lons[1] - dlons/2.:
        status_log("CHECK DOMAIN EDGE TO EAST", error_or_warning="warning",
                   print_to_screen=False)
    if particle_extremes["S"] > edge_lats[0] + dlats/2.:
        status_log("CHECK DOMAIN EDGE TO SOUTH", error_or_warning="warning",
                   print_to_screen=False)
    if particle_extremes["W"] > edge_lons[0] + dlons/2.:
        status_log("CHECK DOMAIN EDGE TO WEST", error_or_warning="warning",
                   print_to_screen=False)

    return hist


def footprint_array(fields_file, 
                    particle_file = None,
                    met = None,
                    satellite = False,
                    time_step = None,
                    upper_level = None,
                    #obs_file = None,
                    use_surface_conditions = True,
                    species = None):
    '''
    Convert text output from given files into arrays in an xarray.Dataset.
    
    Args:
        fields_file (str): 
            Filename of footprint text file.
        particle_file (str, optional): 
            File containing particle locations.
            Default = None.
        met (dict): 
            Dictionary of Met data.
            Output from read_met() function.
            Default = None.
        satellite (bool, optional): 
            If using satellites then True. Default = False.
            For satellite instructions, see help(process.satellite_vertical_profile).
        time_step (float, optional): 
            Timestep of footprint. 
            Needed if timestep cannot be extracted from input fields file.
            Default = None 
        upper_level (int, optional):
            Only needed when satellite=True. Highest level number from within the NAME run for the satellite data.
            Default = None.
        obs_file (str, optional):
            Optional for satellite=True; not used otherwise. Files containing observation data (.nc file).
            Time values cannot always be accurately determined from the input fields file. If obs_file is
            specified, time values will be extracted from these files.
            Default = None.
        use_surface_conditions (bool, optional) :
            Use default expected surface conditions for meteorological values
            if converting from gs/m3 to mol/mol / mol/m2/s units.
            P/T ratio is fixed as 345 based on typical surface conditions.
            Default = True.
        species (str,optional):
            Defaults to None which will process footprints for an inert species
            Otherwise will look in json file for lifetime and process a species-
            specific footprint       
    Returns:
        fp (xarray.Dataset): 
            Dataset of footprint data.       
    '''
    
    global timestep_for_output

    if satellite and not upper_level:
        status_log("Upper level must be specified for satellite data.",
                   error_or_warning="error")
        return None

    status_log("Reading... " + os.path.split(fields_file)[1])

    if species is not None:
        with open(os.path.join(acrg_path,"acrg_species_info.json")) as f:
            species_info=json.load(f)
        
        species = obs.read.synonyms(species, species_info)
        lifetime = species_info[species]["lifetime"]
        lifetime_hrs = acrg_time.convert.convert_to_hours(lifetime)
        lifetime_attr = str(lifetime_hrs)
    else:
        lifetime_attr = "No loss applied"

    # note the code will fail early if a species is not defined or if it is long-lived   
    if 'MixR_hourly' in fields_file:
        fields_ds = Dataset(fields_file, "r", format="NETCDF4")
        lons = np.array(fields_ds.variables["Longitude"][:])
        lats = np.array(fields_ds.variables["Latitude"][:])
        attributes = fields_ds.ncattrs()
        releasetime_str = [s for s in attributes if 'ReleaseTime' in s]
        releasetime = [f.split("ReleaseTime")[1] for f in releasetime_str]
        time = [datetime.datetime.strptime(f, '%Y%m%d%H%M') for f in releasetime]
        levs = ['From     0 -    40m agl'] # not in the file, not sure if needed, placeholder
        timeStep = fields_ds.getncattr('ReleaseDurationHours')
        data_arrays = []

        for rtime in releasetime:
            rt_dt = datetime.datetime.strptime(rtime, '%Y%m%d%H%M')
            fp_grid = np.zeros((len(lats), len(lons)))
            fields_vars = fields_ds.get_variables_by_attributes(ReleaseTime=rtime)
            outputtime=[]            
            for ii in range(len(fields_vars)):
                outputtime.append(fields_vars[ii].getncattr('OutputTime'))
            outputtime = list(sorted(set(outputtime)))
            
            for ot in outputtime:
                data = [f for f in fields_vars if f.getncattr('OutputTime') == ot]
                xindex = [f for f in data if 'Xindex' in f.name][0][:]-1 # Alistair's files index from 1
                yindex = [f for f in data if 'Yindex' in f.name][0][:]-1 # Alistair's files index from 1
                fp_vals = [f for f in data if 'NAMEdata' in f.name][0][:]
                fp_grid_temp = np.zeros((len(lats), len(lons)))
                ot_dt = datetime.datetime.strptime(ot, '%Y%m%d%H%M')
                fp_timedelta_hrs = (rt_dt - ot_dt).total_seconds()/3600 + timeStep/2 # average time elapsed in hours
                # turn this data into a grid
                for ii in range(len(xindex)):
                    fp_grid_temp[yindex[ii], xindex[ii]]=fp_vals[ii]
                
                # add to the total for that release time    
                fp_grid+=fp_grid_temp*np.exp(-1*fp_timedelta_hrs/lifetime_hrs) # lifetime applied
            
            data_arrays.append(fp_grid)       
            
    else:
        header, column_headings, data_arrays, namever = read_file(fields_file)
        # Define grid, including output heights    
        lons, lats, levs, time, timeStep = define_grid(namever, header, column_headings,
                                                       satellite = satellite,
                                                       upper_level = upper_level)

    if met is None:
        met = met_empty()
        force_met_empty = True
    else:
        force_met_empty = False

    if type(met) is not list:
        met = [met]

    #if satellite and obs_file:
    #    time = extract_time_obs(obs_file)
    
    # If time_step is input, overwrite value from NAME output file
    if time_step is not None:
        timeStep = time_step
    
    timestep_for_output = timeStep

    dheights = 1000
    heights = np.arange(0, 19001, dheights) + dheights/2.
    
    # Get area of each grid cell
    area=areagrid(lats, lons)
    
    # Get particle locations
    if particle_file is not None:
        particle_hist = particle_locations(particle_file,
                                           time, lats, lons, levs,
                                           heights, satellite = satellite,
                                           upper_level = upper_level)
    else:
        status_log("No particle location file corresponding to " + fields_file,
                   error_or_warning="error")

    nlon=len(lons)
    nlat=len(lats)
    nlev=len(levs)
    ntime=len(time)
    status_log("Time steps in file: %d" % ntime, print_to_screen = False)
    
    if 'MixR_hourly' in fields_file: 
        units_str = fields_ds.getncattr('units')
    else:
        z_level=column_headings['z_level'][4:] # anita: can be deleted?
        time_column=column_headings['time'][4:] # anita: can be deleted?
        units_column=column_headings["unit"][4:] # Find column containing NAME output units (e.g. g s/m3 or ppm s)
        units_str = units_column[0]
    
    # Set up footprint dataset
    fp = xray.Dataset({"fp": (["time", "lev", "lat", "lon"],
                              np.zeros((ntime, nlev, nlat, nlon)))},
                        coords={"lat": lats, "lon":lons, "lev": levs, 
                                "time":time})

    fp.fp.attrs = {"units": "(mol/mol)/(mol/m2/s)", "loss_lifetime_hrs": lifetime_attr}

    # anita I don't think these attributes below are read in - they are re-written in write_netcdfs
    fp.lon.attrs = {"units": "degrees_east"}
    fp.lat.attrs = {"units": "degrees_north"}
    fp.time.attrs = {"long_name": "start of time period"}
    
    
    ## Reformat met data to separate into levels
    if satellite:
        met = met_satellite_split(met)
        if len(met) != len(time):
            status_log("Expect number of extracted met points to match number of time points. " + \
                       "Check metError within NAME output to check if met has been generated correctly",
                       error_or_warning="error")

    # Add in met data
    met_dict = {key : (["time", "lev"], np.zeros((len(time), len(levs))))
                for key in list(met[0].keys())}
    met_ds = xray.Dataset(met_dict,
                          coords = {"time": (["time"], time),
                                   "lev": (["lev"], levs)})

    for i,t in enumerate(time):
        
        if len(met[0].index) == 1:
            if len(levs) > 1:
                status_log("ONLY ONE MET LEVEL. " + \
                           "ASSUMING MET CONSTANT WITH HEIGHT!",
                           error_or_warning="error")
        if satellite:
            metr = met[i] # Same number of met_dataframes in list as time points
        else:
            # Re-index met dataframe to each time point
            met[0] = met[0].tz_localize(None)
            if force_met_empty == False:
                metr = met[0][~met[0].index.duplicated(keep='first')].reindex(index = np.array([t]))
            if force_met_empty == True:
                metr = met[0].tail(1)
            if np.isnan(metr.values).any():
                
                print(t)
                raise ValueError("No met data for given date %s" % t)
            
        for key in list(metr.keys()):
            if key != "time":
                met_ds[key][{'time':[i]}] = metr[key].values.reshape((1,len(levs)))
        
    if "label" in met_ds.data_vars:
        met_ds = met_ds.drop("label")
            

    # Merge met dataset into footprint dataset
    fp = fp.merge(met_ds)

    # Add in particle locations
    if particle_file is not None:
        fp = fp.merge(particle_hist)
 
    # Extract footprint from columns assuming ppm s units
    def convert_units(fp, slice_dict, column, units, use_surface_conditions = True):
        '''
        Conversion is based on inputs units
        
        If units are 'ppm s':
            Convert from [ppm s] (i.e. mu-mol/mol) units to [(mol/mol) / (mol/m2/s)].
            
            Using conversion:
                sensitivity [mu-mol/mol s] * area [m2] * molar mass [g/mol] * 1e-6 [mu] 
                    / (time [s] * release rate [g/s])
        
        If units are 'g s / m^3' (or 'gs/m3'):
            Convert from [g s/m3] units to [(mol/mol) / (mol/m2/s)].
            
            Using conversion:
                sensitivity [g s/m3] * area [m2] * RT/P [m3/mol]
                / (time [s] * release rate [g/s])
            
        Note:
            release rate is assumed to be 1. [g/s]
            molecular weight in the NAME run itself was set to 1.0, so molar mass will
            be 1.0 in this calculation as well.
        
        Optional args:
            use_surface_conditions (bool, optional) :
                If the input units are 'gs/m3', use representation surface P/T ratio of 345 rather
                than using the input meteorological data.
                Default = True
        '''
        units_no_space = units.replace(' ','')
        if units == "g s / m^3" or units == "gs/m3" or units_no_space == "gs/m^3"  or units_no_space == "gs/m3":
            if use_surface_conditions:
                molm3=345./const.R ## Surface P/T ratio we would expect over Europe (345).
            else:
                molm3=fp["press"][slice_dict].values/const.R/\
                    const.convert_temperature(fp["temp"][slice_dict].values.squeeze(),"C","K")
            fp.fp[slice_dict] = data_arrays[column]*area/ \
                (3600.*timeStep*1.)/molm3
        elif units == "ppm s" or units_no_space == "ppms":
            fp.fp[slice_dict] = data_arrays[column]*area*1e-6*1./(3600.*timeStep*1.)
        elif units == "Bq s / m^3" or units_no_space == "Bqs/m^3" or units_no_space == "Bqs/m3" or units == "Bqs/m3":
            fp.fp[slice_dict] = data_arrays[column]*area/(3600.*timeStep*1.)           
        else:
            status_log("DO NOT RECOGNISE UNITS OF {} FROM NAME INPUT (expect 'g s / m^3' or 'ppm s')".format(units),
                       error_or_warning="error")
        
        return fp

    if satellite:
        for t in range(len(time)):
            for l in range(len(levs)):
                slice_dict = dict(time = [t], lev = [l])
                column = t*len(levs)+l
                if units_str == 'g s / m^3' or units_str.replace(' ','') == 'gs/m^3':
                    status_log("NOT RECOMMENDED TO CREATE SATELLITE FOOTPRINTS USING CONVERTED g s / m3 UNITS. IF POSSIBILE, NAME FOOTPRINTS SHOULD BE RE-GENERATED IN UNITS OF ppm s.",
                                error_or_warning="warning")
                column = t*len(levs)+l
                fp = convert_units(fp, slice_dict, column, units_str,use_surface_conditions=use_surface_conditions)
    else:
        for i in range(len(time)):
            slice_dict = dict(time = [i], lev = [0])
            fp = convert_units(fp, slice_dict, i, units_str,use_surface_conditions=use_surface_conditions)    
    return fp
    
    
def footprint_concatenate(fields_prefix, 
                          particle_prefix = None,
                          datestr = "*",
                          met = None,
                          satellite = False,
                          time_step = None,
                          upper_level = None,
                          use_surface_conditions = True,
                          species = None):
    '''Given file search string, finds all fields and particle
    files, reads them and concatenates the output arrays.
    
    Args:
        fields_prefix (str): 
            prefix for fields file search string.
        particle_prefix (str, optional): 
            prefix for particle file search string.
            Default = None
        datestr (str, optional): 
            Date for particle and fields files. Default = '*'
        met (dict, optional): 
            Dictionary of met data. Default = None (empty)
        satellite (bool, optional): 
            Is it for satellite data? Default = False
        time_step (float, optional): 
            Timestep of footprint. Default = None
        upper_level (int):
            Only needed when satellite=True. Highest level number from within the NAME run for the satellite data.
            Default = None.
        use_surface_conditions (bool, optional) :
            Use default expected surface conditions for meteorological values
            if converting from gs/m3 to mol/mol / mol/m2/s units.
            P/T ratio is fixed as 345 based on typical surface conditions.
            Default = True.
        species (str,optional):
            Defaults to None which will process footprints for an inert species
            Otherwise will look in json file for lifetime and process a species-
            specific footprint
    
    Returns:
        fp (xarray dataset): 
            Concatenated array of all field and particle files 
    
    Example:
        fp_dataset = footprint_concatenate("/dagage2/agage/metoffice/NAME_output/MY_FOOTPRINTS_FOLDER/Fields_Files/filename_prefix")
    '''
    
    # Find footprint files and MATCHING particle location files
    # These files are identified by their date string. Make sure this is right!
    if satellite:
        fields_files = sorted(glob.glob(fields_prefix + "*" +
                             datestr + ".txt*"))
    elif 'MixR_hourly' in fields_prefix:
        fields_files = sorted(glob.glob(fields_prefix + "*" +
                             datestr + "*.nc*"))       
    else:
        fields_files = sorted(glob.glob(fields_prefix + "*" +
                             datestr + "*.txt*"))
    
    # Search for particle files
    if 'MixR_hourly' in fields_prefix: 
        file_datestrs = [f.split(fields_prefix)[-1].split(".nc")[0].split("_")[-1] \
            for f in fields_files]
    else:
        file_datestrs = [f.split(fields_prefix)[-1].split(".txt")[0].split("_")[-1] \
                for f in fields_files]

    particle_files = []
    if particle_prefix is not None:
        for file_datestr in file_datestrs:
            
            particle_file_search_string = \
                particle_prefix + "*" + file_datestr + "*.txt*"
            particle_file_search = \
                glob.glob(particle_file_search_string)

            if particle_file_search:
                particle_files.append(particle_file_search[0])
            else:
                print("Can't find particle file " + \
                      particle_file_search_string)
                return None
                
        if len(particle_files) != len(fields_files):
            status_log("Particle files don't match fields files. SKIPPING.",
                       error_or_warning="error")
            return None
    else:
        particle_files = [None for f in fields_files]


    # Create a list of xray datasets
    fp = []
    if len(fields_files) > 0:
        for fields_file, particle_file in zip(fields_files, particle_files):
            
            fp.append(footprint_array(fields_file,
                      particle_file = particle_file,
                      met = met,
                      satellite = satellite,
                      time_step = time_step,
                      upper_level = upper_level,
                      use_surface_conditions = use_surface_conditions,
                                     species = species))   
            
    # Concatenate
    if len(fp) > 0:
        fp = xray.concat(fp, "time")
    else:
        fp = None

    return fp


def write_netcdf(fp, outfile,
            temperature=None, pressure=None,
            wind_speed=None, wind_direction=None,
            PBLH=None, varname="fp",
            release_lon = None, release_lat = None,
            particle_locations=None, particle_mean_age = None, particle_heights=None,
            global_attributes = {}, lapse_rate=None, lapse_error=None, units = None):
    '''Writes netCDF with footprints, particle locations, meteorology and release locations.
    
    Args:
        fp (xarray dataset): 
            Array of all footprint and particle fields in (mol/mol)/(mol/m2/s)
        lons (array): 
            1D array of longitudes
        lats (array): 
            1D array of latitudes
        levs (???array or list):
            TODO: Clarify inputs
            1D array of particle levels
        time (???str or datetime object): 
            TODO: Clarify inputs
            Timestamps for footprints
        outfile (str): 
            Name of output file
        temperature (array, optional): 
            Input temperature variable in K. Default=None
        pressure (array, optional): 
            Input pressure variable in hPa. Default = None
        wind_speed (array, optional): 
            Input wind speed variable in m/s. Default = None
        wind_direction (array, optional): 
            Input wind direction variable in degrees. 
            Default = None
        PBLH (array, optional): 
            Input planetary boundary layer height in m. 
            Default = None
        varname (str, optional): 
            Name of output footprint variable. Default = 'fp'
        release_lon (array, optional): 
            Array of release longitude locations. 
            Default = None
        release_lat (array, optional): 
            Array of release latitude locations. 
            Default = None
        particle_locations (xarray dataset, optional): 
            Number of particles at locations at each boundary
            Default=None
        particle_heights (array, optional): 
            Heights of particles leaving boundary.
            Default=None
        global_attributes (dictionary, optional): 
            Dictionary of global attributes.
            Default={} (empty)
        lapse_rate (array, optional): 
            Potential temperature gradient from 60 - 300 m in K/km. 
            Default=None
        lapse_error (array, optional): 
            Error in potential temperature gradient in K/km
            
    Returns:
        None.
        Writes netCDF with footprints, particle locations, meteorology and release locations
        
    Note: 
        netCDF4 is required, as we make use of compression.    
    '''
    
    fp_attr_loss = fp.fp.attrs["loss_lifetime_hrs"]
    
    lons = fp.lon.values.squeeze()
    lats = fp.lat.values.squeeze()
    levs = fp.lev.values
    time = fp.time.to_pandas().index.to_pydatetime()
    fp = fp.fp.transpose("lat", "lon", "time").values.squeeze()
    
    time_seconds, time_reference = time2sec(time)   
    
    #Write NetCDF file
    ncF=Dataset(outfile, 'w')
    ncF.createDimension('time', len(time))
    ncF.createDimension('lon', len(lons))
    ncF.createDimension('lat', len(lats))
    ncF.createDimension('lev', 1)
    
    # pass any global attributes in fp to the netcdf file
    for key in list(global_attributes.keys()):
        ncF.__setattr__(key,global_attributes[key])
    ncF.__setattr__("author", getpass.getuser())
    ncF.__setattr__("created", str(dt.datetime.now()))
    
    
    nctime=ncF.createVariable('time', 'd', ('time',))
    nclon=ncF.createVariable('lon', 'f', ('lon',))
    nclat=ncF.createVariable('lat', 'f', ('lat',))
    nclev=ncF.createVariable('lev', 'S1', ('lev',))
    ncfp=ncF.createVariable(varname, 'f', ('lat', 'lon', 'time'), zlib = True,
                            least_significant_digit = 5)
    
    nctime[:]=time_seconds
    nctime.long_name='time'
    nctime.standard_name='time'
    nctime.units='seconds since ' + np.str(time_reference)
    nctime.label='left'
    nctime.period = str(timestep_for_output) + " hours"
    nctime.comment = 'time stamp corresponds to the beginning of each averaging period'
    nctime.calendar='gregorian'

    nclon[:]=lons
    nclon.units='Degrees_east'
    
    nclat[:]=lats
    nclat.units='Degrees_north'

    nclev[:]=np.array(levs)
    
    ncfp[:, :, :]=fp
    if units == None:
        ncfp.units='(mol/mol)/(mol/m2/s)'
    else:
        ncfp.units = units
        
    ncfp.loss_lifetime_hrs = fp_attr_loss

    if temperature is not None:
        nctemp=ncF.createVariable('temperature', 'f', ('time',), zlib = True,
                            least_significant_digit = 4)
        nctemp[:]=temperature
        nctemp.units='K'

    if pressure is not None:
        ncpress=ncF.createVariable('pressure', 'f', ('time',), zlib = True,
                            least_significant_digit = 4)
        ncpress[:]=pressure/100.
        ncpress.units='hPa'

    if wind_speed is not None:
        ncwind_speed=ncF.createVariable('wind_speed', 'f', ('time',), zlib = True,
                            least_significant_digit = 4)
        ncwind_speed[:]=wind_speed
        ncwind_speed.units='m/s'

    if wind_direction is not None:
        ncwind_direction=ncF.createVariable('wind_direction', 'f', ('time',), zlib = True,
                            least_significant_digit = 4)
        ncwind_direction[:]=wind_direction
        ncwind_direction.units='degrees'

    if PBLH is not None:
        ncPBLH=ncF.createVariable('PBLH', 'f', ('time',), zlib = True,
                            least_significant_digit = 4)
        ncPBLH[:]=PBLH
        ncPBLH.units='m'

    if release_lon is not None:
        ncRlon=ncF.createVariable('release_lon', 'f', ('time',), zlib = True,
                            least_significant_digit = 4)
        ncRlon[:]=release_lon
        ncRlon.units='Degrees_east'

    if release_lat is not None:
        ncRlat=ncF.createVariable('release_lat', 'f', ('time',), zlib = True,
                            least_significant_digit = 4)
        ncRlat[:]=release_lat
        ncRlat.units='Degrees_north'

    if particle_locations is not None:
        ncF.createDimension('height', len(particle_heights))
        ncHeight=ncF.createVariable('height', 'f',
                                   ('height',),
                                    zlib = True, least_significant_digit = 4)
        ncPartN=ncF.createVariable('particle_locations_n', 'f',
                                   ('height', 'lon', 'time'),
                                    zlib = True, least_significant_digit = 7)
        ncPartE=ncF.createVariable('particle_locations_e', 'f',
                                   ('height', 'lat', 'time'),
                                    zlib = True, least_significant_digit = 7)
        ncPartS=ncF.createVariable('particle_locations_s', 'f',
                                   ('height', 'lon', 'time'),
                                    zlib = True, least_significant_digit = 7)
        ncPartW=ncF.createVariable('particle_locations_w', 'f',
                                   ('height', 'lat', 'time'),
                                    zlib = True, least_significant_digit = 7)
        ncmeanageN=ncF.createVariable('mean_age_particles_n', 'f',
                                   ('height', 'lon', 'time'),
                                    zlib = True, least_significant_digit = 7)
        ncmeanageE=ncF.createVariable('mean_age_particles_e', 'f',
                                   ('height', 'lat', 'time'),
                                    zlib = True, least_significant_digit = 7)
        ncmeanageS=ncF.createVariable('mean_age_particles_s', 'f',
                                   ('height', 'lon', 'time'),
                                    zlib = True, least_significant_digit = 7)
        ncmeanageW=ncF.createVariable('mean_age_particles_w', 'f',
                                   ('height', 'lat', 'time'),
                                    zlib = True, least_significant_digit = 7)
        
        ncHeight[:]=particle_heights
        ncPartN[:, :, :]=particle_locations["N"]
        ncPartE[:, :, :]=particle_locations["E"]
        ncPartS[:, :, :]=particle_locations["S"]
        ncPartW[:, :, :]=particle_locations["W"]
        ncmeanageN[:, :, :]=particle_mean_age["N"]
        ncmeanageE[:, :, :]=particle_mean_age["E"]
        ncmeanageS[:, :, :]=particle_mean_age["S"]
        ncmeanageW[:, :, :]=particle_mean_age["W"]
        ncPartN.units=''
        ncPartN.long_name='Fraction of total particles leaving domain (N side)'
        ncPartE.units=''
        ncPartE.long_name='Fraction of total particles leaving domain (E side)'
        ncPartS.units=''
        ncPartS.long_name='Fraction of total particles leaving domain (S side)'
        ncPartW.units=''
        ncPartW.long_name='Fraction of total particles leaving domain (W side)'
        ncmeanageN.units='hrs'
        ncmeanageN.long_name='Mean age of particles leaving domain (N side)'
        ncmeanageE.units='hrs'
        ncmeanageE.long_name='Mean age of particles leaving domain (E side)'
        ncmeanageS.units='hrs'
        ncmeanageS.long_name='Mean age of particles leaving domain (S side)'
        ncmeanageW.units='hrs'
        ncmeanageW.long_name='Mean age of particles leaving domain (W side)'    
    if lapse_rate is not None:
        nclapse=ncF.createVariable('lapse_rate', 'f', ('time',), zlib = True,
                            least_significant_digit = 4)
        nclapse[:]=lapse_rate
        nclapse.long_name="Potential temperature gradient from 60 - 300 m"
        nclapse.units='K/km'
        
    if lapse_error is not None:
        nclerror=ncF.createVariable('lapse_error', 'f', ('time',), zlib = True,
                            least_significant_digit = 4)
        nclerror[:]=lapse_error
        nclerror.long_name="Error in potential temperature gradient"
        nclerror.units='K/km'
    
    ncF.close()
    status_log("Written... " + os.path.split(outfile)[1])


def satellite_vertical_profile(fp, satellite_input_file, max_level,
                               satellite_obs_file = None):
    '''Do weighted average by satellite averaging kernel and
    pressure weight. One time point only. Expects xray.dataset
    with one time point and N vertical levels.
    
    Args:
        fp (xarray dataset):
            footprint for ONE time point. N levels in lev dimension with 
            footprints and particle locations defined at each level
        #satellite_obs_file (str):
        #    Filename of NetCDF-format satellite observation file. 
        #    One per time step.
        TODO: Update this doc string
        max_level (int):
            Maximum vertical level of the retrieval that is included.
            (maximum for GOSAT to include all levels from model is 20). 
            The remaining levels are set equal to the a priori value.
                
    Returns:
        fp (dictionary):
            Footprint for column totals of satellite observations.
    
    Note:
        Requirements for running processing satellite footprints
        
        - General file naming: 
            Files/folders need to have a date string of the form
            YYYYMMDD-II at the end of the file/folder name,
            where II is a two-digit index corresponding to the
            sequence of footprints throughout the day. This modifies the usual
            naming convention for surface sites, which are only YYYYMMDD.
        - Met: 
            The Met/ folder MUST contain a set of subfolders which are labeled
            with the YYYYMMDD-II time stamp. Each of these subfolders should then
            contain nLev Met output files, where nLev are the number of vertical
            levels in the NAME output. This is required so that we know
            what pressure/temperature each NAME footprint for each vertical level
            corresponds to. The files can be named in any way, but the file names
            must be in ascending order when sorted (i.e. blah_01.txt.gz, blah_02.txt.gz).
        - Fields files:
            There must be ONE fields file per time stamp, labeled at the end
            of the file string with YYYYMMDD-II (e.g. blah_YYYYMMDD-II.txt.gz).
            The fields file must contain exactly nLev columns, one for each vertical
            level, in ascending order, left to right.
        - Particle location files:
            There must be ONE fields file per time stamp, labeled at the end
            of the file string with YYYYMMDD-II (e.g. blah_YYYYMMDD-II.txt.gz).
            The ID column in this file must contain nLev values in ascending order
            specifying the vertical level that each particle belongs to.    
    '''
    
    if max_level is None:
        status_log("MAX LEVEL REQUIRED TO PROCESS SATELLITE FOOTPRINTS",
                   error_or_warning="error")
        return None
    
    #status_log("Reading satellite obs file: " + satellite_obs_file)
    #with xray.open_dataset(satellite_obs_file) as f:
    #    sat = f.load()
    
    status_log("Reading satellite input file: " + satellite_input_file)
    sat_input, ext = open_sat_file(satellite_input_file, return_ext=True)
    
    if ext == ".nc":
        time = "time"
        lon = "lon"
        lat = "lat"
    elif ext == ".csv":
        time = "Time"
        lon = "x"
        lat = "y"
    
    ntime = len(fp.time)
    
    for t in range(ntime):
        if np.abs(sat_input[lon].values[t] - fp.release_lon.values[t,0]) > 1.:
            status_log("Satellite longitude doesn't match footprints",
                       error_or_warning="error")
        if np.abs(sat_input[lat].values[t] - fp.release_lat.values[t,0]) > 1:
            status_log("Satellite latitude doesn't match footprints",
                       error_or_warning="error")
        
        if not np.allclose((fp.pl_n[t].sum() + fp.pl_e[t].sum() + \
                            fp.pl_s[t].sum() + fp.pl_w[t].sum()), \
                            len(fp.lev)):
            status_log("Particle histograms dont add up to 1 (or nlev)",
                       error_or_warning="error")
            return None

    if ntime == 1:
        if np.abs(sat_input[time].values[0] - fp.time.values[0]).astype(int) > 60*1e9:
            status_log("Satellite time doesn't match footprints",
                       error_or_warning="warning")
    else:
         status_log("Number of satellite time points > 1 so unable to rely on time interpolated from fields files to be correct. Not checking time within obs file against fields file time.",
                       error_or_warning="status")

    # Change timestamp to that from obs file
    #  because NAME output only has 1 minute resolution

    fp["time"] = sat_input[time].values
    
    
    if satellite_obs_file is None:
        sat = sat_input
    else:
        with xray.open_dataset(satellite_obs_file) as f:
            sat_all = f.load()
        sat = sat_all.sel(time=fp["time"], tolerance=0.001)

    # Interpolate pressure levels
    variables = ["fp", "pl_n", "pl_e", "pl_s", "pl_w"]
    out = {}
    lower_levels =  list(range(0,max_level))
     
    # Weight levels using pressure weight and averaging kernel
    
    fp_combined = fp[dict(lev = [0])].copy()
    
    for t in range(ntime):
        sum_ak_pw = np.sum(sat.pressure_weights.values[t][lower_levels] * \
                           sat.xch4_averaging_kernel.values[t][lower_levels])
        sum_particle_count = 0.
    
        for variable in variables:
            # get dimensions based on level 0
            fp_lev = int(np.abs(fp.press[{"time":t}] - \
                                sat.pressure_levels[dict(time = t,lev = 0)]*100.).argmin())
            var = fp[variable][{"time":t,"lev": fp_lev}].values * \
                  sat.pressure_weights.values[t][0] * \
                  sat.xch4_averaging_kernel.values[t][0]

            if t == 0:
                out[variable] = np.zeros((ntime,1)+var.shape)

            out[variable][t] = var.reshape((1,) + var.shape)
            # run levels 1 - max_level (note it is reindexed to 0, therefore use lev+1)
            for lev, press in enumerate(sat.pressure_levels.values[t][1:max_level]):
                    fp_lev = np.abs(fp.press.values[t] - press*100.).argmin()
                    var = fp[variable][{"time":t,"lev": fp_lev}].values * \
                          sat.pressure_weights.values[t][lev+1] * \
                          sat.xch4_averaging_kernel.values[t][lev+1]
                    out[variable][t] += var.reshape((1,) + var.shape)
            if variable[0:2] == "pl":
                sum_particle_count += out[variable][t].sum()
    
        # Check whether particle sum makes sense
        if not np.allclose(sum_particle_count, sum_ak_pw):
            status_log("ERROR: Particle fractions don't match averaging_kernel * " + \
                       "pressure_weight",
                       error_or_warning = "error")
            return None
    
    for variable in variables:
        fp_combined[variable].values = out[variable]
    
    fp_combined.attrs["max_level"] = max_level    
    fp_combined["lev"] = np.array(["column"])
    
    return fp_combined


def status_log(message,
               directory = None,
               error_or_warning = "status",
               print_to_screen = True):
    '''Write a log of an error or a warning to file. Will append to a file 
    
    Args:
        message(str):
            Error message
        directory (str, optional): 
            Directory of error log. Default = None
        error_or_warning (str):
            Message type. Default = "status"
        print_to_screen (bool): 
            Print to screen? Default=True
            
    Returns:
        None.
        Writes error to file
        
    Example:
        status_log("Everything has gone wrong")
            
    '''

    if directory is None:
        directory = directory_status_log

    date = dt.datetime.now()
    year = date.year
    month = date.month
    day = date.day
    
    if error_or_warning == "error":
        fname = os.path.join(directory,
                             "PROCESS_ERROR_LOG_%04d%02d%02d.txt" % 
                             (year, month, day))
    else:
        fname = os.path.join(directory,
                             "PROCESS_STATUS_LOG_%04d%02d%02d.txt" % 
                             (year, month, day))

    with open(fname, "a") as f:
        if error_or_warning == "warning":
            f.write("WARNING: %s: %s\r\n" %(str(date), message))
        elif error_or_warning == "error":
            f.write("ERROR: %s: %s\r\n" %(str(date), message))
        else:
            f.write("%s: %s\r\n" %(str(date), message))
            
    if print_to_screen:
        if error_or_warning == "warning":
            print("WARNING: " + message)
        elif error_or_warning == "error":
            print("ERROR: " + message)
        else:
            print(message)

def process_basic(fields_folder, outfile):
    """Basic processing with no meteorology or particle files
    NOT recommended, but helpful for a quick check
    
    Args:
        field_folder (str):
            folder containing fields data
        outfile (str):
            Name of outfile
    
    Returns:
        None.
        Writes outfile.
    
    """
    
    fp = footprint_concatenate(fields_folder)
    write_netcdf(fp, outfile)

def process(domain, site, height, year, month, 
            #base_dir = "/work/chxmr/shared/NAME_output/",
            #process_dir = "/work/chxmr/shared/LPDM/fp_NAME/",
            base_dir = os.path.join(data_path,"NAME_output/"),
            process_dir = os.path.join(lpdm_path,"fp_NAME/"),
            fields_folder = "MixR_files",
            particles_folder = "Particle_files",
            met_folder = ["Met_daily", "Met"],
            force_met_empty = False,
            processed_folder = "Processed_Fields_files",
            use_surface_conditions = True,
            satellite = False,
            obs_folder = "Observations",
            sat_input_folder = "Release_point_files",
            upper_level = None,
            max_level = None,
            force_update = False,
            perturbed_folder=None,
            vertical_profile=False,
            transport_model="NAME",
            units = None,
            species = None):
    
    '''Process a single month of footprints for a given domain, site, height,
    year, month. 
    
    If you want to process all files for a given domain + site
    use process_all.
    
    This routine finds all fields files and particle location files which match
    the timestamp in the file name. The date strings are stored in the datestr
    variable, and these strings must match exactly for the fields and the particle
    locations. Hourly netcdf output must be .nc and not .nc.gz!
    
    At the moment, the entire Met folder is read each time.
    
    Args:
        domain (str):
            Domain of interest
        site (str):
            Observation site
        height (str):
            Height of observation, e.g. "10magl"
        year (int):
            The year
        month (int):
            The month, can be e.g. 5 or 05
        base_dir (str, optional):
            Base directory containing NAME output
            Default (i.e. on BP1) ="/work/chxmr/shared/NAME_output/",
        process_dir (str, optional):
            Base directory for where processed netcdf files go
            Default (i.e. on BP1)="/work/chxmr/shared/LPDM/fp_NAME/",        
        fields_folder (str, optional):
            Folder containing fields data
            Default="Fields_files",
        particles_folder (str, optional):
            Folder containing particles data.
            Default = "Particle_files",
        met_folder (str or list, optional):
            Folder(s) containing met data
            Default = "Met"
        force_met_empty (bool, optional):
             Force the met data to be empty?
             Default = False.
        processed_folder (str, optional):
             Folder for processed field files.
             Default = "Processed_Fields_files"
             Antiquated - should be deleted
        use_surface_conditions (bool, optional) :
            Use default expected surface conditions for meteorological values
            if converting from gs/m3 to mol/mol / mol/m2/s units.
            This involves fixing the P/T ratio to 345 based on typical surface conditions 
            in Europe and not using the meteorlogical data extracted from NAME release
            points.
            Default = True.
        satellite (bool, optional):
            NAME run was performed over satellite data.
            This means satellite_vertical_profile function will be used to combined data
            from multiple levels for each point as defined by upper_level parameter.
            Default = False.
        obs_folder (str, optional) :
            Folder for netCDF format observations. Won't be contained in the original
            NAME results folder and will need to be copied into the subfolder defined
            by this parameter.
            Default = "Observations"
        upper_level (int/None):
            Only needed when satellite=True. Highest level number from within the 
            NAME run for the satellite data.
            Default = None.
        max_level (int, optional):
            Only needed when satellite=True. The max level to
            process the footprints.
            Any levels above are replaced by the prior profile.
            This can be <= upper_level.
            If max_level is not specified, this will match upper_level.
            Default = None.
        force_update (bool, optional):
            By default, any existing netCDF files are NOT overwritten.
            To explicitly over-write a file, set force_update = True
        perturbed_folder (str, optional)
            Process a subfolder which has all of the required folders
            (Fields_files, etc). This is for perturbed parameter ensembles for 
            a particular site. E.g. for 
            EUROPE_BSD_110magl/Perturbed/PARAMETERNAME_VALUE
            you'd set: perturbed_folder = "Perturbed/PARAMETERNAME_VALUE".
            Default = None.
        vertical_profile (bool, optional):
            If set to True will look for vertical potential temperature met file
            and incorporate into footprint file. 
            This is a separate file from the normal met file, and is not mandatory.
            Default=False.
        transport_model (str, optional): 
            Defaults to "NAME". If "STILT", reads footprints in the
            ncdf format created by the STILT model. Other values are invalid. 
            Notset up to read satellite column footprints from STILT format.
            Default="NAME".
        species (str,optional):
            Defaults to None which will process footprints for an inert species
            Otherwise will look in json file for lifetime and process a species-
            specific footprint with the species name in the .nc file
        
    Returns:
        None.
        This routine outputs a copy of the xarray dataset that is written to file.
    
    '''
  
    global directory_status_log
        
    subfolder = base_dir + domain + "_" + site + "_" + height + "/"
    
    directory_status_log = subfolder
    
    # do not run hourly processing if species specified but it is not pointing to the MixR_hourly directory
    # do not run hourly processing if species not specified but pointing to MixR_hourly as will be inefficient and should be MixR_files
    # do not run hourly processing if species is long-lived
    
    if species is not None and 'MixR_hourly' not in fields_folder:
        print("A species was specified but the fields_folder is not MixR_hourly")
        return
    elif species is None and 'MixR_hourly' in fields_folder:
        print("No species was specified. For efficiency, fields_folder should be MixR_files not MixR_hourly")
        return
    
    if species is not None:
        with open(os.path.join(acrg_path,"acrg_species_info.json")) as f:
            species_info=json.load(f)
        species = obs.read.synonyms(species, species_info)
        if 'lifetime' in species_info[species].keys():
            lifetime = species_info[species]["lifetime"]
            lifetime_hrs = acrg_time.convert.convert_to_hours(lifetime)
            print('Lifetime of species in hours is', lifetime_hrs)
            
            if lifetime_hrs > 1440:
                print("This is a long-lived species. For efficiency, fields_folder should be MixR_files not MixR_hourly")
                return
        else:
            print('No lifetime has been defined in species_info.json')
            return
    

    # Check that there are no errors from the NAME run
    input_folder = subfolder + 'Input_files/'
    if os.path.isdir(input_folder):
        error_files = 'BackRun_' + domain + '_' + site + '_' + height + '_' + str(year) + str(month).zfill(2)
        error_days = []
        for file_name in os.listdir(input_folder):
            if file_name.startswith(error_files) and \
            file_name.endswith('Error.txt') and \
            os.stat(input_folder+file_name).st_size != 0: 
                error_days.append(re.search(r"[0-9]{8}(\S+)", file_name).group(0))
                error_days.sort()
                num_days = len(error_days)

        if len(error_days) > 0:
            raise Exception('This month cannot be processed as there are '+str(num_days)+' days with with errors: '+str(error_days))
        
   # Check for existance of subfolder
    if not os.path.isdir(subfolder):
        raise Exception("Subfolder: {} does not exist.\nExpect NAME output folder of format: domain_site_height".format(subfolder))
    
    if perturbed_folder is not None:
        if perturbed_folder[-1] == "/":
            subfolder += perturbed_folder
        else:
            subfolder += perturbed_folder + "/"
    
    # Check that the specified transport model is valid.
    if transport_model == "STILT":
        if satellite:
            status_log("stiltfoot_array is not set up for satellite data!" +\
                       " Levels will be wrong!", error_or_warning="error")
        if not force_met_empty:
            status_log("STILT neither provides nor requires met information" +\
                       " to interpret footprints. Met will probably be set" +\
                       " to default values. Don't rely on these values!")
    elif transport_model != "NAME":
        status_log(transport_model + " is not a valid transport model!" +\
                   " Unable to read footprint information!", 
                   error_or_warning="error")
    
    # Check for manual timestep (if footprints are for < 1min,
    # which is the min resolution of the NAME output file)
    timestep_file = os.path.join(subfolder,"time_step.txt")
    
    if os.path.exists(timestep_file):
        with open(timestep_file) as f:
            timeStep = float(f.read())
            if satellite:
                timeStep = timeStep/3600. # Assume time step input from satellite is in seconds rather than hours.
    elif satellite == True:
        status_log("A time step file called 'time_step.txt' must be specified for satellite data. "
                   +"The file should just contain the number of retrieval seconds for the NAME run in seconds. "
                   +"This is necessary because the time step cannot be accurately determined from the "
                   +"input fields file details.", 
                   error_or_warning="error")
        return None
    else:
        timeStep = None

    if satellite:
        if upper_level is None:
            status_log("Upper Level must be specified for satellite data.",
                   error_or_warning="error")
            return None
        elif max_level is None:
            status_log("No max level specified, so set to match upper level of footprints.",
                   error_or_warning="status")
            max_level = upper_level

    if use_surface_conditions:
        status_log("Setting use_surface_conditions to True means that a representative Pressure/Temperature "
                   +"ratio will be used instead of meteorological data from the NAME output. "
                   +"This is only applied when converting units from gs/m3",
                   error_or_warning="warning")


    # Get date strings for file search
    if satellite:
        file_search_string = subfolder + fields_folder +"/*" + str(year) \
                        + str(month).zfill(2) + "*.txt*"
        fields_files = glob.glob(file_search_string)
        datestrs = sorted([fi.split("_")[-1].split(".")[0] for fi in fields_files])

        # Check that we've found something
        if len(datestrs) == 0:
            status_log("can't find files in " + file_search_string,
                       error_or_warning="error")
            return None
    else:
        if transport_model == "STILT":
            datestrs = ["stilt" + str(year) + "x" + str(month).zfill(2) + "x"]
        else:
            datestrs = [str(year) + str(month).zfill(2)]

    # Output filename
    full_out_path = os.path.join(process_dir, domain)
#     full_out_path = os.path.join(subfolder,processed_folder)
    if species is None:
        outfile = os.path.join(full_out_path, site + "-" + height + \
                "_" + domain + "_" + str(year) + str(month).zfill(2) + ".nc")
    else:
        outfile = os.path.join(full_out_path, site + "-" + height + "-" + species.lower() + \
                    "_" + domain + "_" + str(year) + str(month).zfill(2) + ".nc")

    if not os.path.isdir(full_out_path):
        os.makedirs(full_out_path)
    
    # Check whether outfile needs updating
    if not force_update:
        status_log("Testing whether file exists or needs updating: " + outfile)
        if os.path.exists(outfile):
            ncf = Dataset(outfile)
            time_test = sec2time(ncf.variables["time"][:],
                                 ncf.variables["time"].units[14:])
            #Find maximum day (minus 0.1s because last time is usually midnight on 1st of the next month)
            maxday = (max(time_test) - dt.timedelta(seconds = 0.1)).day
            ncf.close()
            if satellite:
                days = [int(datestr.split('-')[0][-2:]) for datestr in datestrs]
                if maxday >= max(days):
                    return None
            else:
                if transport_model == "STILT":
                    stilt_files = glob.glob(subfolder + fields_folder + "/stilt" + \
                                            str(year) + "x" + str(month).zfill(2) + "*.nc")
                    days = [int(os.path.split(stilt_file)[1].split("x")[2]) \
                            for stilt_file in stilt_files]
                elif fields_folder == "MixR_hourly":
                    fields_files = glob.glob(subfolder + fields_folder + "/*" + \
                                             datestrs[0] + "*.nc*")
                    days = [int(os.path.split(fields_file)[1].split("_")[-1][6:8]) \
                            for fields_file in fields_files]
                else:
                    fields_files = glob.glob(subfolder + fields_folder + "/*" + \
                                             datestrs[0] + "*.txt*")
                    days = [int(os.path.split(fields_file)[1].split("_")[-1][6:8]) \
                            for fields_file in fields_files]

                if maxday >= max(days):
                    return None

    fp = []
     
    for datestr in datestrs:

        status_log("Looking for files with date string: " + datestr + " in " + \
                   subfolder)

        # Get Met files
        if force_met_empty is not True:
            if type(met_folder) == list:
                met_files = []
                for metf in met_folder:
                    if satellite:
                        met_search_str = subfolder + metf + "/*" + datestr + "/*.txt*"
                    else:
                        met_search_str = subfolder + metf + "/*.txt*"
                    met_files = met_files + sorted(glob.glob(met_search_str))
            else:
                if satellite:
                    met_search_str = subfolder + met_folder + "/*" + datestr + "/*.txt*"
                else:
                    met_search_str = subfolder + met_folder + "/*.txt*"
                met_files = sorted(glob.glob(met_search_str))
           
            if len(met_files) == 0:
                status_log("Can't file MET files: " + met_search_str,
                           error_or_warning="error")
                return None
            else:
                met = read_met(met_files,satellite=satellite)
        else:
            met = None
        
            # Get footprints
        if transport_model == "STILT":
            fp_file = stiltfoot_array(subfolder + fields_folder + "/" + datestr, 
                                      met=met, satellite=satellite,
                                      time_step=timeStep)
        else: # for NAME
            fields_prefix = subfolder + fields_folder + "/"
            if particles_folder is not None:
                particles_prefix = subfolder + particles_folder + "/"
            else:
                particles_prefix = None

            fp_file = footprint_concatenate(fields_prefix,
                                            datestr = datestr, met = met,
                                            particle_prefix = particles_prefix,
                                            satellite = satellite,
                                            time_step = timeStep,
                                            upper_level = upper_level,
                                            use_surface_conditions=use_surface_conditions,
                                            species = species)
           
        # Do satellite process
        if satellite:
            input_folder = obs_folder
            ext = ".nc"
            
            satellite_input_file = find_sat_file(subfolder=subfolder,
                                               label=datestr,
                                               input_folder=input_folder,
                                               ext=ext)
            
            # obs_path = os.path.join(subfolder,obs_folder)
            # search_str = "*{label}_*.nc".format(label=datestr)
            # search_str = os.path.join(obs_path,search_str)
            # satellite_obs_file = glob.glob(search_str)
            
            # if len(satellite_obs_file) != 1:
            #     status_log("There must be exactly one matching satellite " + 
            #                "file in the {}/ folder".format(obs_folder),
            #                error_or_warning="error")
            #     status_log("Files: " + ','.join(satellite_obs_file),
            #                error_or_warning="error")
            #     return None

            fp_file = satellite_vertical_profile(fp_file,
                                                 satellite_input_file, 
                                                 max_level = max_level)  
            
            if fp_file is None:
                return
                 
        if fp_file is not None:
            fp.append(fp_file)
            
    if len(fp) > 0:
        
        # Concatentate
        fp = xray.concat(fp, "time")

        # ONLY OUTPUT FIRST LEVEL FOR NOW
        if len(fp.lev) > 1:
            fp = fp[dict(lev = [0])]
            status_log("ONLY OUTPUTTING FIRST LEVEL!", error_or_warning = "warning")
        fp = fp.squeeze(dim = "lev")
        
        
        # REMOVE ANY ZERO FOOTPRINTS        
        fp_nonzero = (fp.fp.sum(["lon", "lat"])).values.squeeze() > 0.
        pl_nonzero = (fp.pl_n.sum(["lon", "height"]) + \
                      fp.pl_e.sum(["lat", "height"]) + \
                      fp.pl_s.sum(["lon", "height"]) + \
                      fp.pl_w.sum(["lat", "height"])).values.squeeze() > 0.
        indices_nonzero = np.where(fp_nonzero + pl_nonzero)[0]
        fp = fp[dict(time = indices_nonzero)]
        
        # Get vertical profile met file
        if vertical_profile is True:
            vp_search_str = subfolder + "vertical_profile" + "/*.txt*"     
            vp_files = sorted(glob.glob(vp_search_str))
        
            if len(vp_files) == 0:
                status_log("Can't file Vertical Profile files: " + vp_search_str,
                           error_or_warning="error")
                return None
            else:
                    vp_met = process_vertical_profile(vp_files[0])
                    
                    # Merge vetical profile met into footprint file with same time index
                    vp_reindex = vp_met.reindex_like(fp,"nearest", tolerance =None)
                    lapse_in = vp_reindex.theta_slope.values
                    lapse_error_in=vp_reindex.slope_error.values
                                      
        else:
            lapse_in=None
            lapse_error_in=None
        
        #Write netCDF file
        #######################################
        
        # Define particle locations and mean age dictionaries (annoying)
        if "pl_n" in list(fp.keys()):
            pl = {"N": fp.pl_n.transpose("height", "lon", "time").values.squeeze(),
                  "E": fp.pl_e.transpose("height", "lat", "time").values.squeeze(),
                  "S": fp.pl_s.transpose("height", "lon", "time").values.squeeze(),
                  "W": fp.pl_w.transpose("height", "lat", "time").values.squeeze()}
            pl_ma = {"N": fp.mean_age_n.transpose("height", "lon", "time").values.squeeze(),
                     "E": fp.mean_age_e.transpose("height", "lat", "time").values.squeeze(),
                     "S": fp.mean_age_s.transpose("height", "lon", "time").values.squeeze(),
                     "W": fp.mean_age_w.transpose("height", "lat", "time").values.squeeze()}
            height_out = fp.height.values.squeeze()
        else:
            pl = None
            pl_ma = None
            height_out = None

        status_log("Writing file: " + outfile, print_to_screen=False)
        
        # Write outputs
        write_netcdf(fp,
                         outfile,
                         temperature=fp["temp"].values.squeeze(),
                         pressure=fp["press"].values.squeeze(),
                         wind_speed=fp["wind"].values.squeeze(),
                         wind_direction=fp["wind_direction"].values.squeeze(),
                         PBLH=fp["PBLH"].values.squeeze(),
                         release_lon=fp["release_lon"].values.squeeze(),
                         release_lat=fp["release_lat"].values.squeeze(),
                         particle_locations = pl,
                         particle_mean_age = pl_ma,
                         particle_heights = height_out,
                         global_attributes = fp.attrs,
                         lapse_rate = lapse_in,
                         lapse_error = lapse_error_in, units = units)

    else:
        status_log("FAILED. Couldn't seem to find any files, or some files are missing for %s" %
                   datestr,
                   error_or_warning="error")

    return fp
    


def process_parallel(domain, site, height, years, months, kwargs={}, nprocess=4):
    """
    This script processes multiple months in parallel (but loops through years
    in serial). It basically just calls process.process in parallel.
    
    Args:
        domain (str):
            Domain of interest
        site (str):
            Observation site
        height (str):
            Height of observation, e.g. "10magl"
        years (list):
            List of years you want to process 
        month (int):
            List of months to process (e.g. np.arange(12)+1)
        kwargs (dict):
            Dictionary of optional arguments that you would pass to process, e.g.
            kwargs = {"met_folder":"Met_daily", "fields_folder" : "MixR_files"}
        nprocess (int):
            Number of threads (and number of months to run in parallel).
            Default = 4
            
    Returns:
        None
    """
    nprocess = int(nprocess)
    for year in years:
        pool = Pool(processes = nprocess)
        try:
            [pool.apply_async(process, args=(domain, site, height, year, month), kwds=kwargs) \
             for month in months]
        except:
            pool.close()
            pool.join()
            raise
        pool.close()
        pool.join()

def copy_processed(domain):
    '''
    Routine to copy files from:
        /dagage2/agage/metoffice/NAME_output/DOMAIN_SITE_HEIGHT/Processed_Fields_files
        to:
        air.chm:/data/shared/LPDM/fp_netcdf/DOMAIN/
        
    Args:
        domain (str):
            Domain of interest
            
    Returns:
        None
    '''
    import dirsync
<<<<<<< HEAD

=======
>>>>>>> db724424
    
    src_folder = "/dagage2/agage/metoffice/NAME_output/"
    dst_folder = "/data/shared/LPDM/fp_NAME/" + domain + "/"
    
    files = glob.glob(src_folder + domain +
        "_*/Processed_Fields_files/*.nc")
        
    folders = set([os.path.split(f)[0] for f in files])

    for f in folders:
        print("Syncing " + f + " and " + dst_folder)
        dirsync.sync(f, dst_folder, "sync")
    print("Done sync")

def test_processed_met(domain, site, height,
                       base_dir = "/dagage2/agage/metoffice/NAME_output/"):
    """Test to check that met is OK.
    
    Plots pressure, temperature, footprints and boundary particle locations.
    Outputs dataset of met.
    
    Args:
        domain (str):
            Domain of interest
        site (str):
            Observation site
        height (str):
            Height of observation, e.g. "10magl"
        base_dir (str, optional):
            Base directory containing NAME output
            Default="/dagage2/agage/metoffice/NAME_output/".
    
    Returns:
        xarray dataset containing met data
            
    """
    
    subfolder = base_dir + domain + "_" + site + "_" + height + \
                "/Processed_Fields_files/"
    files = sorted(glob.glob(subfolder + "*.nc"))

    ds = []    
    for f in files:
        with xray.open_dataset(f) as fi: 
            dsf = fi.load()

        ds.append(dsf)
    
    ds = xray.concat(ds, "time")
    
    plt.plot(ds.time, ds.pressure)
    plt.title("Pressure")
    plt.show()

    plt.plot(ds.time, ds.temperature)
    plt.title("Temperature")
    plt.show()

    plt.plot(ds.time, ds.fp.sum(["lon", "lat"]))
    plt.title("Sum(Footprint)")
    plt.show()

    plt.plot(ds.time, ds.particle_locations_n.sum(["lon", "height"]) + \
                      ds.particle_locations_e.sum(["lat", "height"]) + \
                      ds.particle_locations_s.sum(["lon", "height"]) + \
                      ds.particle_locations_w.sum(["lat", "height"]))
    plt.title("Sum(Particle locations) - should sum to 1")
    plt.show()
    
    return ds

# # Process a list of AGAGE/DECC/GAUGE files if called as main
# if __name__ == "__main__":

#     domain = "EUROPE"
    
#     sites = ["BSD", "TTA", "RGL", "MHD", "HFD", "TAC",
#              "GAUGE-FERRY", "GAUGE-FAAM",
#              "EHL", "TIL", "GLA", "WAO", "HAD"]
#     for site in sites:
#         process_all(domain, site, force_update = True)
        
def process_vertical_profile(vp_fname):
    """
    Function to process the site specific vertical pressure and temperature gradients.
    Relies on the process_met function
    In order to fit into this function the header information needs to be edited
    in the output files NAME generates. 
    Required structure given in vp_met_dict.
    
    Args:
        vp_name (str, optional): 
            Name of vertical profiles file name
    
    Returns: 
        xarray dataset containing:
         - theta_slope - the potential temperature gradient at each time point
         - slope_error - the error in this calculated gradient
    """ 
    
    vp_met_dict = {"time": "T","temp20": "TEMP-Z = 20.00000 m agl",
               "temp40": "TEMP-Z = 40.00000 m agl","temp60": "TEMP-Z = 60.00000 m agl",
               "temp80": "TEMP-Z = 80.00000 m agl","temp100": "TEMP-Z = 100.0000 m agl",
               "temp120": "TEMP-Z = 120.0000 m agl","temp140": "TEMP-Z = 140.0000 m agl",
               "temp160": "TEMP-Z = 160.0000 m agl","temp180": "TEMP-Z = 180.0000 m agl",
               "temp200": "TEMP-Z = 200.0000 m agl","temp220": "TEMP-Z = 220.0000 m agl",
               "temp240": "TEMP-Z = 240.0000 m agl","temp260": "TEMP-Z = 260.0000 m agl",
               "temp280": "TEMP-Z = 280.0000 m agl","temp300": "TEMP-Z = 300.0000 m agl",
               "press20": "PRES-Z = 20.00000 m agl","press40": "PRES-Z = 40.00000 m agl",
               "press60": "PRES-Z = 60.00000 m agl","press80": "PRES-Z = 80.00000 m agl",
               "press100": "PRES-Z = 100.0000 m agl","press120": "PRES-Z = 120.0000 m agl",
               "press140": "PRES-Z = 140.0000 m agl","press160": "PRES-Z = 160.0000 m agl",
               "press180": "PRES-Z = 180.0000 m agl","press200": "PRES-Z = 200.0000 m agl",
               "press220": "PRES-Z = 220.0000 m agl","press240": "PRES-Z = 240.0000 m agl",
               "press260": "PRES-Z = 260.0000 m agl","press280": "PRES-Z = 280.0000 m agl",
               "press300": "PRES-Z = 300.0000 m agl",
               "theta20": "THETA-Z = 20.00000 m agl","theta40": "THETA-Z = 40.00000 m agl",
               "theta60": "THETA-Z = 60.00000 m agl","theta80": "THETA-Z = 80.00000 m agl",
               "theta100": "THETA-Z = 100.0000 m agl","theta120": "THETA-Z = 120.0000 m agl",
               "theta140": "THETA-Z = 140.0000 m agl","theta160": "THETA-Z = 160.0000 m agl",
               "theta180": "THETA-Z = 180.0000 m agl","theta200": "THETA-Z = 200.0000 m agl",
               "theta220": "THETA-Z = 220.0000 m agl","theta240": "THETA-Z = 240.0000 m agl",
               "theta260": "THETA-Z = 260.0000 m agl","theta280": "THETA-Z = 280.0000 m agl",
               "theta300": "THETA-Z = 300.0000 m agl"}
    


    vp_met_df=read_met(vp_fname, met_def_dict=vp_met_dict, vertical_profile=True)
    lapse_ds=xray.Dataset.from_dataframe(vp_met_df)
    
    v_all = np.arange(60,320,20)
    x_all = np.asarray([
     lapse_ds.theta60.values,lapse_ds.theta80.values,lapse_ds.theta100.values,
     lapse_ds.theta120.values,lapse_ds.theta140.values,lapse_ds.theta160.values,
     lapse_ds.theta180.values,lapse_ds.theta200.values,lapse_ds.theta220.values,
     lapse_ds.theta240.values,lapse_ds.theta260.values,lapse_ds.theta280.values,
     lapse_ds.theta300.values])

    slope_all=np.zeros((len(lapse_ds.time)))
    std_all=np.zeros((len(lapse_ds.time)))
    for ti in range(len(lapse_ds.time)):                                                              
        slope_all[ti], dum, dum2, dum3, std_all[ti] = scipy.stats.linregress(
                                                    v_all,x_all[:,ti])
    
    lapse_time=lapse_ds.time
            
    lapse_ds2 = xray.Dataset({'theta_slope': (['time'], slope_all*1000.),
                              'slope_error': (['time'], std_all*1000.)},
                                    coords = {'time' : (lapse_time)})
    #ost_mcmc.coords["sites"]=sites
    lapse_ds2.theta_slope.attrs['units'] = "K/km"
    lapse_ds2.slope_error.attrs['units'] = "K/km"    
    lapse_ds2.theta_slope.attrs['comment'] = "Potential temperature gradient from 60 - 300 m"
    
    return lapse_ds2


def release_point(nc):
    """
    Extract the time and location of release from STILT output based on the
    identifier string. 
    
    Args:
        nc (netCDF4.Dataset): 
            netCDF4.Dataset in STILT format. 
            
    Returns:
        release_lat (float):
            Release latitude.
        release_lon (float):
            Release longitude.
        release_ht (float):
            Release height (units??).
        time (float):
            Release time. 
        time_seconds (float):
            ???
        time_reference (float):
            ???
            
    Todo:
        Update outputs with units and what they actually are.
    """
    ident = netCDF4.chartostring(nc.variables['ident'][:])[0]
    ident = ident.split('x')
    
    if len(ident)==8:
        ident = ident[0:4] + ident[5:8]

    if ident[4][-1] == 'N':
        release_lat = float(ident[4][:-1])
    elif ident[4][-1] == 'S':
        release_lat = -float(ident[4][:-1])
    
    if ident[5][-1] == 'E':
        release_lon = float(ident[5][:-1])
    elif ident[5][-1] == 'W':
        release_lon = -float(ident[5][:-1])
        
    release_ht = float(ident[6])
        
    time = "-".join(ident[0:3]) + " " + ident[3] + ":00"
    time = [acrg_time.convert.dateutil.parser.parse(time)]
    time_seconds, time_reference = time2sec(time)
    
    return release_lat, release_lon, release_ht, time, time_seconds, time_reference

def stilt_part(nc, Id, domain_N, domain_S, domain_E, domain_W, exitfile, append):
    """
    Extract particle data from STILT output and assign it the given Id.
    
    Args:
        nc (netCDF4.Dataset): 
            netCDF4.Dataset in STILT format. 
        ID (int):
            Identifier ID
        domain_N (float):
            N latitude 
        domain_S (float):
            S latitude
        domain_E (float):
            E longitude 
        domain_W (float):
            W longitude
        exitfile (str):
            Name of out file
        append (bool):
            Append header True/False
        
        Returns:
            part (dataframe):
                Particle data
            partnames (list):
                Variable names
            
    """
    part = pd.DataFrame(nc.variables['part'][:].T)
    partnames = list(netCDF4.chartostring(nc.variables['partnames'][:]))
    part.columns = partnames
    part['Id'] = Id
            
    # clean up particle dataframe
    
    part=part.rename(columns = {'index':'partno'})
    part['partno'] = part['partno'].astype('category')
    
    # set up domain boundaries
    
    north = (part['lat']>domain_N)
    south = (part['lat']<domain_S)
    east = (part['lon']>domain_E) 
    west = (part['lon']<domain_W)
    out = north | south | east | west
    part['out'] = out
    
    # compute domain exit timestep for particles that exit
    outpart = part.loc[out,:]
    exittime = outpart.groupby(['Id', 'partno']).apply(lambda df:df.time.argmin())
    if exittime.empty:
        exittime = pd.Series(None) #otherwise it will become a DataFrame
    
    # compute last timestep for particles that do not exit
    gp = part.groupby(['Id', 'partno'])
    lasttime = gp.apply(lambda df:df.time.argmin())
    leaves = gp.agg({'out' : any})
    lasttime = lasttime[~leaves['out']]
    if lasttime.empty:
        lasttime = pd.Series(None) #otherwise it will become a DataFrame
    
    # combine particles that do and do not exit
    
    end = pd.concat([exittime, lasttime])
    part = part.iloc[end.tolist()]
    part = part.loc[:,['Id','lat','lon','agl']]
    part.columns = ['Id','Lat','Long','Ht']
    
    # write particle locations to csv
    if append:
        header = False
        mode='a'
    else:
        header=True
        mode='w'
    part.to_csv(exitfile, index=False, sep=" ", header=header, mode=mode)

    return part, partnames

def stiltfoot_array(prefix, 
                    exitfile=None,
                    met=None,
                    satellite=False,
                    time_step=None):
    """
    Read data from STILT netcdf output files into arrays in an xray dataset.
    The corresponding function for NAME output is footprint_array.
    This function reads multiple files at once because STILT output is stored
    as a separate file for each release time. To read a month of output, give
    a prefix like stilt2016x07x.
    
    Args:
        prefix (str): 
            File pattern prefix (including path) for output files to read
        exitfile (str, optional): 
            File in which to temporarily store particle data.
            Default = None
        met (dict): 
            not used to interpret STILT footprints, which are already given
            in ppm/(mol/m^2/s), but can be included if available.
            Default = None.
        satellite (bool, optional): 
            Not implemented; will produce error if True.
            Default=False
        time_step (float, optional): 
            Ignored; not needed to interpret STILT footprints.
            Default=None.
            
    Returns:
        fp (xarray datset): 
            An xarray dataset as from footprint_concatenate 
            (see help(process.footprint_concatenate))
    """
    if exitfile is None:
        exitfile = prefix + "stilt_particle_data_temp.csv"

    if satellite:
        status_log("stiltfoot_array is not set up for satellite data!" +\
                   " Levels will be wrong!", error_or_warning="error")
    
    stiltfiles = glob.glob(prefix + "*.nc")
    stiltfiles.sort()
    patternfile = stiltfiles[0]
    
    # set up lat/lon grid and release location
    
    ncin = netCDF4.Dataset(patternfile)
    
    lats = ncin.variables['footlat'][:]
    lons = ncin.variables['footlon'][:]
    nlon=len(lons)
    nlat=len(lats)
    
    domain_N = max(lats)
    domain_S = min(lats)
    domain_E = max(lons)
    domain_W = min(lons)
    
    release_lat, release_lon, _, time, _, time_reference = release_point(ncin)
    
    levs=["0"]
    nlev=len(levs)
    
    # set up footprint array and particle dataframe
    
    fparrays = [np.sum(ncin.variables['foot'][:], axis=0)]
    
    part, partnames = stilt_part(ncin, 1, domain_N, domain_S, domain_E, domain_W,
                                 exitfile, append=False)
    
    # extract data from remaining files
    
    n=1
    for f in stiltfiles[1:]:
        status_log("Loading " + f)
        ncin = netCDF4.Dataset(f)
        
        this_lat, this_lon, _, this_time, _, this_reference = release_point(ncin)
        if this_reference != time_reference:
            status_log("Warning! Inconsistent time reference in " + f, \
                               error_or_warning="warning")
        
        if (this_lat != release_lat) or (this_lon != release_lon):
            status_log("Warning! Inconsistent release location in " + f + \
                               ". Skipping.", error_or_warning="warning")
            continue

        this_grid_lats = ncin.variables.get('footlat', [])[:]
        this_grid_lons = ncin.variables.get('footlon', [])[:]
        if (len(this_grid_lats)==0) or (len(this_grid_lons)==0):
            status_log("Warning! Footprint grid missing in " + f + \
                       ". Skipping.", error_or_warning="warning")
            continue
        
        if (len(this_grid_lats)!=len(lats) or len(this_grid_lons)!=len(lons)):
            status_log("Warning! Inconsistent domain in " + f + \
                               ". Skipping.", error_or_warning="warning")
            continue
        
        if (any(lats!=this_grid_lats) or any(lons!=this_grid_lons)):
            status_log("Warning! Inconsistent domain in " + f + \
                               ". Skipping.", error_or_warning="warning")
            continue
        
        p, pnames = stilt_part(ncin, n+1, domain_N, domain_S, domain_E, domain_W,
                               exitfile, append=True)
        if pnames!=partnames:
            status_log("Warning! Inconsistent particle variables in " + \
                               f + ".", error_or_warning="warning")
            
        time.extend(this_time)
        n=n+1
#        part = part.append(p, ignore_index=True)
        fparrays.append(np.sum(ncin.variables['foot'][:], axis=0))
    
    fparrays = [x/1000000 for x in fparrays] # convert ppm to mol/mol 
    
    # compute particle domain exit statistics
    
    dheights = 1000
    heights = np.arange(0, 19001, dheights) + dheights/2.
    
    particle_hist = particle_locations(exitfile,
                                       time, lats, lons, levs,
                                       heights, id_is_lev = False)
    
    # set up footprint dataset 
    ntime=len(time)
    fp = xray.Dataset({"fp": (["time", "lev", "lat", "lon"],
                              np.zeros((ntime, nlev, nlat, nlon)))},
                        coords={"lat": lats, "lon":lons, "lev": levs, 
                                "time":time})
    
    fp.fp.attrs = {"units": "(mol/mol)/(mol/m2/s)"}
    fp.lon.attrs = {"units": "degrees_east"}
    fp.lat.attrs = {"units": "degrees_north"}
    fp.time.attrs = {"long_name": "start of time period"}
    
    # assign dummy met variables 
    # This met information is not from observations and is not used to interpret 
    # STILT output, which is already given in ppm. It is here only to maintain the
    # expected format.
    if met is None:
        met = met_empty()
    if type(met) is not list:
        met = [met]
    
    met_dict = {key : (["time", "lev"], np.zeros((len(time), len(levs))))
                for key in list(met[0].keys())}
    met_ds = xray.Dataset(met_dict,
                          coords = {"time": (["time"], time),
                                    "lev": (["lev"], levs)})
    levi = 0
    levi_met = 0
    
    metr = met[levi_met].reindex(index = time, method = "pad")
    
    metr['release_lat'] = release_lat
    metr['release_lon'] = release_lon
    
    for key in list(met[levi_met].keys()):
        met_ds[key][dict(lev = [levi])] = \
        metr[key].values.reshape((len(time), 1))
            
    # merge datasets
        
    fp = fp.merge(met_ds)
    fp = fp.merge(particle_hist)
    
    # insert footprint arrays into dataset
    
    for i in range(len(time)):
        slice_dict = dict(time = [i], lev = [0])
        fp.fp[slice_dict] = fparrays[i]
        
    return fp

def find_sat_file(subfolder, label, 
                  input_folder="Observations", ext=".nc"):
    '''
    '''
    
    if ext == ".nc":
        search_str = os.path.join(subfolder,f"{input_folder}/*{label}_*{ext}")
    elif ext == ".csv":
        search_str = os.path.join(subfolder,f"{input_folder}/*{label}{ext}")
    
    satellite_input_files = glob.glob(search_str)
    
    if len(satellite_input_files) == 0:
        status_log("There must be exactly one matching satellite " + 
                       f"file in the {input_folder} folder",
                       error_or_warning="error")
        status_log("No files found", error_or_warning="error")
        return None
    elif len(satellite_input_files) > 1:
        status_log("There must be exactly one matching satellite " + 
                           f"file in the {input_folder} folder",
                           error_or_warning="error")
        status_log("Files: " + ','.join(satellite_input_files),
                           error_or_warning="error")
        return None
    
    satellite_input_file = satellite_input_files[0]
    
    return satellite_input_file

def open_sat_file(satellite_input_file=None, subfolder=None, label=None, 
                  input_folder="Observations", ext=None, return_ext=False):
    '''
    Opens the satellite observations file. This should match
    the points within the NAME input csv and with the output of NAME.
    Used for satellite data as NAME input is not precise enough (minute precision).
    
    Can either specify satellite_input_file or specify subfolder,datestr,input_folder so obs_fils can be found. 
    
    Args:
        satellite_input_file (str) :
            Observation or Release point filename.
        subfolder (str) :
            Only include if satellite_input_file is not specified.
            Folder containing the output from NAME. Folder containing files should be
            within this directory.
        label (str) :
            Only include if satellite_input_file is not specified.
            The label, typically a date string, being used to search for files.
            This should be of the form:
                'YYYYMMDD' or 'YYYYMMDD-NNN'
        input_folder (str, optional) :
            Only include if satellite_input_file is not specified.
            Name of the folder containing the observations data. Will be appended to subfolder
            to get the full path information.
    
        ext
        TODO: Update doc string
    
     Returns:
        xarray.dataset:
            satellite file
            
    '''
    if not satellite_input_file:
        satellite_input_file = \
            find_sat_file(subfolder, label, 
                          input_folder=input_folder, ext=ext)
    
    if ext is None:
        ext = os.path.splitext(satellite_input_file)[-1]
        
    if ext == ".nc":
        with xray.open_dataset(satellite_input_file) as f:
            sat = f.load()
    elif ext == ".csv":
        df = pd.read_csv(satellite_input_file, parse_dates=["Time"])
        df = df.set_index("Time")
        sat = df.to_xarray()
    
    if return_ext:
        return sat, ext
    else:
        return sat

def extract_time_obs(satellite_obs=None,satellite_obs_file=None,
                     subfolder=None,label=None,obs_folder="Observations"):
    '''
    '''
    if satellite_obs is not None:
        sat = satellite_obs
    elif satellite_obs_file:
        sat = open_sat_file(satellite_obs_file, ext=".nc")
    else:
        sat = open_sat_file(subfolder=subfolder,label=label,input_folder=obs_folder,ext=".nc")
    
    time_col = "time"
    time = sat[time_col].values
    
    return time

def extract_release_times(release_data=None,release_point_file=None,
                          subfolder=None,label=None,release_folder="Release_point_files"):
    '''
    '''
    if release_data is not None:
        sat = release_data
    if release_point_file:
        sat = open_sat_file(release_point_file, ext=".csv")
    else:
        sat = open_sat_file(subfolder=subfolder,label=label,input_folder=release_folder,ext=".csv")

    time_column = "Time"
    time = sat[time_column].astype("datetime64").values

    return time<|MERGE_RESOLUTION|>--- conflicted
+++ resolved
@@ -2358,10 +2358,6 @@
         None
     '''
     import dirsync
-<<<<<<< HEAD
-
-=======
->>>>>>> db724424
     
     src_folder = "/dagage2/agage/metoffice/NAME_output/"
     dst_folder = "/data/shared/LPDM/fp_NAME/" + domain + "/"
