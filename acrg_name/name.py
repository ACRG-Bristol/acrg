# -*- coding: utf-8 -*-
"""
Created on Mon Nov 10 10:45:51 2014

"""

import netCDF4 as nc
import numpy as np
import matplotlib.pyplot as plt
from mpl_toolkits.basemap import Basemap
from mpl_toolkits.mplot3d import Axes3D
from matplotlib.ticker import MaxNLocator
from matplotlib.colors import BoundaryNorm
import datetime as dt
import os
import glob
from matplotlib import ticker
import pandas as pd
import bisect
import subprocess
from progressbar import ProgressBar
import json
from os.path import join
import xarray as xray
from acrg_time import convert
import calendar
import pickle


acrg_path = os.getenv("ACRG_PATH")
data_path = os.getenv("DATA_PATH")

if acrg_path is None:
    acrg_path = os.getenv("HOME")
    print("Default ACRG directory is assumed to be home directory. Set path in .bashrc as \
            export ACRG_PATH=/path/to/acrg/repository/ and restart python terminal")
if data_path is None:
    data_path = "/data/shared/"
    print("Default Data directory is assumed to be /data/shared/. Set path in .bashrc as \
            export DATA_PATH=/path/to/data/directory/ and restart python terminal")

# These are the default directories if no optional arguments are specified in footprints_data_merge,
# bc_sensitivity or fp_sensitivity
fp_directory = join(data_path, 'NAME/fp/')
flux_directory = join(data_path, 'NAME/emissions/')
basis_directory = join(data_path, 'NAME/basis_functions/')
bc_directory = join(data_path, 'NAME/bc/')
bc_basis_directory = join(data_path,'NAME/bc_basis_functions/')
fp_HiTRes_directory = join(data_path,'NAME/fp_high_time_res/')

# Get acrg_site_info file
with open(join(acrg_path, "acrg_site_info.json")) as f:
    site_info=json.load(f)

def filenames(site, domain, start, end, height, fp_directory):
    """
    Output a list of available footprint file names,
    for given site, domain, directory and date range.
    
    fp_directory can be specified if files are not in the default directory
    must point to a directory which contains subfolders organized by domain
    
    """

    baseDirectory = fp_directory
        
    # Read site info for heights
    if height is None:
        if not site in site_info.keys():
            print("Site code not found in arcg_site_info.json to get height information. " + \
                  "Check that site code is as intended. "+ \
                  "If so, either add new site to file or input height manually.")
            return None
        height = site_info[site]["height_name"][0]
    
    # Convert into time format
    months = pd.DatetimeIndex(start = start, end = end, freq = "M").to_pydatetime()
    yearmonth = [str(d.year) + str(d.month).zfill(2) for d in months]

    files = []
    for ym in yearmonth:
        f=glob.glob(baseDirectory + \
            domain + "/" + \
            site + "*" + "-" + height + "*" + domain + "*" + ym + "*.nc")

        if len(f) > 0:
            files += f

    files.sort()

    if len(files) == 0:
        print("Can't find file: " + baseDirectory + \
            domain + "/" + \
            site + "*" + height + "*" + domain + "*" + "*.nc")
    return files

def read_netcdfs(files, dim = "time"):
    '''
    Use xray to open sequential netCDF files. 
    Makes sure that file is closed after open_dataset call.
    '''
    
    def process_one_path(path):
        with xray.open_dataset(path) as ds:
            ds.load()
        return ds
    
    datasets = [process_one_path(p) for p in sorted(files)]
    combined = xray.concat(datasets, dim)
    return combined   

#def interp_time(bc_ds,vmr_var_names, new_times):
#    """
#    Created to convert MOZART monthly averages into same frequency as NAME footprints.
#    Interpolates the times of the VMR variable 'vmr_var_name' in the xray dataset
#    'bc_ds' to the times specified in 'interp_times'. The variable must have dimensions
#    (height, lat_or_lon, time) in that order. 
#    Returns a new dataset with the VMRs recalculated at interpolated times.
#    """
#
#    vmr_dict={}
#
#    for vi,vmr_var_name in enumerate(vmr_var_names):
#
#        x_id= np.arange(len(bc_ds.time))
#        new_times_id = np.linspace(0.,np.max(x_id), num=len(new_times)) 
#        vmr_new = np.zeros((len(bc_ds.height),len(bc_ds[vmr_var_name][0,:,0]),len(new_times)))
#        for j in range(len(bc_ds.height)):
#            for i in range(len(bc_ds[vmr_var_name][0,:,0])):
#                y = bc_ds[vmr_var_name][j,i,:]
#                f = interpolate.interp1d(x_id,y, bounds_error = False,kind='linear', 
#                                         fill_value = np.max(y))
#                vmr_new[j,i,:] = f(new_times_id)
#
#        vmr_dict[vmr_var_name]=vmr_new
#        
#    ds2 = xray.Dataset({"vmr_n": (["height", "lon", "time"],vmr_dict["vmr_n"]),
#                        "vmr_e": (["height", "lat", "time"],vmr_dict["vmr_e"]),
#                        "vmr_s": (["height", "lon", "time"],vmr_dict["vmr_s"]),
#                        "vmr_w": (["height", "lat", "time"],vmr_dict["vmr_w"])},
#                        coords={"lon":bc_ds.lon, "lat": bc_ds.lat, "time": new_times,
#                                "height":bc_ds.height})
#
#    return ds2

<<<<<<< HEAD
        vmr_dict[vmr_var_name]=vmr_new
        
    ds2 = xray.Dataset({"vmr_n": (["height", "lon", "time"],vmr_dict["vmr_n"]),
                        "vmr_e": (["height", "lat", "time"],vmr_dict["vmr_e"]),
                        "vmr_s": (["height", "lon", "time"],vmr_dict["vmr_s"]),
                        "vmr_w": (["height", "lat", "time"],vmr_dict["vmr_w"])},
                        coords={"lon":bc_ds.lon, "lat": bc_ds.lat, "time": new_times,
                                "height":bc_ds.height})

    return ds2

def footprints(sitecode_or_filename, start = "2010-01-01", end = "2016-01-01",
        domain="EUROPE", height = None, species = None, emissions_name = None, 
        HiTRes = False, interp_vmr_freq=None):
=======
def footprints(sitecode_or_filename, fp_directory = fp_directory, 
               flux_directory = flux_directory, bc_directory = bc_directory,
               start = "2010-01-01", end = "2016-01-01", domain="EUROPE", height = None,
               species = None, emissions_name = None, HiTRes = False):
>>>>>>> 22d38f2f
    """
    Load a NAME footprint netCDF files into an xray dataset 
    
    Loads flux and boundary conditions if species or emissions_name is specified
    
    EMISSIONS_NAME allows emissions files such as co2nee_EUROPE_2012.nc
    to be read in. In this case EMISSIONS_NAME would be 'co2nee'
    
    Either specify:
    
    a) A file name:

        fp = footprints(filename)
    
    b) A site code, domain, and date range:
    
        fp = footprints("MHD", 
                    start = "2014-01-01", end = "2014-01-01",
                    domain = "EUROPE")
    
    fp_directory, flux_directory and bc_directory can point to specified directories
    but if not specified, will use default directories
    
    fp_directory must be a dictionary of the form 
    {"integrated":PATH_TO_INTEGRATED_FP", "HiTRes":PATH_TO_HIGHTRES_FP}
    if the high time resolution footprints are used (HiTRes = True);
    otherwise can be a single string if only integrated FPs are used and are non-default
    
    If the HEIGHT keyword is not specified, the default height from the
    acrg_site_info.json file is assumed.

    """
    #Chose whether we've input a site code or a file name
    #If it's a three-letter site code, assume it's been processed
    # into an annual footprint file in (mol/mol) / (mol/m2/s)
    # using acrg_name_process
    
    if '.nc' in sitecode_or_filename:
        if not '/' in sitecode_or_filename:
            files = [os.path.join(fp_directory, sitecode_or_filename)]
        else:
            files=[sitecode_or_filename]
    else:
        site=sitecode_or_filename[:]

# finds integrated footprints if specified as a dictionary with multiple entries (HiTRes = True) 
# or a string with one entry        
        if type(fp_directory) is dict:
            files = filenames(site, domain, start, end, height, fp_directory["integrated"])
        else:
            files = filenames(site, domain, start, end, height, fp_directory)

    if len(files) == 0:
        print("Can't find files, " + sitecode_or_filename)
        return None

    else:
        fp=read_netcdfs(files)  
        
        # If a species is specified, also get flux and vmr at domain edges
        if emissions_name is not None:
            flux_ds = flux(domain, emissions_name, flux_directory)
            if flux_ds is not None:
                fp = combine_datasets(fp, flux_ds)
        elif species is not None:
            flux_ds = flux(domain, species, flux_directory)
            if flux_ds is not None:
                fp = combine_datasets(fp, flux_ds)
        
        if species is not None:
<<<<<<< HEAD
            bc_ds = boundary_conditions(domain, species)
            if bc_ds is not None:                   
                if interp_vmr_freq is not None:
                    # Interpolate bc_ds between months to same timescale as footprints
                    dum_ds = bc_ds.resample(interp_vmr_freq, "time")
                    new_times=dum_ds.time            
                    vmr_var_names=["vmr_n", "vmr_e", "vmr_s", "vmr_w"]
                    bc_ds = interp_time(bc_ds,vmr_var_names, new_times)  
=======
            bc_ds = boundary_conditions(domain, species, bc_directory)
            if bc_ds is not None:
>>>>>>> 22d38f2f
                fp = combine_datasets(fp, bc_ds)

        if HiTRes == True:
            HiTRes_files = filenames(site, domain, start, end, height, fp_directory["HiTRes"])
            HiTRes_ds = read_netcdfs(HiTRes_files)
            fp = combine_datasets(fp, HiTRes_ds)

        return fp


def flux(domain, species, flux_directory):
    """
    Read in a flux dataset.
    
    Looks in directory 'flux_directory' which can be input or is otherwise default.
    
    To be consistent with the footprints, fluxes should be in mol/m2/s.
    
    Note that at present ALL flux data is read in per species per domain or by emissions name.
    
    This may get slow for very large flux datasets, and we may want to subset.    
    """

    files = sorted(glob.glob(flux_directory + domain + "/" + 
                   species.lower() + "_" + "*.nc"))
    if len(files) == 0:
        print("Can't find flux: " + domain + " " + species)
        return None
    
    flux_ds = read_netcdfs(files)
    
    # Check that time coordinate is present
    if not "time" in flux_ds.coords.keys():
        print("ERROR: No 'time' coordinate " + \
              "in flux dataset for " + domain + ", " + species)
        return None

    # Check for level coordinate. If one level, assume surface and drop
    if "lev" in flux_ds.coords.keys():
        print("WARNING: Can't support multi-level fluxes. Trying to remove 'lev' coordinate " + \
              "from flux dataset for " + domain + ", " + species)
        if len(flux_ds.lev) > 1:
            print("ERROR: More than one flux level")
        else:
            return flux_ds.drop("lev")

    return flux_ds


def boundary_conditions(domain, species, bc_directory):
    """
    Read in the files with the global model vmrs at the domain edges to give
    the boundary conditions.
    
    Looks in default folder unless the directory bc_directory is specified
    """
    
    files = sorted(glob.glob(bc_directory + domain + "/" + 
                   species.lower() + "_" + "*.nc"))
    if len(files) == 0:
        print("Can't find boundary condition files: " + domain + " " + species)
        return None

    bc_ds = read_netcdfs(files)

    return bc_ds


def basis(domain, basis_case = 'voronoi', basis_directory = basis_directory):
    """
    Read in a basis function file.
    """
    
    files = sorted(glob.glob(basis_directory + domain + "/" +
                    basis_case + "_" + domain + "*.nc"))
    if len(files) == 0:
        print("Can't find basis functions: " + domain + " " + basis_case)
        return None

    basis_ds = read_netcdfs(files)

    return basis_ds


def basis_boundary_conditions(domain, basis_case = 'NESW', bc_basis_directory=bc_basis_directory):
    
    files = sorted(glob.glob(bc_basis_directory + domain + "/" +
                    basis_case + '_' + domain + "*.nc"))

    if len(files) == 0:
        print("Can't find boundary condition basis functions: " + domain + " " + basis_case)
        return None
    
    basis_ds = read_netcdfs(files)

    return basis_ds


def combine_datasets(dsa, dsb, method = "nearest", tolerance = None):
    """
    Merge two datasets. Assumes that you want to 
    re-index to the FIRST dataset.
    
    Example:
    
    ds = combine_datasets(dsa, dsb)

    ds will have the index of dsa    
    """
    # merge the two datasets within a tolerance and remove times that are NaN (i.e. when FPs don't exist)
    
    ds_temp = dsa.merge(dsb.reindex_like(dsa, method, tolerance = tolerance))
    if 'fp' in ds_temp.keys():
        flag = np.where(np.isfinite(ds_temp.fp.mean(dim=["lat","lon"]).values))
        ds_temp = ds_temp[dict(time = flag[0])]
    return ds_temp

def timeseries(ds):
    """
    Compute flux * footprint time series.
    All that is required is that you input an xray
    dataset with both the flux and footprint fields present    
    
    Example:
    
        ts = timeseries(dataset)
    
    There are almost certainly much more efficient ways of doing this.
    """

    if "flux" in ds.keys():
        return (ds.fp*ds.flux).sum(["lat", "lon"])
    else:
        print("Can't calculate time series " + \
              "no fluxes. Check flux file.")
        return None

def timeseries_HiTRes(fp_HiTRes_ds, domain, HiTRes_flux_name, Resid_flux_name,
                      output_TS = True, output_fpXflux = True):
    flux_HiTRes = flux(domain, HiTRes_flux_name)
    flux_resid = flux(domain, Resid_flux_name)
    
    fp_HiTRes = fp_HiTRes_ds.fp_HiTRes.to_dataset()
    fpXflux = np.zeros((len(fp_HiTRes.lat), len(fp_HiTRes.lon), len(fp_HiTRes.time)))
    
    for ti, time in enumerate(fp_HiTRes.time):
        fp = fp_HiTRes.sel(time=time).fp_HiTRes.to_dataset()
        time_back = [fp.time.values - np.timedelta64(i,'h') for i in fp.H_back.values]
        fp = fp.update({'H_back':time_back})
        fp = fp.drop('time')
        fp = fp.rename({'H_back':'time'})

        new_fp = fp.fp_HiTRes[:,:,::-1]
        new_time = fp.time[::-1]
        new_ds = xray.Dataset({'fp_HiTRes':(['lat','lon','time'], new_fp)},
                               coords={'lat':fp.lat,
                                       'lon':fp.lon,
                                       'time':new_time})

        em = flux_HiTRes.reindex_like(new_ds, method='ffill')
        
        #Use end of hours back as closest point for finding the emissions file
        emend = flux_resid.sel(time = new_ds.time[0], method = 'nearest')
        em.flux[:,:,0] = emend.flux
        fpXflux[:,:,ti] = (new_ds.fp_HiTRes*em.flux).sum(["time"])
        
    timeseries= np.sum(fpXflux, axis = (0,1))
    
    if output_fpXflux == True and output_TS ==True:
        return timeseries, fpXflux
    
    elif output_fpXflux == False and output_TS ==True:
        return timeseries
        
    elif output_fpXflux == True and output_TS ==False:
        return fpXflux       

def timeseries_boundary_conditions(ds):
    """
    Compute particle location * global model edges time series.
    All that is required is that you input an xray
    dataset with both the particle locations and vmr at domain edge fields present    
    """ 

    return (ds.particle_locations_n*ds.vmr_n).sum(["height", "lon"]) + \
           (ds.particle_locations_e*ds.vmr_e).sum(["height", "lat"]) + \
           (ds.particle_locations_s*ds.vmr_s).sum(["height", "lon"]) + \
           (ds.particle_locations_w*ds.vmr_w).sum(["height", "lat"])

    
def footprints_data_merge(data, domain = "EUROPE", load_flux = True,
                          calc_timeseries = True, calc_bc = True, HiTRes = False,
                          average = None, site_modifier = {}, height = None,
#                          emissions_name = None, interp_vmr_freq = None,
                          emissions_name = None,
                          fp_directory = fp_directory,
                          flux_directory = flux_directory,
                          bc_directory = bc_directory):
#                          perturbed=False, fp_dir_pert=None, pert_year=None, pert_month=None):

    """
    Output a dictionary of xray footprint datasets, that correspond to a given
    dictionary of Pandas dataframes, containing mole fraction time series.
    
    fp_directory, flux_directory and bc_directory can point to specified directories
    if not specified, will use default directories
    
    fp_directory must be a dictionary of the form 
        fp_directory = {"integrated":PATH_TO_INTEGRATED_FP, "HiTRes":PATH_TO_HIGHTRES_FP}
    if the high time resolution footprints are used (HiTRes = True)
    otherwise can be a single string if only integrated FPs are used and non-default
    
    Example:
    
    Input dictionary contains time series at Mace Head and Tacolneston:
        
        data = {"MHD": MHD_dataframe, "TAC": TAC_dataframe}

    The dataset must be labeled with "time" index, "mf" and "dmf" columns.
        
    An optional site modifier dictionary is used that maps the site name in the
    obs file to the site name in the footprint file, if they are different. This
    is useful for example if the same site FPs are run with a different met and 
    they are named slightly differently from the obs file.
    
        site_modifier = {"DJI":"DJI-SAM"} - station called DJI, FPs called DJI-SAM
        
    Output dataset will contain a dictionary of merged data and footprints:
        
        dataset = {"MHD": MHD_xray_dataset, "TAC": TAC_xray_dataset}
    
    """

    sites = [key for key in data.keys() if key[0] != '.']
    attributes = [key for key in data.keys() if key[0] == '.']
    
    if average is not None:
        if type(average) is not list:
            average = [average]
        if len(average) != len(sites):
            print("WARNING: average list must be the same length as " + \
                  "number of sites. Ignoring. Output dataset will not be resampled.")
            average = [None for i in sites]
    else:
        average = [None for i in sites]

    # If not given, check if species is defined in data dictionary:
#    if species is None:
    if ".species" in data.keys():
        species = data[".species"]
    else:
        print "Species is not specified and can't be found in data dictionary."

    # Output array
    fp_and_data = {}
    
## anita note: i don't think this is used for anything   
#    if species is not None:    
#        bc_ds = boundary_conditions(domain, species, bc_directory)    
#        if bc_ds is not None:            
#            if interp_vmr_freq is not None:
#            # Interpolate bc_ds between months
#            # Interpolate to same timescale as footprints
#                dum_ds = bc_ds.resample(interp_vmr_freq, "time")
#                new_times=dum_ds.time            
#                vmr_var_names=["vmr_n", "vmr_e", "vmr_s", "vmr_w"]
#                bc_ds = interp_time(bc_ds,vmr_var_names, new_times)    
    
    
    for si, site in enumerate(sites):

        # Dataframe for this site            
        site_df = data[site] 
            
        # Get time range
        df_start = min(site_df.index).to_pydatetime()
        start = dt.datetime(df_start.year, df_start.month, 1, 0, 0)
        
        df_end = max(site_df.index).to_pydatetime()
        month_days = calendar.monthrange(df_end.year, df_end.month)[1]
        end = dt.datetime(df_end.year, df_end.month, 1, 0, 0) + \
                dt.timedelta(days = month_days)
      
        # Convert to dataset
        site_ds = xray.Dataset.from_dataframe(site_df)
        
        if site in site_modifier.keys():
            site_modifier_fp = site_modifier[site]
        else:    
            site_modifier_fp = site
         
        if height is not None:
            
            if type(height) is not dict:
                print("Height input needs to be a dictionary with sitename:height")
                return None
                
            height_site = height[site] 
        else:
            height_site = height
        
        # Get footprints

#   Error message if looking for HiTRes files and fp_directory is not a dictionary        
        if HiTRes is True and type(fp_directory) is not dict:
                print("fp_directory needs to be a dictionary containing paths \
                       to integrated and HiTRes footprints \
                       {integrated:path1, HiTRes:path2}")
                return None

        site_fp = footprints(site_modifier_fp, fp_directory = fp_directory, 
                             flux_directory = flux_directory, 
                             bc_directory = bc_directory,
                             start = start, end = end,
                             domain = domain,
                             species = [species if load_flux == True or \
                                     calc_timeseries == True or \
                                     calc_bc == True \
                                     else None][0], \
                            height = height_site,
                            emissions_name = [emissions_name if load_flux == True or \
                                     calc_timeseries == True \
                                     else None][0],
                            HiTRes = HiTRes)
                         
                        
        if site_fp is not None:                        
            # If satellite data, check that the max_level in the obs and the max level in the processed FPs are the same
            # Set tolerance tin time to merge footprints and data   
            # This needs to be made more general to 'satellite', 'aircraft' or 'ship'                
            if "GOSAT" in site.upper():
                ml_obs = site_df.max_level
                ml_fp = site_fp.max_level
                tolerance = 60e9 # footprints must match data with this tolerance in [ns]
                if ml_obs != ml_fp:
                    print "ERROR: MAX LEVEL OF SAT OBS DOES NOT EQUAL MAX LEVEL IN FP"
                    print "max_level_fp =",ml_fp
                    print "max_level_obs =",ml_obs
                    return None
            elif "GAUGE-FERRY" in site.upper():
                tolerance = '5min'
            elif "GAUGE-FAAM" in site.upper():
                tolerance = '1min'    
            else:
                tolerance = None
                
            site_ds = combine_datasets(site_ds, site_fp,
                                       method = "nearest",
                                       tolerance = tolerance)
                
            # If units are specified, multiply by scaling factor
            if ".units" in attributes:
                site_ds.update({'fp' : (site_ds.fp.dims, site_ds.fp / data[".units"])})
                if calc_bc:
                    for key in site_ds.keys():
                        if "vmr" in key:
                            site_ds.update({key :
                                            (site_ds[key].dims, site_ds[key] / \
                                            data[".units"])})
                if HiTRes:
                    site_ds.update({'fp_HiTRes' : (site_ds.fp_HiTRes.dims, 
                                                   site_ds.fp_HiTRes / data[".units"])})
                                                   
            # Calculate model time series, if required
            if calc_timeseries:
                site_ds["mf_mod"] = timeseries(site_ds)
            
            # Calculate boundary conditions, if required         
            if calc_bc:
                site_ds["bc"] = timeseries_boundary_conditions(site_ds)  
            
            # Resample, if required
            if average[si] is not None:
                site_ds = site_ds.resample(average[si], dim = "time")
            
            fp_and_data[site] = site_ds
        
    for a in attributes:
        fp_and_data[a] = data[a]

    return fp_and_data


def fp_sensitivity(fp_and_data, domain = 'EUROPE', basis_case = 'voronoi',
                   basis_directory = basis_directory,
                   HiTRes_flux_name = None, Resid_flux_name=None):
    """
    Adds a sensitivity matrix, H, to each site xray dataframe in fp_and_data.
    
    Basis function data in an array: lat, lon, no. regions. In each 'region'
    element of array there is a lt lon grid with 1 in region and 0 outside region.
    
    Region numbering must start from 1
    
    Looks in default directory unless basis_directory specified
    """    
    
    sites = [key for key in fp_and_data.keys() if key[0] != '.']
    
    basis_func = basis(domain = domain, basis_case = basis_case, basis_directory = basis_directory)
    
    for site in sites:

<<<<<<< HEAD
=======

>>>>>>> 22d38f2f
        if 'fp_HiTRes' in fp_and_data[site].keys():
            site_bf_temp = xray.Dataset({"fp_HiTRes":fp_and_data[site]["fp_HiTRes"],
                                         "fp":fp_and_data[site]["fp"]})
        else:
            site_bf_temp = xray.Dataset({"fp":fp_and_data[site]["fp"],
                                         "flux":fp_and_data[site]["flux"]})
        
        site_bf = combine_datasets(site_bf_temp,basis_func)

        basis_scale = xray.Dataset({'basis_scale': (['lat','lon','time'],
                                                    np.zeros(np.shape(site_bf.basis)))},
                                   coords = site_bf.coords)
        site_bf = site_bf.merge(basis_scale)

        H = np.zeros((int(np.max(site_bf.basis)),len(site_bf.time)))
        
        if 'fp_HiTRes' in site_bf.keys():
            H_all_arr=timeseries_HiTRes(site_bf, domain, HiTRes_flux_name, Resid_flux_name, output_TS = False, output_fpXflux = True)
            H_all = xray.DataArray(H_all_arr, coords=[site_bf.lat, site_bf.lon, site_bf.time], dims = ['lat','lon','time'])
        else:
            H_all=site_bf.fp*site_bf.flux 
            H_all_arr = H_all.values
            
        H_all_v=np.zeros((len(site_bf.lat)*len(site_bf.lon),len(site_bf.time)))
        for ti in range(len(site_bf.time)):
            H_all_v[:,ti]=np.ravel(H_all[:,:,ti])
            
        base_temp = np.ravel(site_bf.basis.values[:,:,0])
        for i in range(int(np.max(site_bf.basis))):
            wh_ri = np.where(base_temp == i+1)
             
            for ti in range(len(site_bf.time)):
                 H[i,ti]=np.sum(H_all_v[wh_ri,ti])        
<<<<<<< HEAD
=======

>>>>>>> 22d38f2f
        
        sensitivity = xray.DataArray(H, 
                              coords=[('region', range(1,np.max(site_bf.basis)+1)), 
                                      ('time', fp_and_data[site].coords['time'])])
                                     
        fp_and_data[site]['H'] = sensitivity                             
<<<<<<< HEAD
=======

# this needs to be cleaned up...
>>>>>>> 22d38f2f
        
        if basis_case.startswith('sub'):
            sub_fp_temp = site_bf.fp.sel(lon=slice(min(site_bf.sub_lon),max(site_bf.sub_lon)), 
                                    lat=slice(min(site_bf.sub_lat),max(site_bf.sub_lat))) 
            sub_fp = xray.Dataset({'sub_fp': (['sub_lat','sub_lon','time'], sub_fp_temp)},
                               coords = {'sub_lat': (site_bf.coords['sub_lat']),
                                         'sub_lon': (site_bf.coords['sub_lon']),
                                'time' : (fp_and_data[site].coords['time'])})
                                
            sub_H_temp = H_all.sel(lon=slice(min(site_bf.sub_lon),max(site_bf.sub_lon)), 
                                    lat=slice(min(site_bf.sub_lat),max(site_bf.sub_lat)))                             
            sub_H = xray.Dataset({'sub_H': (['sub_lat','sub_lon','time'], sub_H_temp)},
                               coords = {'sub_lat': (site_bf.coords['sub_lat']),
                                         'sub_lon': (site_bf.coords['sub_lon']),
<<<<<<< HEAD
                                'time' : (fp_and_data[site].coords['time'])})
            
=======
                                'time' : (fp_and_data[site].coords['time'])})            
>>>>>>> 22d38f2f
                    
            fp_and_data[site] = fp_and_data[site].merge(sub_fp)
            fp_and_data[site] = fp_and_data[site].merge(sub_H)
                    
    return fp_and_data


def bc_sensitivity(fp_and_data, domain = 'EUROPE', basis_case = 'NESW', bc_basis_directory=bc_basis_directory):

    """
    Adds H_bc to the sensitivity matrix, to each site xray dataframe in fp_and_data.
    
    Looks in default directory unless bc_basis_directory specified
    """    
    
    
    sites = [key for key in fp_and_data.keys() if key[0] != '.']

    basis_func = basis_boundary_conditions(domain = domain,
                                           basis_case = basis_case, bc_basis_directory=bc_basis_directory)
# sort basis_func into time order    
    ind = basis_func.time.argsort()                                        
    timenew = basis_func.time[ind]
    basis_func = basis_func.reindex({"time":timenew})
    
    for site in sites:

<<<<<<< HEAD

=======
>>>>>>> 22d38f2f
        DS_temp = xray.Dataset({"particle_locations_n":fp_and_data[site]["particle_locations_n"],
                                "particle_locations_e":fp_and_data[site]["particle_locations_e"],
                                "particle_locations_s":fp_and_data[site]["particle_locations_s"],
                                "particle_locations_w":fp_and_data[site]["particle_locations_w"],
                                "vmr_n":fp_and_data[site]["vmr_n"],
                                "vmr_e":fp_and_data[site]["vmr_e"],
                                "vmr_s":fp_and_data[site]["vmr_s"],
                                "vmr_w":fp_and_data[site]["vmr_w"],
                                "bc":fp_and_data[site]["bc"]})
                        
        DS = combine_datasets(DS_temp, basis_func)                                    

        part_loc = np.hstack([DS.particle_locations_n,
                                DS.particle_locations_e,
                                DS.particle_locations_s,
                                DS.particle_locations_w])
       
        vmr_ed = np.hstack([DS.vmr_n,
                           DS.vmr_e,
                           DS.vmr_s,
                           DS.vmr_w])
        
        bf = np.hstack([DS.bc_basis_n,
                        DS.bc_basis_e,
                        DS.bc_basis_s,
                        DS.bc_basis_w])
        
        H_bc = np.zeros((len(DS.coords['region']),len(DS.bc)))
        
        for i in range(len(DS.coords['region'])):
            reg = bf[:,:,i,:]
            H_bc[i,:] = np.sum((part_loc*vmr_ed*reg), axis=(0,1))
        
        sensitivity = xray.Dataset({'H_bc': (['region_bc','time'], H_bc)},
                                    coords = {'region_bc': (DS.coords['region'].values),
                                              'time' : (DS.coords['time'])})

        fp_and_data[site] = fp_and_data[site].merge(sensitivity)
    
    return fp_and_data


def merge_sensitivity(fp_data_H,
                      out_filename = None,
                      remove_nan = True):
    """
    Outputs y, y_site, y_time in a single array for all sites
    (as opposed to a dictionary) and H and H_bc if present in dataset.
    Assumes my default that NaN values in y will be removed.
    """

    y = []
    y_error = []
    y_site = []
    y_time = []
    H = []
    H_bc = []
    
    sites = [key for key in fp_data_H.keys() if key[0] != '.']
    
    for si, site in enumerate(sites):

        y.append(fp_data_H[site].mf.values)
        
        # Approximate y_error
        if "vmf" in fp_data_H[site].keys():
            y_error.append(fp_data_H[site].vmf.values)
        elif "dmf" in fp_data_H[site].keys():
            y_error.append(fp_data_H[site].dmf.values)
        
        y_site.append([site for i in range(len(fp_data_H[site].coords['time']))])

        y_time.append(fp_data_H[site].coords['time'].values)

        if 'H' in fp_data_H[site].data_vars:
            # Make sure H matrices are aligned in the correct dimensions
            if fp_data_H[site].H.dims[0] == "time":
                H.append(fp_data_H[site].H.values)
            else:
                H.append(fp_data_H[site].H.values.T)
        if 'H_bc' in fp_data_H[site].data_vars:
            if fp_data_H[site].H_bc.dims[0] == "time":
                H_bc.append(fp_data_H[site].H_bc.values)
            else:
                H_bc.append(fp_data_H[site].H_bc.values.T)

    y = np.hstack(y)
    y_error = np.hstack(y_error)
    y_site = np.hstack(y_site)
    y_time = np.hstack(y_time)
    
    if remove_nan:
        why = np.isfinite(y)
        y = y[why]
        y_error = y_error[why]
        y_site = y_site[why]
        y_time = y_time[why]
    
    if len(H) > 0:
        H = np.vstack(H)
        if remove_nan:
            H = H[why, :]
            
    if len(H_bc) > 0:
        H_bc = np.vstack(H_bc)
        if remove_nan:
            H_bc = H_bc[why, :]
    
    out_variables = y, y_error, y_site, y_time
    
    if len(H_bc) > 0:
        out_variables += (H_bc,)
    else:
        out_variables += (None,)
        
    if len(H) > 0:
        out_variables += (H,)
    else:
        out_variables += (None,)

    # Save or return y, y_error, y_site, y_time, H_bc, H
    if out_filename is None:
        return out_variables
    else:
        with open(out_filename, "w") as outfile:
            pickle.dump(out_variables, outfile)
        print("Written " + out_filename)
        return out_variables


def filtering(datasets_in, filters, keep_missing=False):
    """
    Apply filtering (in time dimension) to entire dataset.
    
    Filters supplied in a list and then applied in order. So, if you want
    a daily, daytime average, you could do this:
    
    datasets_dictionary = filtering(datasets_dictionary, 
                                    ["daytime", "daily_median"])
    
    The first filter "daytime" selects data between 1000 and 1500 UTC,
    the second "daily_median" calculates the daily median. Obviously in this
    case, you need to do the first filter before the second.    
    """

    if type(filters) is not list:
        filters = [filters]

    datasets = datasets_in.copy()

    # Filter functions
    def daily_median(dataset, keep_missing=False):
        # Calculate daily median
        return dataset.resample("1D", "time", how = "median")
        
    def six_hr_mean(dataset, keep_missing=False):
        # Calculate daily median
        return dataset.resample("6H", "time", how = "mean")
    

    def daytime(dataset, site,keep_missing=False):
        # Subset during daytime hours (11:00-15:00)
        hours = dataset.time.to_pandas().index.hour
        ti = [i for i, h in enumerate(hours) if h >= 11 and h <= 15]
        
        if keep_missing:
            dataset_temp = dataset[dict(time = ti)]   
            dataset_out = dataset_temp.reindex_like(dataset)
            return dataset_out
        else:
            return dataset[dict(time = ti)]
            
    def nighttime(dataset, site,keep_missing=False):
        # Subset during nighttime hours (23:00 - 03:00)
        hours = dataset.time.to_pandas().index.hour
        ti = [i for i, h in enumerate(hours) if h >= 23 or h <= 3]
        
        if keep_missing:
            dataset_temp = dataset[dict(time = ti)]   
            dataset_out = dataset_temp.reindex_like(dataset)
            return dataset_out
        else:
            return dataset[dict(time = ti)]
            
    def noon(dataset, site,keep_missing=False):
        # Select only 12pm data 
        hours = dataset.time.to_pandas().index.hour
        ti = [i for i, h in enumerate(hours) if h == 12]
        
        if keep_missing:
            dataset_temp = dataset[dict(time = ti)]   
            dataset_out = dataset_temp.reindex_like(dataset)
            return dataset_out
        else:
            return dataset[dict(time = ti)] 
        

    def pblh_gt_threshold(dataset,site, keep_missing=False):
        """
        Subset for times when boundary layer height > threshold
        Threshold needs to be set in dataset as pblh_threshold
        """
        threshold = dataset.pblh_threshold.values
        ti = [i for i, pblh in enumerate(dataset.PBLH) if pblh > threshold]
        
        if keep_missing:
            mf_data_array = dataset.mf            
            dataset_temp = dataset.drop('mf')
            
            dataarray_temp = mf_data_array[dict(time = ti)]   
            
            mf_ds = xray.Dataset({'mf': (['time'], dataarray_temp)}, 
                                  coords = {'time' : (dataarray_temp.coords['time'])})
            
            dataset_out = combine_datasets(dataset_temp, mf_ds, method=None)
            return dataset_out
        else:
            return dataset[dict(time = ti)]
            
    def local_lapse(dataset,site, keep_missing=False):
        """
        Subset for times when linear combination of lapse rate and local influence
        is below threshold.
        
        Both normalized by 500 m. Thus, for low inlets the local influence is more dominant.
        For higher inlets the vertical profile of potential temperature (stability) is more dominant. 
        
        This combination correlates to variation in mole fraction difference between inlets.
        """
        in_height = dataset.inlet
        lapse_norm = dataset.theta_slope*in_height/500.
        lr_norm = dataset.local_ratio*500./in_height
        comb_norm = lr_norm + lapse_norm
        cutoff=0.5
        ti = [i for i, lr in enumerate(comb_norm) if lr < cutoff]
        
        if len(ti) > 0:
            if keep_missing:
                mf_data_array = dataset.mf            
                dataset_temp = dataset.drop('mf')
                
                dataarray_temp = mf_data_array[dict(time = ti)]   
                
                mf_ds = xray.Dataset({'mf': (['time'], dataarray_temp)}, 
                                      coords = {'time' : (dataarray_temp.coords['time'])})
                
                dataset_out = combine_datasets(dataset_temp, mf_ds, method=None)
                return dataset_out
            else:
                return dataset[dict(time = ti)]   
        else:
            return None       
                      
            
    def local_influence(dataset,site, keep_missing=False):
        """
        Subset for times when local influence is below threshold.       
        Local influence expressed as a fraction of the sum of entire footprint domain.
        """
        lr = dataset.local_ratio
        pc = 0.1
        
        ti = [i for i, local_ratio in enumerate(lr) if local_ratio <= pc]
        if keep_missing is True: 
            mf_data_array = dataset.mf            
            dataset_temp = dataset.drop('mf')
            
            dataarray_temp = mf_data_array[dict(time = ti)]   
            
            mf_ds = xray.Dataset({'mf': (['time'], dataarray_temp)}, 
                                  coords = {'time' : (dataarray_temp.coords['time'])})
            
            dataset_out = combine_datasets(dataset_temp, mf_ds, method=None)
            return dataset_out
        else:
            return dataset[dict(time = ti)]
                     
        
    filtering_functions={"daily_median":daily_median,
                         "daytime":daytime,
                         "nighttime":nighttime,
                         "noon":noon,
                         "pblh_gt_threshold": pblh_gt_threshold,
                         "local_influence":local_influence,
                         "six_hr_mean":six_hr_mean,
                         "local_lapse":local_lapse}

    # Get list of sites
    sites = [key for key in datasets.keys() if key[0] != '.']
    
    # Do filtering
    for site in sites:
    
            for filt in filters:
                datasets[site] = filtering_functions[filt](datasets[site], site, keep_missing=keep_missing)

    return datasets





class plot_map_setup:
    def __init__(self, fp_data, 
                 lon_range = None, lat_range = None,
                 bottom_left = False,
                 map_resolution = "l"):

        if lon_range is None:
            lon_range = (min(fp_data.lon.values),
                         max(fp_data.lon.values))
        if lat_range is None:
            lat_range = (min(fp_data.lat.values),
                         max(fp_data.lat.values))
        
        m = Basemap(projection='gall',
            llcrnrlat=lat_range[0], urcrnrlat=lat_range[1],
            llcrnrlon=lon_range[0], urcrnrlon=lon_range[1],
            resolution = map_resolution)

        if bottom_left == False:
            lons, lats = np.meshgrid(fp_data.lon.values,
                                     fp_data.lat.values)
        else:
            dlon = fp_data.lon.values[1] - fp_data.lon.values[0]
            dlat = fp_data.lat.values[1] - fp_data.lat.values[0]            
            lons, lats = np.meshgrid(fp_data.lon.values - dlon,
                                     fp_data.lat.values - dlat)
        
        x, y = m(lons, lats)
        
        self.x = x
        self.y = y
        self.m = m



def plot_map_zoom(fp_data):
    
    sites = [key for key in fp_data.keys() if key[0] != '.']
    
    dlon = max(fp_data[sites[0]].lon.values) - \
            min(fp_data[sites[0]].lon.values)
    lon_range = [min(fp_data[sites[0]].lon.values) + 0.6*dlon,
                 max(fp_data[sites[0]].lon.values) - 0.25*dlon]
    dlat = max(fp_data[sites[0]].lat.values) - \
            min(fp_data[sites[0]].lat.values)
    lat_range = [min(fp_data[sites[0]].lat.values) + 0.53*dlat,
                 max(fp_data[sites[0]].lat.values) - 0.25*dlat]

    return lat_range, lon_range


def plot(fp_data, date, out_filename=None, 
         lon_range=None, lat_range=None, log_range = [5., 9.],
         map_data = None, zoom = False,
         map_resolution = "l", 
         map_background = "countryborders",
         colormap = plt.cm.YlGnBu,
         tolerance = None,
         interpolate = False,
         dpi = None):
    """
    Plot footprint using pcolormesh.
    
    Arguments:
    fp_data: Dictionary of xray datasets containing footprints
        and other variables
    date: Almost any time format should work (datetime object, string, etc).
        Footprints from all sites in dictionary that have time indices at that time
        will be plotted.
        
    Keywords:
    lon_range: list of min and max longitudes [min, max]
    lat_range: list of min and max latitudes [min, max]
    log_range: list of min and max LOG10(footprints) for 
        color scale
    map_data: contains plot_map_setup class (useful if animating, 
        so that entire map does not need to be re-calculated each time)
    zoom: shortcut to zoom in to subset of domain (needs work)
    map_resolution: resolution of map
    map_background: choice of "countryborders", "shadedrelief"
    colormap: color map to use for contours
    tolerance: Xray doc "Maximum distance between original and new
        labels for inexact matches."
    """
    
    def fp_nearest(fp, tolerance = None):
        return fp.reindex_like( \
                            xray.Dataset(coords = {"time": [date]}),
                            method = "nearest",
                            tolerance = tolerance)

    
    # Looks for nearest time point aviable in footprint   
    date = np.datetime64(convert.reftime(date))

    # Get sites
    sites = [key for key in fp_data.keys() if key[0] != '.']

    # Zoom in. Assumes release point is to the East of centre
    if zoom:
        lat_range, lon_range = plot_map_zoom(fp_data)
    
    # Get map data
    if map_data is None:
        map_data = plot_map_setup(fp_data[sites[0]],
                                  lon_range = lon_range,
                                  lat_range = lat_range,
                                  bottom_left=True,
                                  map_resolution = map_resolution)

    # Open plot
    fig = plt.figure(figsize=(8,8))
    fig.add_axes([0.1,0.1,0.8,0.8])

    if map_background == "shadedrelief":
        map_data.m.shadedrelief()
    elif map_background == "countryborders":
        map_data.m.drawcoastlines()
        map_data.m.fillcontinents(color='grey',lake_color=None, alpha = 0.2)
        map_data.m.drawcountries()

    #Calculate color levels
    cmap = colormap
    rp_color = {"SURFACE": "black",
                "SHIP": "purple",
                "AIRCRAFT": "red",
                "SATELLITE": "green"}
            
    levels = MaxNLocator(nbins=256).tick_values(log_range[0], log_range[1])
    #levels=np.arange(log_range[0],log_range[1], 0.2)
    norm = BoundaryNorm(levels,
                        ncolors=cmap.N,
                        clip=True)

    # Create dictionaries and arrays    
    release_lon = {}
    release_lat = {}

    data = {}

    data = np.zeros(np.shape(
            fp_data[sites[0]].fp[dict(time = [0])].values.squeeze()))

    
    time = None

    # Generate plot data
    for site in sites:
    
        time = fp_data[site].time.values.squeeze().copy()
        
        if tolerance is None:
            tol = np.median(time[1:] - time[:-1])
        
        if interpolate:

            ti = bisect.bisect(time, date)
            
            if (ti > 0) and (ti < len(time)):

                if np.float(date - time[ti-1]) < np.float(tol):

                    dt = np.float(date - time[ti-1])/np.float(time[ti] - time[ti-1])
                    fp_ti_0 = fp_data[site][dict(time = ti-1)].fp.values.squeeze()
                    fp_ti_1 = fp_data[site][dict(time = ti)].fp.values.squeeze()
                    fp_ti = fp_ti_0 + (fp_ti_1 - fp_ti_0)*dt
                    
                    data += np.nan_to_num(fp_ti)
    
                    # Store release location to overplot later
                    if "release_lat" in fp_data[site].keys():
                        lon_0 = fp_data[site][dict(time = ti-1)].release_lon.values.squeeze()
                        lon_1 = fp_data[site][dict(time = ti)].release_lon.values.squeeze()                
                        lat_0 = fp_data[site][dict(time = ti-1)].release_lat.values.squeeze()
                        lat_1 = fp_data[site][dict(time = ti)].release_lat.values.squeeze()
                        release_lon[site] = lon_0 + (lon_1 - lon_0)*dt
                        release_lat[site] = lat_0 + (lat_1 - lat_0)*dt
                    
            else:

                fp_data_ti = fp_nearest(fp_data[site], tolerance = tolerance)
                data += np.nan_to_num(fp_data_ti.fp.values.squeeze())
                # Store release location to overplot later
                if "release_lat" in dir(fp_data_ti):
                    release_lon[site] = fp_data_ti.release_lon.values
                    release_lat[site] = fp_data_ti.release_lat.values

        else:
            fp_data_ti = fp_nearest(fp_data[site], tolerance = tolerance)
            data += np.nan_to_num(fp_data_ti.fp.values.squeeze())

            # Store release location to overplot later
            if "release_lat" in dir(fp_data_ti):
                release_lon[site] = fp_data_ti.release_lon.values
                release_lat[site] = fp_data_ti.release_lat.values

    #Set very small elements to zero
    data = np.log10(data)
    data[np.where(data <  log_range[0])]=np.nan
    
    #Plot footprint
    cs = map_data.m.pcolormesh(map_data.x, map_data.y,
                               np.ma.masked_where(np.isnan(data), data),
                               cmap = cmap, norm = norm)

    # over-plot release location
    if len(release_lon) > 0:
        for site in sites:
            if site in release_lon:
                rplons, rplats = np.meshgrid(release_lon[site],
                                             release_lat[site])
                rpx, rpy = map_data.m(rplons, rplats)
                if "platform" in site_info[site]:
                    color = rp_color[site_info[site]["platform"].upper()]
                else:
                    color = rp_color["SURFACE"]
                rp = map_data.m.scatter(rpx, rpy, 100, color = color)
    
    plt.title(str(pd.to_datetime(str(date))), fontsize=20)

    cb = map_data.m.colorbar(cs, location='bottom', pad="5%")
    
    tick_locator = ticker.MaxNLocator(nbins=10)
    cb.locator = tick_locator
    cb.update_ticks()
 
    cb.set_label('log$_{10}$( (nmol/mol) / (mol/m$^2$/s) )', 
                 fontsize=15)
    cb.ax.tick_params(labelsize=13) 
    
    if out_filename is not None:
        plt.savefig(out_filename, dpi = dpi)
        plt.close()
    else:
        plt.show()


def time_unique(fp_data, time_regular = False):
    
    sites = [key for key in fp_data.keys() if key[0] != '.']
    
    time_array = fp_data[sites[0]].time
    time_array.name = "times"
    time = time_array.to_dataset()
    if len(sites) > 1:
        for site in sites[1:]:
            time.merge(fp_data[site].time.to_dataset(), inplace = True)
    
    time = time.time.to_pandas().index.to_pydatetime()
    if time_regular is not False:
        time = pd.date_range(min(time), max(time), freq = time_regular)
    
    return time


def plot3d(fp_data, date, out_filename=None, 
           log_range = [5., 9.]):

    """date as string "d/m/y H:M" or datetime object 
    datetime.datetime(yyyy,mm,dd,hh,mm)
    """
    
    #looks for nearest time point aviable in footprint   
    if isinstance(date, str):
        date=dt.datetime.strptime(date, '%d/%m/%Y %H:%M')

    time_index = bisect.bisect_left(fp_data.time, date)

    data = np.log10(fp_data.fp.values[:,:,time_index].squeeze())
    lon_range = (fp_data.lon.min().values, fp_data.lon.max().values)
    lat_range = (fp_data.lat.min().values, fp_data.lat.max().values)

    #Set very small elements to zero
    data[np.where(data <  log_range[0])]=np.nan

    fig = plt.figure(figsize=(16,12))

    fig.text(0.1, 0.2, str(date), fontsize = 20)
    
    ax = Axes3D(fig)
    
    ax.set_ylim(lat_range)
    ax.set_xlim(lon_range)
    ax.set_zlim((min(fp_data.height), max(fp_data.height)))

    fpX, fpY = np.meshgrid(fp_data.lon, fp_data.lat)
    
    levels = np.arange(log_range[0], log_range[1], 0.05)

    plfp = ax.contourf(fpX, fpY, data, levels, offset = 0.)
    plnX, plnY = np.meshgrid(fp_data.lon.values.squeeze(), fp_data.height.values.squeeze())
    plwX, plwY = np.meshgrid(fp_data.lat.values.squeeze(), fp_data.height.values.squeeze())
    pllevs = np.arange(0., 0.0031, 0.0001)
    
    plnvals = fp_data.particle_locations_n.values[:,:,time_index].squeeze()
    plnvals[np.where(plnvals == 0.)]=np.nan
    plwvals = fp_data.particle_locations_w.values[:,:,time_index].squeeze()
    plwvals[np.where(plwvals == 0.)]=np.nan
    plpln = ax.contourf(plnX, plnvals, plnY,
                        zdir = 'y', offset = max(fp_data.lat.values), levels = pllevs)
    plplw = ax.contourf(plwvals, plwX, plwY,
                        zdir = 'x', offset = min(fp_data.lon.values), levels = pllevs)    
    ax.view_init(50)

    cb = plt.colorbar(plfp, location='bottom', shrink=0.8)
    tick_locator = ticker.MaxNLocator(nbins=7)
    cb.locator = tick_locator
    cb.update_ticks()
    cb.set_label('log$_{10}$( (mol/mol) / (mol/m$^2$/s))', 
             fontsize=15)
    cb.ax.tick_params(labelsize=13) 
    
    if out_filename is not None:
        plt.savefig(out_filename, dpi = 300)
        plt.close()
    else:
        plt.show()


def animate(fp_data, output_directory, 
            lon_range = None, lat_range=None, zoom = False,
            log_range = [5., 9.],
            overwrite=True, file_label = 'fp',
            framerate=10, delete_png=False,
            video_os="mac", ffmpeg_only = False,
            plot_function = "plot", time_regular = "1H",
            frame_limit = None,
            dpi = 150, interpolate = True):
    
    sites = [key for key in fp_data.keys() if key[0] != '.']
    
    if ffmpeg_only is False:

        # Set up map        
        if zoom:
            lat_range, lon_range = plot_map_zoom(fp_data)
        
        map_data = plot_map_setup(fp_data[sites[0]], 
                                  lon_range = lon_range, 
                                  lat_range = lat_range, bottom_left = True)
        
        # Find unique times
        times = time_unique(fp_data,
                            time_regular = time_regular)
        
        if frame_limit:
            times = times[:min([frame_limit, len(times)])]

        # Start progress bar
        pbar = ProgressBar(maxval=len(times)).start()

        # Plot each timestep
        for ti, t in enumerate(times):
            
            fname=os.path.join(output_directory, 
                               file_label + '_' + str(ti).zfill(5) + '.png')
            
            if len(glob.glob(fname)) == 0 or overwrite == True:
                if plot_function == "plot":
                    plot(fp_data, t, out_filename = fname, 
                         lon_range = lon_range, lat_range= lat_range,
                         log_range = log_range, map_data = map_data,
                         interpolate = interpolate,
                         dpi = dpi)
                elif plot_function == "plot3d":
                    plot3d(fp_data[sites[0]], t, out_filename = fname,
                           log_range = log_range)
                     
            pbar.update(ti)
        pbar.finish()
    
    print("")
    print("... running ffmpeg")

    if video_os.lower() == "mac":
        ffmpeg_status = subprocess.call("ffmpeg -r " + str(framerate) + \
            " -i '" + os.path.join(output_directory, file_label) + "_%05d.png' " + \
            "-f mp4 -vcodec libx264 " + \
            "-pix_fmt yuv420p -intra -qscale 0 -y " + \
            os.path.join(output_directory, file_label) + ".mp4", shell=True)
    elif video_os.lower() == "pc":
#        os.remove(os.path.join(output_directory, file_label) + ".wmv")
        ffmpeg_status = subprocess.call("ffmpeg -r " + str(framerate) + \
            " -i '" + os.path.join(output_directory, file_label) + "_%05d.png' " + \
            " -b 5000k -f asf -vcodec wmv2 -acodec wmav2 " + \
            os.path.join(output_directory, file_label) + ".wmv", shell=True)
    else:
        print("ERROR: video_os must be mac or pc")
        return None
    
    print("... done with status " + str(ffmpeg_status))

    if delete_png:
        filelist = glob.glob(os.path.join(output_directory, "*.png"))
        for f in filelist:
            os.remove(f)


class get_country:
  def __init__(self, domain, ocean=False, ukmo=False, uk_split=False):

        if ocean is False:

            countryDirectory=data_path +'NAME/countries/'
            filename=glob.glob(countryDirectory + 
                 "/" + "country_" 
                 + domain + ".nc")
             
        else:
            if uk_split is True:
                countryDirectory=data_path +'NAME/countries/'
                filename=glob.glob(countryDirectory + 
                     "/" + "country-ukmo-split_"
                     + domain + ".nc")
            else:
                if ukmo is False:
                    countryDirectory=data_path +'NAME/countries/'
                    filename=glob.glob(countryDirectory + 
                         "/" + "country_ocean_"
                         + domain + ".nc")
                else:
                    countryDirectory=data_path +'NAME/countries/'
                    filename=glob.glob(countryDirectory + 
                         "/" + "country-ukmo_"
                         + domain + ".nc")
        
        f = nc.Dataset(filename[0], 'r')
    
        lon = f.variables['lon'][:]
        lat = f.variables['lat'][:]
    
        #Get country indices and names
        country = f.variables['country'][:, :]
        if (ukmo is True) or (uk_split is True):
            name_temp = f.variables['name'][:]  
            f.close()
            name=np.asarray(name_temp)
        
        else:
            name_temp = f.variables['name'][:,:]
            f.close()
    
            name=[]
            for ii in range(len(name_temp[:,0])):
                name.append(''.join(name_temp[ii,:]))
            name=np.asarray(name)
    
    
        self.lon = lon
        self.lat = lat
        self.lonmax = np.max(lon)
        self.lonmin = np.min(lon)
        self.latmax = np.max(lat)
        self.latmin = np.min(lat)
        self.country = np.asarray(country)
        self.name = name <|MERGE_RESOLUTION|>--- conflicted
+++ resolved
@@ -25,6 +25,7 @@
 from acrg_time import convert
 import calendar
 import pickle
+from scipy import interpolate
 
 
 acrg_path = os.getenv("ACRG_PATH")
@@ -109,41 +110,29 @@
     combined = xray.concat(datasets, dim)
     return combined   
 
-#def interp_time(bc_ds,vmr_var_names, new_times):
-#    """
-#    Created to convert MOZART monthly averages into same frequency as NAME footprints.
-#    Interpolates the times of the VMR variable 'vmr_var_name' in the xray dataset
-#    'bc_ds' to the times specified in 'interp_times'. The variable must have dimensions
-#    (height, lat_or_lon, time) in that order. 
-#    Returns a new dataset with the VMRs recalculated at interpolated times.
-#    """
-#
-#    vmr_dict={}
-#
-#    for vi,vmr_var_name in enumerate(vmr_var_names):
-#
-#        x_id= np.arange(len(bc_ds.time))
-#        new_times_id = np.linspace(0.,np.max(x_id), num=len(new_times)) 
-#        vmr_new = np.zeros((len(bc_ds.height),len(bc_ds[vmr_var_name][0,:,0]),len(new_times)))
-#        for j in range(len(bc_ds.height)):
-#            for i in range(len(bc_ds[vmr_var_name][0,:,0])):
-#                y = bc_ds[vmr_var_name][j,i,:]
-#                f = interpolate.interp1d(x_id,y, bounds_error = False,kind='linear', 
-#                                         fill_value = np.max(y))
-#                vmr_new[j,i,:] = f(new_times_id)
-#
-#        vmr_dict[vmr_var_name]=vmr_new
-#        
-#    ds2 = xray.Dataset({"vmr_n": (["height", "lon", "time"],vmr_dict["vmr_n"]),
-#                        "vmr_e": (["height", "lat", "time"],vmr_dict["vmr_e"]),
-#                        "vmr_s": (["height", "lon", "time"],vmr_dict["vmr_s"]),
-#                        "vmr_w": (["height", "lat", "time"],vmr_dict["vmr_w"])},
-#                        coords={"lon":bc_ds.lon, "lat": bc_ds.lat, "time": new_times,
-#                                "height":bc_ds.height})
-#
-#    return ds2
-
-<<<<<<< HEAD
+def interp_time(bc_ds,vmr_var_names, new_times):
+    """
+    Created to convert MOZART monthly averages into same frequency as NAME footprints.
+    Interpolates the times of the VMR variable 'vmr_var_name' in the xray dataset
+    'bc_ds' to the times specified in 'interp_times'. The variable must have dimensions
+    (height, lat_or_lon, time) in that order. 
+    Returns a new dataset with the VMRs recalculated at interpolated times.
+    """
+
+    vmr_dict={}
+
+    for vi,vmr_var_name in enumerate(vmr_var_names):
+
+        x_id= np.arange(len(bc_ds.time))
+        new_times_id = np.linspace(0.,np.max(x_id), num=len(new_times)) 
+        vmr_new = np.zeros((len(bc_ds.height),len(bc_ds[vmr_var_name][0,:,0]),len(new_times)))
+        for j in range(len(bc_ds.height)):
+            for i in range(len(bc_ds[vmr_var_name][0,:,0])):
+                y = bc_ds[vmr_var_name][j,i,:]
+                f = interpolate.interp1d(x_id,y, bounds_error = False,kind='linear', 
+                                         fill_value = np.max(y))
+                vmr_new[j,i,:] = f(new_times_id)
+
         vmr_dict[vmr_var_name]=vmr_new
         
     ds2 = xray.Dataset({"vmr_n": (["height", "lon", "time"],vmr_dict["vmr_n"]),
@@ -155,15 +144,12 @@
 
     return ds2
 
-def footprints(sitecode_or_filename, start = "2010-01-01", end = "2016-01-01",
-        domain="EUROPE", height = None, species = None, emissions_name = None, 
-        HiTRes = False, interp_vmr_freq=None):
-=======
+
 def footprints(sitecode_or_filename, fp_directory = fp_directory, 
                flux_directory = flux_directory, bc_directory = bc_directory,
                start = "2010-01-01", end = "2016-01-01", domain="EUROPE", height = None,
-               species = None, emissions_name = None, HiTRes = False):
->>>>>>> 22d38f2f
+               species = None, emissions_name = None, HiTRes = False,interp_vmr_freq=None):
+
     """
     Load a NAME footprint netCDF files into an xray dataset 
     
@@ -234,8 +220,7 @@
                 fp = combine_datasets(fp, flux_ds)
         
         if species is not None:
-<<<<<<< HEAD
-            bc_ds = boundary_conditions(domain, species)
+            bc_ds = boundary_conditions(domain, species,bc_directory)
             if bc_ds is not None:                   
                 if interp_vmr_freq is not None:
                     # Interpolate bc_ds between months to same timescale as footprints
@@ -243,10 +228,6 @@
                     new_times=dum_ds.time            
                     vmr_var_names=["vmr_n", "vmr_e", "vmr_s", "vmr_w"]
                     bc_ds = interp_time(bc_ds,vmr_var_names, new_times)  
-=======
-            bc_ds = boundary_conditions(domain, species, bc_directory)
-            if bc_ds is not None:
->>>>>>> 22d38f2f
                 fp = combine_datasets(fp, bc_ds)
 
         if HiTRes == True:
@@ -650,10 +631,6 @@
     
     for site in sites:
 
-<<<<<<< HEAD
-=======
-
->>>>>>> 22d38f2f
         if 'fp_HiTRes' in fp_and_data[site].keys():
             site_bf_temp = xray.Dataset({"fp_HiTRes":fp_and_data[site]["fp_HiTRes"],
                                          "fp":fp_and_data[site]["fp"]})
@@ -687,21 +664,14 @@
              
             for ti in range(len(site_bf.time)):
                  H[i,ti]=np.sum(H_all_v[wh_ri,ti])        
-<<<<<<< HEAD
-=======
-
->>>>>>> 22d38f2f
+
         
         sensitivity = xray.DataArray(H, 
                               coords=[('region', range(1,np.max(site_bf.basis)+1)), 
                                       ('time', fp_and_data[site].coords['time'])])
                                      
         fp_and_data[site]['H'] = sensitivity                             
-<<<<<<< HEAD
-=======
-
-# this needs to be cleaned up...
->>>>>>> 22d38f2f
+
         
         if basis_case.startswith('sub'):
             sub_fp_temp = site_bf.fp.sel(lon=slice(min(site_bf.sub_lon),max(site_bf.sub_lon)), 
@@ -716,13 +686,8 @@
             sub_H = xray.Dataset({'sub_H': (['sub_lat','sub_lon','time'], sub_H_temp)},
                                coords = {'sub_lat': (site_bf.coords['sub_lat']),
                                          'sub_lon': (site_bf.coords['sub_lon']),
-<<<<<<< HEAD
                                 'time' : (fp_and_data[site].coords['time'])})
-            
-=======
-                                'time' : (fp_and_data[site].coords['time'])})            
->>>>>>> 22d38f2f
-                    
+                                
             fp_and_data[site] = fp_and_data[site].merge(sub_fp)
             fp_and_data[site] = fp_and_data[site].merge(sub_H)
                     
@@ -749,10 +714,6 @@
     
     for site in sites:
 
-<<<<<<< HEAD
-
-=======
->>>>>>> 22d38f2f
         DS_temp = xray.Dataset({"particle_locations_n":fp_and_data[site]["particle_locations_n"],
                                 "particle_locations_e":fp_and_data[site]["particle_locations_e"],
                                 "particle_locations_s":fp_and_data[site]["particle_locations_s"],
