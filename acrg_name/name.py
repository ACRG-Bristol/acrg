--- conflicted
+++ resolved
@@ -383,7 +383,6 @@
         if np.logical_and(month_start.year != month_end.year, len(flux_timeslice.time) != dateutil.relativedelta.relativedelta(end, start).months):
             month_start = dt.datetime(start.year, 1, 1, 0, 0)
             flux_timeslice = flux_ds.sel(time=slice(month_start, month_end))
-<<<<<<< HEAD
         if len(flux_timeslice.time)==0:
             flux_timeslice = flux_ds.sel(time=start, method = 'ffill')
             flux_timeslice = flux_timeslice.expand_dims('time',axis=-1)
@@ -391,18 +390,6 @@
                           flux from %s" %flux_timeslice.time.values[0])
         else:
             print("Slicing time to range {} - {}".format(month_start,month_end))
-=======
-            if np.logical_and(month_start.year != month_end.year, len(flux_timeslice.time) != dateutil.relativedelta.relativedelta(end, start).months):
-                month_start = dt.datetime(start.year, 1, 1, 0, 0)
-                flux_timeslice = flux_ds.sel(time=slice(month_start, month_end))
-            if len(flux_timeslice.time)==0:
-                flux_timeslice = flux_ds.sel(time=start, method = 'ffill')
-                flux_timeslice = flux_timeslice.expand_dims('time',axis=-1)
-                print("\nWarning: No fluxes available during the time period specified so outputting "
-                      "flux from %s" %flux_timeslice.time.values[0])
-            else:
-                print("Slicing time to range {} - {}".format(month_start,month_end))
->>>>>>> 42963592
             
         return flux_timeslice
 
