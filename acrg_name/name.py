# -*- coding: utf-8 -*-
"""
Created on Mon Nov 10 10:45:51 2014

"""
from __future__ import print_function
from __future__ import division

from builtins import str
from builtins import range
from builtins import object
from past.utils import old_div
import netCDF4 as nc
import numpy as np
import matplotlib.pyplot as plt
from matplotlib.ticker import MaxNLocator
import datetime as dt
import os
import glob
from matplotlib import ticker
import pandas as pd
import bisect
import subprocess
<<<<<<< HEAD
#from progressbar import ProgressBar    -- Was not Python 3 compatible
=======
#from progressbar import ProgressBar
>>>>>>> e1c2c6e0
import json
from os.path import join
import xarray as xr
from acrg_time import convert
import calendar
import pickle
from scipy.interpolate import interp1d
import dateutil.relativedelta
import cartopy.crs as ccrs
import cartopy

acrg_path = os.getenv("ACRG_PATH")
data_path = os.getenv("DATA_PATH")

if acrg_path is None:
    acrg_path = os.getenv("HOME")
    print("Default ACRG directory is assumed to be home directory. Set path in .bashrc as \
            export ACRG_PATH=/path/to/acrg/repository/ and restart python terminal")
if data_path is None:
    data_path = "/data/shared/"
    print("Default Data directory is assumed to be /data/shared/. Set path in .bashrc as \
            export DATA_PATH=/path/to/data/directory/ and restart python terminal")


# Get acrg_site_info file
with open(join(acrg_path, "acrg_site_info.json")) as f:
    site_info=json.load(f)

def open_ds(path):
    
    """
    Function efficiently opens xray datasets.
    """
    # use a context manager, to ensure the file gets closed after use
    with xr.open_dataset(path) as ds:
        ds.load()
    return ds 

def filenames(site, domain, start, end, height, fp_directory):
    """
    The filenames function outputs a list of available footprint file names,
    for given site, domain, directory and date range.
    
    Expect filenames of the form:
        [fp_directory]/domain/site*-height*domain*yearmonth*.nc
        e.g. [/data/shared/NAME/fp]/EUROPE/MHD-10magl_EUROPE_201401.nc
    
    Args:
        site (str)         : Site name. Full list of site names should be 
                             defined within acrg_site_info.json
        domain (str)       : Domain name. The footprint files should be 
                             sub-categorised by the NAME domain name.
        start (str)        : Start date in format "YYYY-MM-DD" for range of files
                             to find.
        end (str)          : End date in same format as start for range of files
                             to find.
        height (str)       : Height related to input data. 
        fp_directory (str) : fp_directory can be specified if files are not in 
                             the default directory must point to a directory 
                             which contains subfolders organized by domain.
    Returns:
        list (str): matched filenames
    """

    baseDirectory = fp_directory
        
    # Read site info for heights
    if height is None:
        if not site in list(site_info.keys()):
            print("Site code not found in arcg_site_info.json to get height information. " + \
                  "Check that site code is as intended. "+ \
                  "If so, either add new site to file or input height manually.")
            return None
        height = site_info[site]["height_name"][0]
    
    # Convert into time format
    months = pd.DatetimeIndex(start = start, end = end, freq = "M").to_pydatetime()
    yearmonth = [str(d.year) + str(d.month).zfill(2) for d in months]

    files = []
    for ym in yearmonth:
        f=glob.glob(baseDirectory + \
            domain + "/" + \
            site + "*" + "-" + height + "*" + domain + "*" + ym + "*.nc")

        if len(f) > 0:
            files += f

    files.sort()

    if len(files) == 0:
        print("Can't find file: " + baseDirectory + \
            domain + "/" + \
            site + "*" + height + "*" + domain + "*" + "*.nc")
    return files

def read_netcdfs(files, dim = "time"):
    """
    The read_netcdfs function uses xarray to open sequential netCDF files and 
    and concatenates them along the specified dimension.
    Note: this function makes sure that file is closed after open_dataset call.
    
    Args:
        files (list) : List of netCDF filenames.
        dim (str)    : Dimension of netCDF to use for concatenating the files.
                       Default= "time".
    
    Returns:
        xarray.Dataset : all files open as one concatenated xarray.Dataset object    
    """
    
    #def process_one_path(path):
    #    with xr.open_dataset(path) as ds:
    #        ds.load()
    #    return ds
    
    print("Reading and concatenating files: ")
    for fname in files:
        print(fname)
    
    datasets = [open_ds(p) for p in sorted(files)]
    combined = xr.concat(datasets, dim)
    return combined   

def interp_time(bc_ds,vmr_var_names, new_times):
    """
    The interp_time function interpolates the times of the VMR variable 
    'vmr_var_name' in the xarray.Dataset 'bc_ds' to the times specified in 
    'interp_times'. The variable must have dimensions (height, lat_or_lon, time) 
    in that order. 
    Note: This function was created to convert MOZART monthly averages into 
    same frequency as NAME footprints.

    TODO: Add details for vmr_var_names and new_times

    Args:
        bc_ds (xarray.Dataset)   : Output from boundary_conditions() function
        vmr_var_names (iterable) : ???
        new_times                : ???
    
    Returns:
        xarray.Dataset : new dataset with the VMRs recalculated at interpolated times.

    """

    vmr_dict={}

    for vi,vmr_var_name in enumerate(vmr_var_names):

        x_id= np.arange(len(bc_ds.time))
        new_times_id = np.linspace(0.,np.max(x_id), num=len(new_times)) 
        vmr_new = np.zeros((len(bc_ds.height),len(bc_ds[vmr_var_name][0,:,0]),len(new_times)))
        for j in range(len(bc_ds.height)):
            for i in range(len(bc_ds[vmr_var_name][0,:,0])):
                y = bc_ds[vmr_var_name][j,i,:]
                f = interp1d(x_id,y, bounds_error = False,kind='linear', 
                                         fill_value = np.max(y))
                vmr_new[j,i,:] = f(new_times_id)

        vmr_dict[vmr_var_name]=vmr_new
        
    ds2 = xr.Dataset({"vmr_n": (["height", "lon", "time"],vmr_dict["vmr_n"]),
                        "vmr_e": (["height", "lat", "time"],vmr_dict["vmr_e"]),
                        "vmr_s": (["height", "lon", "time"],vmr_dict["vmr_s"]),
                        "vmr_w": (["height", "lat", "time"],vmr_dict["vmr_w"])},
                        coords={"lon":bc_ds.lon, "lat": bc_ds.lat, "time": new_times,
                                "height":bc_ds.height})

    return ds2


def footprints(sitecode_or_filename, fp_directory = None, 
               flux_directory = None, bc_directory = None,
               start = None, end = None, domain = None, height = None,
               species = None, emissions_name = None, HiTRes = False,interp_vmr_freq=None):

    """
    The footprints function loads a NAME footprint netCDF files into an xarray Dataset.
    Flux and boundary conditions are also loaded if species or emissions_name is specified.
    
    Either specify:
        a) A file name:
            fp = footprints(filename)
        b) A site code, domain, and date range:
            fp = footprints("MHD", 
                    start = "2014-01-01", end = "2014-01-01",
                    domain = "EUROPE")
    
    See filenames() function for expected format of files.
    Note: fp_directory, flux_directory and bc_directory can point to specified directories
    but if not specified, default directories will be used (set at the top of file).

    Args:
        sitecode_or_filename : Site (e.g. 'MHD') or a netCDF filename (*.nc) (str)
        fp_directory         : fp_directory must be a dictionary of the form 
                               fp_directory = {"integrated":PATH_TO_INTEGRATED_FP, 
                                               "HiTRes":PATH_TO_HIGHTRES_FP}
                               if the high time resolution footprints are used (HiTRes = True)
                               otherwise can be a single string if only integrated FPs are used and 
                               non-default.
        flux_directory (str) : flux_directory can be specified if files are not in the default directory. 
                               Must point to a directory which contains subfolders organized by domain.
                               (optional)
        bc_directory (str)   : Same sytax as flux_directory (optional)
        start (str)          : Start date in format "YYYY-MM-DD" for range of files to find.
        end (str)            : End date in same format as start for range of files to find.
        domain (str)         : Domain name. The footprint files should be sub-categorised by the domain.
        height (str)         : Height related to NAME. If the HEIGHT keyword is not specified, the default 
                               height from the acrg_site_info.json file is assumed.
        species (str)        : Species name. All species names are defined acrg_species_info.json.
        emissions_name (str) : Allows emissions files such as co2nee_EUROPE_2012.nc to be read in. 
                               In this case EMISSIONS_NAME would be 'co2nee'
        HiTRes (bool)        : Whether to include high time resolution footprints.
        interp_vmr_freq      : Frequency to interpolate vmr time. (float/int)
        
    Returns:
        xarray.Dataset : combined footprint files
    """
    # Chose whether we've input a site code or a file name
    # If it's a three-letter site code, assume it's been processed
    # into an annual footprint file in (mol/mol) / (mol/m2/s)
    # using acrg_name_process
    
    if fp_directory is None:
        fp_integrated_directory = join(data_path, 'NAME/fp/')
        fp_HiTRes_directory = join(data_path,'NAME/fp_high_time_res/')
        fp_directory = {'integrated': fp_integrated_directory,
                        'HiTRes': fp_HiTRes_directory}

    #   Error message if looking for HiTRes files and fp_directory is not a dictionary        
        if HiTRes is True:
            if type(fp_directory) is not dict:
                print("fp_directory needs to be a dictionary containing paths \
                       to integrated and HiTRes footprints \
                       {integrated:path1, HiTRes:path2}")
                return None
                
                print("As HiTRes is set to True, make sure that the high and low time resolution emissions name\
                      pairs are input correctly for the emissions sources where HiTRes applies. They should look like:\
                      emissions_name = {source_name:{'high_res':emissions_file_identifier,\
                      'low_res':emissions_file_identifier}.")
    
    if '.nc' in sitecode_or_filename:
        if not '/' in sitecode_or_filename:
            files = [os.path.join(fp_directory, sitecode_or_filename)]
        else:
            files=[sitecode_or_filename]
    else:
        site=sitecode_or_filename[:]

    # Finds integrated footprints if specified as a dictionary with multiple entries (HiTRes = True) 
    # or a string with one entry        
        if type(fp_directory) is dict:
            files = filenames(site, domain, start, end, height, fp_directory["integrated"])
        else:
            files = filenames(site, domain, start, end, height, fp_directory)

    if len(files) == 0:
        print("Can't find files, " + sitecode_or_filename)
        return None

    else:
        fp=read_netcdfs(files)  
        
        # If a species is specified, also get flux and vmr at domain edges
        if emissions_name is not None:
            flux_ds = flux(domain, emissions_name, flux_directory=flux_directory)
            if flux_ds is not None:
                fp = combine_datasets(fp, flux_ds, method='ffill')
        elif species is not None:
            flux_ds = flux(domain, species, flux_directory=flux_directory)
            if flux_ds is not None:
                fp = combine_datasets(fp, flux_ds, method='ffill')
        
        if species is not None:
            bc_ds = boundary_conditions(domain, species, bc_directory=bc_directory)
            if bc_ds is not None:                   
                if interp_vmr_freq is not None:
                    # Interpolate bc_ds between months to same timescale as footprints
                    dum_ds = bc_ds.resample(interp_vmr_freq, "time")
                    new_times=dum_ds.time            
                    vmr_var_names=["vmr_n", "vmr_e", "vmr_s", "vmr_w"]
                    bc_ds = interp_time(bc_ds,vmr_var_names, new_times)  
                fp = combine_datasets(fp, bc_ds, method='ffill')

        if HiTRes == True:
            HiTRes_files = filenames(site, domain, start, end, height, fp_directory["HiTRes"])
            HiTRes_ds = read_netcdfs(HiTRes_files)
            fp = combine_datasets(fp, HiTRes_ds, method='ffill')

        return fp


def flux(domain, species, start = None, end = None, flux_directory=None):
    """
    The flux function reads in all flux files for the domain and species as an xarray Dataset.
    Note that at present ALL flux data is read in per species per domain or by emissions name.
    To be consistent with the footprints, fluxes should be in mol/m2/s.
    
    Expect filenames of the form:
        [flux_directory]/domain/species.lower()_*.nc
        e.g. [/data/shared/NAME/emissions]/EUROPE/ch4_EUROPE_2013.nc
    
    TODO: This may get slow for very large flux datasets, and we may want to subset.
    
    Args:
        domain (str)         : Domain name. The flux files should be sub-categorised by the domain.
        species (str)        : Species name. All species names are defined acrg_species_info.json.
        start (str)          : Start date in format "YYYY-MM-DD" to output only a time slice of all the flux files.
                               The start date used will be the first of the input month. I.e. if "2014-01-06" is input,
                               "2014-01-01" will be used.  This is to mirror the time slice functionality of the filenames function.
        end (str)            : End date in same format as start to output only a time slice of all the flux files.
                               The end date used will be the first of the input month and the timeslice will go up
                               to, but not include, this time. I.e. if "2014-02-25' is input, "2014-02-01" will be used.
                               This is to mirror the time slice functionality of the filenames function.
        flux_directory (str) : flux_directory can be specified if files are not in 
                               the default directory. Must point to a directory 
                               which contains subfolders organized by domain. (optional)
    Returns:
        xarray.Dataset : combined dataset of all matching flux files
    """
    
    if flux_directory is None:
        flux_directory = join(data_path, 'NAME/emissions/')

    print(("filename",flux_directory + domain + "/" + species.lower() + "_" + "*.nc"))
    files = sorted(glob.glob(flux_directory + domain + "/" + 
                   species.lower() + "_" + "*.nc"))
    if len(files) == 0:
        print("Can't find flux: " + domain + " " + species)
        return None
    
    flux_ds = read_netcdfs(files)
    # Check that time coordinate is present
    if not "time" in list(flux_ds.coords.keys()):
        print("ERROR: No 'time' coordinate " + \
              "in flux dataset for " + domain + ", " + species)
        return None

    # Check for level coordinate. If one level, assume surface and drop
    if "lev" in list(flux_ds.coords.keys()):
        print("WARNING: Can't support multi-level fluxes. Trying to remove 'lev' coordinate " + \
              "from flux dataset for " + domain + ", " + species)
        if len(flux_ds.lev) > 1:
            print("ERROR: More than one flux level")
        else:
            return flux_ds.drop("lev")
        
    if start == None:
        return flux_ds
    else:
        if end == None:
            print("To get fluxes for a certain time period you must specify an end date.")
        else:
            #Change timeslice to be the beginning and end of months in the dates specified.
            start = pd.to_datetime(start)
            month_start = dt.datetime(start.year, start.month, 1, 0, 0)
        
            end = pd.to_datetime(end)
            month_end = dt.datetime(end.year, end.month, 1, 0, 0) - \
                        dt.timedelta(seconds = 1)
           
            if 'climatology' in species:
                ndate = pd.to_datetime(flux_ds.time.values)
                if len(ndate) == 1:  #If it's a single climatology value
                    dateadj = ndate - month_start  #Adjust climatology to start in same year as obs  
                else: #Else if a monthly climatology
                    dateadj = ndate[month_start.month-1] - month_start  #Adjust climatology to start in same year as obs  
                ndate = ndate - dateadj
                flux_ds = flux_ds.update({'time' : ndate})  
                flux_tmp = flux_ds.copy()
                while month_end > ndate[-1]:
                    ndate = ndate + pd.DateOffset(years=1)      
                    flux_ds = xr.merge([flux_ds, flux_tmp.update({'time' : ndate})])
                    
            flux_timeslice = flux_ds.sel(time=slice(month_start, month_end))
            if np.logical_and(month_start.year != month_end.year, len(flux_timeslice.time) != dateutil.relativedelta.relativedelta(end, start).months):
                month_start = dt.datetime(start.year, 1, 1, 0, 0)
                flux_timeslice = flux_ds.sel(time=slice(month_start, month_end))
            if len(flux_timeslice.time)==0:
                flux_timeslice = flux_ds.sel(time=start, method = 'ffill')
                flux_timeslice = flux_timeslice.expand_dims('time',axis=-1)
                print("Warning: No fluxes available during the time period specified so outputting\
                          flux from %s" %flux_timeslice.time.values[0])
            else:
                print("Slicing time to range {} - {}".format(month_start,month_end))
            
            return flux_timeslice


def flux_for_HiTRes(domain, emissions_dict, start=None, end=None, flux_directory=None):
    """
    Creates a dictionary of high and low frequency fluxes for use with HiTRes footprints.
    
    Args:
        domain (str)          : Domain name. The flux files should be sub-categorised by the 
                                domain.
        emissions_dict (dict) : This should be a dictionary of the form:
                                {'high_freq':high_freq_emissions_name, 'low_freq':low_freq_emissions_name}
                                e.g. {'high_freq':'co2-ff-2hr', 'low_freq':'co2-ff-mth'}.
        start (str)           : Start date in format "YYYY-MM-DD" to output only a time slice of all the flux files.
                                The start date used will be the first of the input month. I.e. if "2014-01-06" is input,
                                "2014-01-01" will be used.  This is to mirror the time slice functionality of the filenames function.
        end (str)             : End date in same format as start to output only a time slice of all the flux files.
                                The end date used will be the first of the input month and the timeslice will go up
                                to, but not include, this time. I.e. if "2014-02-25' is input, "2014-02-01" will be used.
                                This is to mirror the time slice functionality of the filenames function.
        flux_directory (str)  : flux_directory can be specified if files are not in 
                                the default directory. Must point to a directory 
                                which contains subfolders organized by domain. (optional)
    Returns:
        dictionary {'high_freq': flux_xray_dataset, 'low_freq': flux_xray_dataset} :
            dictionary containing xray datasets for both high and low frequency fluxes.
    """
    
    if 'low_freq' not in list(emissions_dict.keys()):
        print("low_freq must be a key in the emissions_dict in order to combine with HiTRes footprints.")
        return None
    elif 'high_freq' not in list(emissions_dict.keys()):
        print("high_freq must be a key in the emissions_dict in order to use HiTRes footprints.")
        return None
    
    flux_dict = {}
    
    if start:
        #Get the month before the one one requested because this will be needed for the first few
        #days in timeseries_HiTRes to calculate the modleed molefractions for times when the footprints
        #are in the previous month.
        start = str(pd.to_datetime(start) - dateutil.relativedelta.relativedelta(months=1))
    
    fluxes_highfreq = flux(domain, emissions_dict['high_freq'], start = start, end = end,flux_directory=flux_directory)
    fluxes_lowfreq = flux(domain, emissions_dict['low_freq'], start = start, end = end,flux_directory=flux_directory)
    
    flux_dict['low_freq'] = fluxes_lowfreq
    flux_dict['high_freq'] = fluxes_highfreq
    
    return flux_dict


def boundary_conditions(domain, species, start = None, end = None, bc_directory=None):
    """
    The boundary_conditions function reads in the files with the global model vmrs at the domain edges 
    to give the boundary conditions as an xarray Dataset.

    Expect filenames of the form:
        [bc_directory]/domain/species.lower()_*.nc
        e.g. [/data/shared/NAME/bc]/EUROPE/ch4_EUROPE_201301.nc

    Args:
        domain (str)       : Domain name. The boundary condition files should be sub-categorised by the 
                             domain.
        species (str)      : Species name. All species names are defined acrg_species_info.json.
        bc_directory (str) : bc_directory can be specified if files are not in 
                             the default directory. Must point to a directory 
                             which contains subfolders organized by domain. (optional)
    Returns:
        xarray.Dataset : combined dataset of matching boundary conditions files
    """
    
    if bc_directory is None:
        bc_directory = join(data_path, 'NAME/bc/')
    
    files = sorted(glob.glob(bc_directory + domain + "/" + 
                   species.lower() + "_" + "*.nc"))
    if len(files) == 0:
        print("Can't find boundary condition files: " + domain + " " + species)
        return None

    bc_ds = read_netcdfs(files)

    if start == None:
        return bc_ds
    else:
        if end == None:
            print("To get boundary conditions for a certain time period you must specify an end date.")
        else:
            #Change timeslice to be the beginning and end of months in the dates specified.
            start = pd.to_datetime(start)
            month_start = dt.datetime(start.year, start.month, 1, 0, 0)
        
            end = pd.to_datetime(end)
            month_end = dt.datetime(end.year, end.month, 1, 0, 0) - \
                        dt.timedelta(seconds = 1)
            
            bc_timeslice = bc_ds.sel(time=slice(month_start, month_end))
            if len(bc_timeslice.time)==0:
                bc_timeslice = bc_ds.sel(time=start, method = 'ffill')
                bc_timeslice = bc_timeslice.expand_dims('time',axis=-1)
                print("No boundary conditions available during the time period specified so outputting\
                          boundary conditions from %s" %bc_timeslice.time.values[0])
            return bc_timeslice


def basis(domain, basis_case, basis_directory = None):
    """
    The basis function reads in the all matching files for the basis case and domain as an xarray Dataset.
    
    Expect filenames of the form:
        [basis_directory]/domain/"basis_case"_"domain"*.nc
        e.g. [/data/shared/NAME/basis_functions]/EUROPE/sub_transd_EUROPE_2014.nc

    TODO: More info on options for basis functions.

    Args:
        domain (str)       : Domain name. The basis files should be sub-categorised by the domain.
        basis_case (str)   : Basis case to read in. Examples of basis cases are "voroni","sub-transd",
                             "sub-country_mask","INTEM".
        basis_directory (str) : basis_directory can be specified if files are not in 
                             the default directory. Must point to a directory 
                             which contains subfolders organized by domain. (optional)
    Returns:
        xarray.Dataset : combined dataset of matching basis functions
    """
    if basis_directory is None:
        basis_directory = join(data_path, 'NAME/basis_functions/')
        
    files = sorted(glob.glob(basis_directory + domain + "/" +
                    basis_case + "_" + domain + "*.nc"))
    if len(files) == 0:
        print("Can't find basis functions: " + domain + " " + basis_case)
        return None

    basis_ds = read_netcdfs(files)

    return basis_ds

def basis_boundary_conditions(domain, basis_case, bc_basis_directory = None):
    """
    The basis_boundary_conditions function reads in all matching files for the boundary conditions 
    basis case and domain as an xarray Dataset.
    
    Expect filesnames of the form:
        [bc_basis_directory]/domain/"basis_case"_"domain"*.nc
        e.g. [/data/shared/NAME/bc_basis_directory]/EUROPE/NESW_EUROPE_2013.nc

    TODO: More info on options for basis functions.
    
    Args:
        domain (str)             : Domain name. The basis files should be sub-categorised by the domain.
        basis_case (str)         : Basis case to read in. Examples of basis cases are "NESW","stratgrad".
        bc_basis_directory (str) : bc_basis_directory can be specified if files are not in 
                                   the default directory. Must point to a directory 
                                   which contains subfolders organized by domain. (optional)
    Returns:
        xarray.Datset : combined dataset of matching basis functions
    """
    
    if bc_basis_directory is None:
        bc_basis_directory = join(data_path,'NAME/bc_basis_functions/')
    
    files = sorted(glob.glob(bc_basis_directory + domain + "/" +
                    basis_case + '_' + domain + "*.nc"))

    if len(files) == 0:
        print("Can't find boundary condition basis functions: " + domain + " " + basis_case)
        return None
    
    basis_ds = read_netcdfs(files)

    return basis_ds


def combine_datasets(dsa, dsb, method = "ffill", tolerance = None):
    """
    The combine_datasets function merges two datasets and re-indexes to the FIRST dataset.
    If "fp" variable is found within the combined dataset, the "time" values where the "lat","lon"
    dimensions didn't match are removed.
    
    Example:
        ds = combine_datasets(dsa, dsb)

    Args:
        dsa (xarray.Dataset) : First dataset to merge
        dsb (xarray.Dataset) : Second dataset to merge
        method (str)         : One of {None, ‘nearest’, ‘pad’/’ffill’, ‘backfill’/’bfill’}
                               See xarray.DataArray.reindex_like for list of options and meaning.
        tolerance (??)      : Maximum allowed tolerance between matches.

    Returns:
        xarray.Dataset: combined dataset indexed to dsa
    """
    # merge the two datasets within a tolerance and remove times that are NaN (i.e. when FPs don't exist)
    
    ds_temp = dsa.merge(dsb.reindex_like(dsa, method, tolerance = tolerance))
    if 'fp' in list(ds_temp.keys()):
        flag = np.where(np.isfinite(ds_temp.fp.mean(dim=["lat","lon"]).values))
        ds_temp = ds_temp[dict(time = flag[0])]
    return ds_temp

def timeseries(ds):
    """
    The timeseries function compute flux * footprint time series.

    Example:
        ts = timeseries(dataset)

    TODO: There are almost certainly much more efficient ways of doing this.

    Args:
        ds (xarray.Dataset) : Dataset with both the flux and footprint fields present
    Returns:
        xarray.Dataset        
    """

    if "flux" in list(ds.keys()):
        return (ds.fp*ds.flux).sum(["lat", "lon"])
    else:
        print("Can't calculate time series " + \
              "no fluxes. Check flux file.")
        return None

def timeseries_HiTRes(fp_HiTRes_ds, flux_dict, output_TS = True, output_fpXflux = True):
    """
    The timeseries_HiTRes function computes flux * HiTRes footprints.
    
    HiTRes footprints record the footprint at each 2 hour period back in time for the first 24 hours.
    Need a high time resolution flux to multiply the first 24 hours back of footprints.
    Need a residual flux to multiply the residual integrated footprint for the remainder of the 30 
    day period.
    
    Args:
        fp_HiTRes_ds (xarray.Dataset) : Dataset of High Time resolution footprint. HiTRes footprints 
                                        record the footprint at each 2 hour period back in time for the 
                                        first 24 hours.
        domain (str)                  : Domain name. The footprint files should be sub-categorised by the 
                                        domain.
        flux_dict (dict)              : This should be a dictionary of the form output in the function
                                        flux_for_HiTRes: {'high_freq': flux_dataset, 'low_freq': flux_dataset}.
                                        This is because this function needs two time resolutions of fluxes as
                                        explained in the header.
        output_TS (bool)              : Output the timeseries. Default is True.
        output_fpXflux (bool)         : Output the sensitivity map. Default is True.

    
    Returns:
        xarray.Dataset / tuple(xarray.Dataset,xarray.Dataset)
        
        If output_TS is True:
            Outputs the timeseries
        If output_fpXflux is True:
            Outputs the sensitivity map   
    """
    
#    # Get time range
#    fp_start = fp_HiTRes_ds.time[0]
#    start = dt.datetime(int(fp_start['time.year']), int(fp_start['time.month']), 1, 0, 0)
#        
#    fp_end = fp_HiTRes_ds.time[-1]
#    month_days = calendar.monthrange(int(fp_end['time.year']), int(fp_end['time.month']))[1]
#    end = dt.datetime(int(fp_end['time.year']), int(fp_end['time.month']), 1, 0, 0) + \
#            dt.timedelta(days = month_days)
    
    flux_HiTRes = flux_dict['high_freq']
    flux_resid = flux_dict['low_freq']
    
    """
    Probably need a check in here to make sure dates of fluxes correspond to dates of footprints
    """
    
    fp_HiTRes = fp_HiTRes_ds.fp_HiTRes.to_dataset()
    fpXflux = np.zeros((len(fp_HiTRes.lat), len(fp_HiTRes.lon), len(fp_HiTRes.time)))
    
    for ti, time in enumerate(fp_HiTRes.time):
        fp = fp_HiTRes.sel(time=time).fp_HiTRes.to_dataset()
        time_back = [fp.time.values - np.timedelta64(i,'h') for i in fp.H_back.values]
        fp = fp.update({'H_back':time_back})
        fp = fp.drop('time')
        fp = fp.rename({'H_back':'time'})

        new_fp = fp.fp_HiTRes[:,:,::-1]
        new_time = fp.time[::-1]
        new_ds = xr.Dataset({'fp_HiTRes':(['lat','lon','time'], new_fp)},
                               coords={'lat':fp.lat,
                                       'lon':fp.lon,
                                       'time':new_time})

        em = flux_HiTRes.reindex_like(new_ds, method='ffill')
        
        #Use end of hours back as closest point for finding the emissions file
        print("flux_resid",flux_resid)
        print("new_ds.time[0]",new_ds.time[0])
        import pdb
        pdb.set_trace()
        emend = flux_resid.sel(time = new_ds.time[0], method = 'ffill')
        em.flux[:,:,0] = emend.flux
        fpXflux[:,:,ti] = (new_ds.fp_HiTRes*em.flux).sum(["time"])
        
    timeseries= np.sum(fpXflux, axis = (0,1))
    
    if output_fpXflux == True and output_TS ==True:
        return timeseries, fpXflux
    
    elif output_fpXflux == False and output_TS ==True:
        return timeseries
        
    elif output_fpXflux == True and output_TS ==False:
        return fpXflux       

def timeseries_boundary_conditions(ds):
    """
    The timeseries_boundary_conditions function compute particle location * global model edges time series.
    
    Args:
        ds (xarray.Dataset) : Dataset with both the particle locations and vmr at domain edge fields 
                              present.
    
    Returns:
        xarray.Dataset
    """ 

    return (ds.particle_locations_n*ds.vmr_n).sum(["height", "lon"]) + \
           (ds.particle_locations_e*ds.vmr_e).sum(["height", "lat"]) + \
           (ds.particle_locations_s*ds.vmr_s).sum(["height", "lon"]) + \
           (ds.particle_locations_w*ds.vmr_w).sum(["height", "lat"])

    
def footprints_data_merge(data, domain, load_flux = True, load_bc = True,
                          calc_timeseries = True, calc_bc = True, HiTRes = False,
                          average = None, site_modifier = {}, height = None,
                          emissions_name = None, interp_vmr_freq = None,
                          fp_directory = None,
                          flux_directory = None,
                          bc_directory = None,
                          resample_to_data = False):
#                          perturbed=False, fp_dir_pert=None, pert_year=None, pert_month=None):

    """
    Output a dictionary of xarray footprint datasets, that correspond to a given
    dictionary of Pandas dataframes.
    
    Args:
        data (dict)          : Input dictionary of dataframes with the sites as the keys.
                               Should match output from acrg_agage.get_obs() function. For example:
                               data = {"MHD": MHD_dataframe, "TAC": TAC_dataframe}
        domain (str)         : Domain name. The footprint files should be sub-categorised by the domain.
        load_flux (bool)     : True includes fluxes in output, False does not. Default True.
        load_bc (bool)       : True includes boundary conditions in output, False does not. Default True.
        calc_timeseries (bool) : True calculates modelled mole fractions for each site using fluxes, False does not. Default True.
        calc_bc (bool)       : True calculates modelled baseline for each site using boundary conditions, False does not. Default True.
        HiTRes (bool)        : Set to True to include HiTRes footprints in output. Default False.
        average (dict)       : Averaging period for each dataset (for each site). Should be a dictionary with
                               {site: averaging_period} key:value pairs.
                               Each value should be a string of the form e.g. "2H", "30min" (should match
                               pandas offset aliases format).
        site_modifier        : An optional site modifier dictionary is used that maps the site name in the
                               obs file to the site name in the footprint file, if they are different. This
                               is useful for example if the same site FPs are run with a different met and 
                               they are named slightly differently from the obs file. E.g.
                               site_modifier = {"DJI":"DJI-SAM"} - station called DJI, FPs called DJI-SAM
        height (dict)        : Height related to input data. Should be a dictionary with
                               {site: height} key:value pairs. Can be found from acrg_sites_info.json
        emissions_name (dict): Allows emissions files with filenames that are longer than just the species name
                               to be read in (e.g. co2-ff-mth_EUROPE_2014.nc). This should be a dictionary
                               with {source_name: emissions_file_identifier} (e.g. {'anth':'co2-ff-mth'}). This way
                               multiple sources can be read in simultaneously if they are added as separate entries to
                               the emissions_name dictionary.
                               If using HiTRes footprints, both the high and low frequency emissions files must be specified
                               in a second dictionary like so: {'anth': {'high_freq':'co2-ff-2hr', 'low_freq':'co2-ff-mth'}}.
                               It is not a problem to have a mixture of sources, with some that use HiTRes footprints and some
                               that don't.
        interp_vmr_freq      : Frequency to interpolate vmr time. (float/int)
        fp_directory         : fp_directory must be a dictionary of the form 
                               fp_directory = {"integrated":PATH_TO_INTEGRATED_FP, 
                                               "HiTRes":PATH_TO_HIGHTRES_FP}
                               if the high time resolution footprints are used (HiTRes = True)
                               otherwise can be a single string if only integrated FPs are used and 
                               non-default.
        flux_directory (str) : flux_directory can be specified if files are not in the default directory. 
                               Must point to a directory which contains subfolders organized by domain.
                               (optional)
        bc_directory (str)   : Same sytax as flux_directory (optional)
        resample_to_data (bool) : If set to True, the footprints are resampled to the data time series.
                                  If set to False, the data is resampled to the data
                                  If set to None (default), then the footprints and data are sampled to the 
                                  coarset resolution of the two.
                                  (optional)
                                    
    
    Returns:
        Dictionary of the form {"MHD": MHD_xarray_dataset, "TAC": TAC_xarray_dataset, ".flux": dictionary_of_flux_datasets, ".bc": boundary_conditions_dataset}:
            combined dataset for each site
    """
    
    sites = [key for key in list(data.keys()) if key[0] != '.']
    attributes = [key for key in list(data.keys()) if key[0] == '.']
    
    if average is not None:
        if type(average) is not dict:
            print("WARNING: average list must be a dictionary with {site: averaging_period}\
                  key value pairs. Ignoring. Output dataset will not be resampled.")
            average = {x:None for x in sites}
    else:
        average = {x:None for x in sites}

    # If not given, check if species is defined in data dictionary:
#    if species is None:
    if ".species" in list(data.keys()):
        species = data[".species"]
    else:
        print("Species can't be found in data dictionary.")

    if load_flux:
        if emissions_name is not None:
            if type(emissions_name) != dict:
                print("emissions_name should be a dictionary: {source_name: emissions_file_identifier}.\
                      Setting load_flux to False.")
                load_flux=False   
        else:
            emissions_name = {'all':species}

    # Output array
    fp_and_data = {}
    
    #empty variables to fill with earliest start and latest end dates
    flux_bc_start = None
    flux_bc_end = None
    
    for i, site in enumerate(sites):

        # Dataframe for this site            
        site_df = data[site] 
        # Get time range
        df_start = min(site_df.index).to_pydatetime()
        start = dt.datetime(df_start.year, df_start.month, 1, 0, 0)
        
        df_end = max(site_df.index).to_pydatetime()
        month_days = calendar.monthrange(df_end.year, df_end.month)[1]
        end = dt.datetime(df_end.year, df_end.month, 1, 0, 0) + \
                dt.timedelta(days = month_days)
      
        #Get earliest start and latest end dates from all sites for loading fluxes and bcs
        if flux_bc_start == None or flux_bc_start > start:
            flux_bc_start = start
        if flux_bc_end == None or flux_bc_end < end:
            flux_bc_end = end
            
        # Convert to dataset
        site_ds = xr.Dataset.from_dataframe(site_df)
        
        if site in list(site_modifier.keys()):
            site_modifier_fp = site_modifier[site]
        else:    
            site_modifier_fp = site
         
        if height is not None:
            
            if type(height) is not dict:
                print("Height input needs to be a dictionary with {sitename:height}")
                return None
                
            height_site = height[site] 
        else:
            height_site = height
        
        # Get footprints

        site_fp = footprints(site_modifier_fp, fp_directory = fp_directory, 
                             flux_directory = flux_directory, 
                             bc_directory = bc_directory,
                             start = start, end = end,
                             domain = domain,
                             species = None,
                             height = height_site,
                             emissions_name = None,
                             HiTRes = HiTRes,
                             interp_vmr_freq=interp_vmr_freq)                         
                        
        if site_fp is not None:                        
            # If satellite data, check that the max_level in the obs and the max level in the processed FPs are the same
            # Set tolerance tin time to merge footprints and data   
            # This needs to be made more general to 'satellite', 'aircraft' or 'ship'                
            if "GOSAT" in site.upper():
                ml_obs = site_df.max_level
                ml_fp = site_fp.max_level
                tolerance = 60e9 # footprints must match data with this tolerance in [ns]
                if ml_obs != ml_fp:
                    print("ERROR: MAX LEVEL OF SAT OBS DOES NOT EQUAL MAX LEVEL IN FP")
                    print("max_level_fp =",ml_fp)
                    print("max_level_obs =",ml_obs)
                    return None
            elif "GAUGE-FERRY" in site.upper():
                tolerance = '5min'
            elif "GAUGE-FAAM" in site.upper():
                tolerance = '1min'    
            else:
                tolerance = None
            
            # rt17603: 06/04/2018 - Added sort as some footprints weren't sorted by time for satellite data.
            site_fp = site_fp.sortby("time")
            
            #lw13938: 12/04/2018 - This should slice the date to the smallest time frame
            # spanned by both the footprint and obs, then resamples the data 
            #using the mean to the one with coarsest median resolution 
            #starting from the sliced start date. 
            ds_timeperiod = np.nanmedian((site_ds.time.data[1:] - site_ds.time.data[0:-1]).astype('int64')) 
            fp_timeperiod = np.nanmedian((site_fp.time.data[1:] - site_fp.time.data[0:-1]).astype('int64')) 
            ds_st = site_ds.time[0]
            ds_et = site_ds.time[-1]
            fp_st = site_fp.time[0]
            fp_et = site_fp.time[-1]
            if int(ds_st.data) > int(fp_st.data):
                start_date = ds_st
            else:  
                start_date = fp_st
            if int(ds_et.data) < int(fp_et.data):
                end_date = ds_et
            else:
                end_date = fp_et
            
            # rt17603: 24/07/2018 - Rounding to the nearest second(+/-1). Needed for sub-second dates otherwise sel was giving a KeyError
            start_s = str(np.round(start_date.data.astype(np.int64)-5e8,-9).astype('datetime64[ns]')) # subtract half a second to ensure lower range covered
            end_s = str(np.round(end_date.data.astype(np.int64)+5e8,-9).astype('datetime64[ns]')) # add half a second to ensure upper range covered
            
            site_ds = site_ds.sel(time=slice(start_s,end_s))
            site_fp = site_fp.sel(time=slice(start_s,end_s))
            
            #site_ds = site_ds.sel(time=slice(str(start_date.data),str(end_date.data)))
            #site_fp = site_fp.sel(time=slice(str(start_date.data),str(end_date.data)))
            
            base = start_date.dt.hour.data + start_date.dt.minute.data/60. + start_date.dt.second.data/3600.
            if (ds_timeperiod >= fp_timeperiod) or (resample_to_data == True):
                resample_period = str(round(old_div(fp_timeperiod,3600e9),5))+'H' # rt17603: Added 24/07/2018 - stops pandas frequency error for too many dp.
                site_fp = site_fp.resample(resample_period, dim='time', how='mean', base=base)
            elif ds_timeperiod < fp_timeperiod or (resample_to_data == False):
                resample_period = str(round(old_div(fp_timeperiod,3600e9),5))+'H' # rt17603: Added 24/07/2018 - stops pandas frequency error for too many dp.
                site_ds = site_ds.resample(resample_period, dim='time', how='mean', base=base)
                        
            site_ds = combine_datasets(site_ds, site_fp,
                                       method = "ffill",
                                       tolerance = tolerance)
            
            #transpose to keep time in the last dimension position in case it has been moved in resample
            if 'H_back' in list(site_ds.dims.keys()):
                site_ds = site_ds.transpose('height','lat','lon','lev','time', 'H_back')
            else:
                site_ds = site_ds.transpose('height','lat','lon','lev','time')
                
            # If units are specified, multiply by scaling factor
            if ".units" in attributes:
                site_ds.update({'fp' : (site_ds.fp.dims, old_div(site_ds.fp, data[".units"]))})
#                if calc_bc:
#                    for key in site_ds.keys():
#                        if "vmr" in key:
#                            site_ds.update({key :
#                                            (site_ds[key].dims, site_ds[key] / \
#                                            data[".units"])})
                if HiTRes:
                    site_ds.update({'fp_HiTRes' : (site_ds.fp_HiTRes.dims, 
                                                   old_div(site_ds.fp_HiTRes, data[".units"]))})
        
            # Resample, if required
            if average[site] is not None:
                site_ds = site_ds.resample(average[site], dim = "time")
            
            fp_and_data[site] = site_ds
            
        
    if load_flux:
            
        flux_dict = {} 
        basestring = (str, bytes)    
        for source in list(emissions_name.keys()):
            #if type(emissions_name[source]) == str:
            if isinstance(emissions_name[source], basestring):
                flux_dict[source] = flux(domain, emissions_name[source], start=flux_bc_start, end=flux_bc_end, flux_directory=flux_directory)
        #elif type(emissions_name[source]) == dict:
            elif isinstance(emissions_name[source], dict):
                if HiTRes == False:
                    print("HiTRes is set to False and a dictionary has been found as the emissions_name dictionary value\
                          for source %s. Either enter your emissions names as separate entries in the emissions_name\
                          dictionary or turn HiTRes to True to use the two emissions files together with HiTRes footprints." %source)
                    return None
                else:
                    flux_dict[source] = flux_for_HiTRes(domain, emissions_name[source], start=flux_bc_start, end=flux_bc_end, flux_directory=flux_directory)
                        
        fp_and_data['.flux'] = flux_dict
            
        
    if load_bc:
            
        bc = boundary_conditions(domain, species, start=flux_bc_start, end=flux_bc_end, bc_directory=bc_directory)

        if  ".units" in attributes:
            fp_and_data['.bc'] = old_div(bc, data[".units"])               
        else:
            fp_and_data['.bc'] = bc
            
        
                                           
    # Calculate model time series, if required
    if calc_timeseries:
        if load_flux == False:
            print("Can't get modelled mole fraction timeseries because load_flux is set to False.")
        else:
            sites = [key for key in list(fp_and_data.keys()) if key[0] != '.']
            sources = list(fp_and_data['.flux'].keys())
            for site in sites:                    
                for source in sources:
                    if type(fp_and_data['.flux'][source]) == dict:
                        fp_and_data[site]['mf_mod_'+source] = xr.DataArray(timeseries_HiTRes(fp_and_data[site],fp_and_data['.flux'][source], output_fpXflux=False), coords = {'time': fp_and_data[site].time})
                    else:
                        flux_reindex = fp_and_data['.flux'][source].reindex_like(fp_and_data[site], 'ffill')
                        if source == 'all':
                            fp_and_data[site]['mf_mod'] = xr.DataArray((fp_and_data[site].fp*flux_reindex.flux).sum(["lat", "lon"]), coords = {'time':fp_and_data[site].time})
                        else:
                            fp_and_data[site]['mf_mod_'+source] = xr.DataArray((fp_and_data[site].fp*flux_reindex.flux).sum(["lat", "lon"]), coords = {'time':fp_and_data[site].time})
        
    # Calculate boundary conditions, if required         
    if calc_bc:
        if load_bc == False:
            print("Can't get modelled baseline timeseries because load_bc is set to False.")
        else:
            sites = [key for key in list(fp_and_data.keys()) if key[0] != '.']
            for site in sites:
                bc_reindex = fp_and_data['.bc'].reindex_like(fp_and_data[site], 'ffill')
                fp_and_data[site]['bc'] = (fp_and_data[site].particle_locations_n*bc_reindex.vmr_n).sum(["height", "lon"]) + \
                                            (fp_and_data[site].particle_locations_e*bc_reindex.vmr_e).sum(["height", "lat"]) + \
                                            (fp_and_data[site].particle_locations_s*bc_reindex.vmr_s).sum(["height", "lon"]) + \
                                            (fp_and_data[site].particle_locations_w*bc_reindex.vmr_w).sum(["height", "lat"])
        
    for a in attributes:
        fp_and_data[a] = data[a]
  
    return fp_and_data


def fp_sensitivity(fp_and_data, domain, basis_case,
                   basis_directory = None):
    """
    The fp_sensitivity function adds a sensitivity matrix, H, to each site xarray dataframe in fp_and_data.

    Basis function data in an array: lat, lon, no. regions. In each 'region'
    element of array there is a lt lon grid with 1 in region and 0 outside region.
    
    Region numbering must start from 1
    
    Args:
        fp_and_data (dict)    : Output from footprints_data_merge() function. Dictionary of datasets.
        domain (str)          : Domain name. The footprint files should be sub-categorised by the domain.
        basis_case            : Basis case to read in. Examples of basis cases are "NESW","stratgrad".
                                String if only one basis case is required. Dict if there are multiple
                                sources that require separate basis cases. In which case, keys in dict should
                                reflect keys in emissions_name dict used in fp_data_merge.
        basis_directory (str) : basis_directory can be specified if files are not in the default 
                                directory. Must point to a directory which contains subfolders organized 
                                by domain. (optional)
    
    Returns:
        dict (xarray.Dataset) : Same format as fp_and_data with sensitivity matrix added.
    """    
    
    sites = [key for key in list(fp_and_data.keys()) if key[0] != '.']
    
    flux_sources = list(fp_and_data['.flux'].keys())
    
    if type(basis_case) is not dict:
        if len(flux_sources) == 1:
            basis_case = {flux_sources[0]:basis_case}
        else:
            basis_case = {'all':basis_case}
    
    if len(list(basis_case.keys())) != len(flux_sources):
        if len(list(basis_case.keys())) == 1:
            print("Using %s as the basis case for all sources" %basis_case[list(basis_case.keys())[0]])
        else:
            print("There should either only be one basis_case, or it should be a dictionary the same length\
                  as the number of sources.")
            return None
    
    
    for site in sites:
        
        for si, source in enumerate(flux_sources):
        
            if source in list(basis_case.keys()):
                basis_func = basis(domain = domain, basis_case = basis_case[source], basis_directory = basis_directory)
            else:
                basis_func = basis(domain = domain, basis_case = basis_case['all'], basis_directory = basis_directory)
            
            if type(fp_and_data['.flux'][source]) == dict:
                if 'fp_HiTRes' in list(fp_and_data[site].keys()):
                    site_bf = xr.Dataset({"fp_HiTRes":fp_and_data[site]["fp_HiTRes"],
                                         "fp":fp_and_data[site]["fp"]})
                    H_all_arr=timeseries_HiTRes(site_bf, fp_and_data['.flux'][source], output_TS = False, output_fpXflux = True)
                    H_all = xr.DataArray(H_all_arr, coords=[site_bf.lat, site_bf.lon, site_bf.time], dims = ['lat','lon','time'])
                else:
                    print("fp_and_data needs the variable fp_HiTRes to use the emissions dictionary with high_freq and low_freq emissions.")
        
            else:
                site_bf = combine_datasets(fp_and_data[site]["fp"].to_dataset(), fp_and_data['.flux'][source])
                H_all=site_bf.fp*site_bf.flux 
                H_all_arr = H_all.values
            
            H_all_v=H_all.values.reshape((len(site_bf.lat)*len(site_bf.lon),len(site_bf.time)))        
        
        
            if 'region' in list(basis_func.dims.keys()):
            
                if 'time' in basis_func.basis.dims:
                    basis_func = basis_func.isel(time=0)
            
                site_bf = xr.merge([site_bf, basis_func])
                
                H = np.zeros((len(site_bf.region),len(site_bf.time)))
            
                base_v = site_bf.basis.values.reshape((len(site_bf.lat)*len(site_bf.lon), len(site_bf.region)))
            
                for i in range(len(site_bf.region)):
                    H[i,:] = np.sum(H_all_v*base_v[:,i,np.newaxis], axis = 0)
                
                if source == all:
                    region_name = site_bf.region
                else:
                    region_name = [source+'-'+reg for reg in site_bf.region.values]

                sensitivity = xr.DataArray(H, 
                                             coords=[('region', region_name), 
                                                     ('time', fp_and_data[site].coords['time'])])
        
            else:
                print("Warning: Using basis functions without a region dimension may be deprecated shortly.")
        
                site_bf = combine_datasets(site_bf,basis_func, method='ffill')
 
                H = np.zeros((int(np.max(site_bf.basis)),len(site_bf.time)))

                basis_scale = xr.Dataset({'basis_scale': (['lat','lon','time'],

                                                    np.zeros(np.shape(site_bf.basis)))},
                                       coords = site_bf.coords)
                site_bf = site_bf.merge(basis_scale)

                base_v = np.ravel(site_bf.basis.values[:,:,0])
                for i in range(int(np.max(site_bf.basis))):
                    wh_ri = np.where(base_v == i+1)
                    H[i,:]=np.sum(H_all_v[wh_ri[0],:], axis = 0)      
                  
                if source == all:
                    region_name = list(range(1,np.max(site_bf.basis.values)+1))
                else:
                    region_name = [source+'-'+str(reg) for reg in range(1,int(np.max(site_bf.basis.values)+1))]

                sensitivity = xr.DataArray(H, 
                                             coords=[('region', region_name), 
                                                     ('time', fp_and_data[site].coords['time'])])
                                     
            if si == 0:
                concat_sensitivity = sensitivity
            else:
                concat_sensitivity = xr.concat((concat_sensitivity,sensitivity), dim='region')
            
            sub_basis_cases = 0
            if basis_case[source].startswith('sub'):
                """
                To genrate sub_lon and sub_lat grids basis case must start with 'sub'
                e.g.
                'sub-transd', 'sub_transd', sub-intem' will work
                'transd' or 'transd-sub' won't work
                """
                sub_basis_cases += 1
                if sub_basis_cases > 1:
                    print("Can currently only use a sub basis case for one source. Skipping...")
                else:
                    sub_fp_temp = site_bf.fp.sel(lon=site_bf.sub_lon, lat=site_bf.sub_lat,
                                                 method="nearest") 
                    sub_fp = xr.Dataset({'sub_fp': (['sub_lat','sub_lon','time'], sub_fp_temp)},
                                           coords = {'sub_lat': (site_bf.coords['sub_lat']),
                                                     'sub_lon': (site_bf.coords['sub_lon']),
                                                     'time' : (fp_and_data[site].coords['time'])})
                                
                    sub_H_temp = H_all.sel(lon=site_bf.sub_lon, lat=site_bf.sub_lat,
                                           method="nearest")                             
                    sub_H = xr.Dataset({'sub_H': (['sub_lat','sub_lon','time'], sub_H_temp)},
                                          coords = {'sub_lat': (site_bf.coords['sub_lat']),
                                                    'sub_lon': (site_bf.coords['sub_lon']),
                                                    'time' : (fp_and_data[site].coords['time'])},
                                          attrs = {'flux_source_used_to_create_sub_H':source})
       
                    fp_and_data[site] = fp_and_data[site].merge(sub_fp)
                    fp_and_data[site] = fp_and_data[site].merge(sub_H)
            
        fp_and_data[site]['H'] = concat_sensitivity                             

                    
    return fp_and_data


def bc_sensitivity(fp_and_data, domain, basis_case, bc_basis_directory = None):

    """
    The bc_sensitivity adds H_bc to the sensitivity matrix, to each site xarray dataframe in fp_and_data.
    
    Args:
        fp_and_data (dict)       : Output from footprints_data_merge() function. Dictionary of datasets.
        domain (str)             : Domain name. The footprint files should be sub-categorised by the domain.
        basis_case (str)         : Basis case to read in. Examples of basis cases are "NESW","stratgrad".
        bc_basis_directory (str) : bc_basis_directory can be specified if files are not in the default 
                                   directory. Must point to a directory which contains subfolders organized 
                                   by domain. (optional)
    
    Returns:
        dict (xarray.Dataset) : Same format as fp_and_data with sensitivity matrix added.
    """    
    
    
    sites = [key for key in list(fp_and_data.keys()) if key[0] != '.']

    basis_func = basis_boundary_conditions(domain = domain,
                                           basis_case = basis_case, bc_basis_directory=bc_basis_directory)
# sort basis_func into time order    
    ind = basis_func.time.argsort()                                        
    timenew = basis_func.time[ind]
    basis_func = basis_func.reindex({"time":timenew})
    
    for site in sites:

        DS_particle_loc = xr.Dataset({"particle_locations_n":fp_and_data[site]["particle_locations_n"],
                                "particle_locations_e":fp_and_data[site]["particle_locations_e"],
                                "particle_locations_s":fp_and_data[site]["particle_locations_s"],
                                "particle_locations_w":fp_and_data[site]["particle_locations_w"],
                                "bc":fp_and_data[site]["bc"]})
        
        DS_temp = combine_datasets(DS_particle_loc, fp_and_data[".bc"], method='ffill')
                        
        DS = combine_datasets(DS_temp, basis_func, method='ffill')                                    

        DS = DS.transpose('height','lat','lon','region','time')

        part_loc = np.hstack([DS.particle_locations_n,
                                DS.particle_locations_e,
                                DS.particle_locations_s,
                                DS.particle_locations_w])
       
        vmr_ed = np.hstack([DS.vmr_n,
                           DS.vmr_e,
                           DS.vmr_s,
                           DS.vmr_w])
        
        bf = np.hstack([DS.bc_basis_n,
                        DS.bc_basis_e,
                        DS.bc_basis_s,
                        DS.bc_basis_w])
        
        H_bc = np.zeros((len(DS.coords['region']),len(DS.bc)))
        
        for i in range(len(DS.coords['region'])):
            reg = bf[:,:,i,:]
            H_bc[i,:] = np.sum((part_loc*vmr_ed*reg), axis=(0,1))
        
        sensitivity = xr.Dataset({'H_bc': (['region_bc','time'], H_bc)},
                                    coords = {'region_bc': (DS.coords['region'].values),
                                              'time' : (DS.coords['time'])})

        fp_and_data[site] = fp_and_data[site].merge(sensitivity)
    
    return fp_and_data


def merge_sensitivity(fp_data_H,
                      out_filename = None,
                      remove_nan = True):
    """
    The merge_sensitivity function outputs y, y_site, y_time in a single array for all sites
    (as opposed to a dictionary) and H and H_bc if present in dataset.
    
    Args:
        fp_data_H (dict)   : Output from footprints_data_merge() function. Dictionary of datasets.
        out_filename (str) : If specified the output will be writen to this filename. Otherwise values are
                             returned.
        remove_nan (bool)  : Whether to remove NaN values in y. Default = True.
        
    Returns:
        tuple : each variable as an array (y, y_error, y_site, y_time [...])
        
        H, H_bc are also returned if present otherwise None is returned in their place.
        e.g.
            (y, y_error, y_site, y_time, H, H_bc)
            (y, y_error, y_site, y_time, None, H_bc)
    """

    y = []
    y_error = []
    y_site = []
    y_time = []
    H = []
    H_bc = []
    
    sites = [key for key in list(fp_data_H.keys()) if key[0] != '.']
    
    for si, site in enumerate(sites):
        
        if remove_nan:
            fp_data_H[site] = fp_data_H[site].dropna("time", how="all")
        
        y_site.append([site for i in range(len(fp_data_H[site].coords['time']))])
        y_time.append(fp_data_H[site].coords['time'].values)        
        
        if 'mf' in fp_data_H[site].data_vars:
            y.append(fp_data_H[site].mf.values)
        
            # Approximate y_error
            if "vmf" in list(fp_data_H[site].keys()):
                y_error.append(fp_data_H[site].vmf.values)
            elif "dmf" in list(fp_data_H[site].keys()):
                y_error.append(fp_data_H[site].dmf.values)
            else:
                print("Measurement error not found in dataset for site %s" %site)

        if 'H' in fp_data_H[site].data_vars:        
            # Make sure H matrices are aligned in the correct dimensions
            if fp_data_H[site].H.dims[0] == "time":
                H.append(fp_data_H[site].H.values)
            else:
                H.append(fp_data_H[site].H.values.T)
                
        if 'H_bc' in fp_data_H[site].data_vars:         
            if fp_data_H[site].H_bc.dims[0] == "time":
                H_bc.append(fp_data_H[site].H_bc.values)
            else:
                H_bc.append(fp_data_H[site].H_bc.values.T)


    out_variables = ()

    y_site = np.hstack(y_site)
    y_time = np.hstack(y_time)

    if len(y) > 0:
        y = np.hstack(y)
        out_variables += (y,)
    else:
        out_variables += (None,)
    
    if len(y_error) > 0:
        y_error = np.hstack(y_error)
        out_variables += (y_error,)
    else:
        out_variables += (None,)
        
    out_variables += (y_site, y_time)
    
    if len(H_bc) > 0:
        H_bc = np.vstack(H_bc)
        out_variables += (H_bc,)
    else:
        out_variables += (None,) 
    
    if len(H) > 0:
        H = np.vstack(H)
        out_variables += (H,)
    else:
        out_variables += (None,)

    # Save or return y, y_error, y_site, y_time, H_bc, H
    if out_filename is None:
        return out_variables
    else:
        with open(out_filename, "w") as outfile:
            pickle.dump(out_variables, outfile)
        print("Written " + out_filename)
        return out_variables


def filtering(datasets_in, filters, keep_missing=False):
    """
    Applies filtering (in time dimension) to entire dataset.
    Filters supplied in a list and then applied in order. For example if you wanted a daily, daytime 
    average, you could do this:
    
        datasets_dictionary = filtering(datasets_dictionary, 
                                    ["daytime", "daily_median"])
    
    The order of the filters reflects the order they are applied, so for 
    instance when applying the "daily_median" filter if you only wanted
    to look at daytime values the filters list should be 
    ["daytime","daily_median"]                

    Args:
        datasets_in         : Output from footprints_data_merge(). Dictionary of datasets.
        filters (list)      : Which filters to apply to the datasets. 
                              All options are:
                                 "daytime"           : selects data between 1100 and 1500 UTC
                                 "daytime9to5"       : selects data between 0900 and 1700 UTC
                                 "nighttime"         : Only b/w 23:00 - 03:00 inclusive
                                 "noon"              : Only 12:00 fp and obs used
                                 "daily_median"      : calculates the daily median
                                 "pblh_gt_threshold" : 
                                 "local_influence"   : Only keep times when localness is low
                                 "six_hr_mean"       :
                                 "local_lapse"       :
        keep_missing (bool) : Whether to reindex to retain missing data.
    
    Returns:
       Same format as datasets_in : Datasets with filters applied. 
    """

    if type(filters) is not list:
        filters = [filters]

    datasets = datasets_in.copy()

    # Filter functions
    def daily_median(dataset, keep_missing=False):
        """ Calculate daily median """
        return dataset.resample("1D", "time", how = "median")
        
    def six_hr_mean(dataset, keep_missing=False):
        """ Calculate daily median """
        return dataset.resample("6H", "time", how = "mean")
    

    def daytime(dataset, site,keep_missing=False):
        """ Subset during daytime hours (11:00-15:00) """
        hours = dataset.time.to_pandas().index.hour
        ti = [i for i, h in enumerate(hours) if h >= 11 and h <= 15]
        
        if keep_missing:
            dataset_temp = dataset[dict(time = ti)]   
            dataset_out = dataset_temp.reindex_like(dataset)
            return dataset_out
        else:
            return dataset[dict(time = ti)]
        
    def daytime9to5(dataset, site,keep_missing=False):
        """ Subset during daytime hours (9:00-17:00) """
        hours = dataset.time.to_pandas().index.hour
        ti = [i for i, h in enumerate(hours) if h >= 9 and h <= 17]
        
        if keep_missing:
            dataset_temp = dataset[dict(time = ti)]   
            dataset_out = dataset_temp.reindex_like(dataset)
            return dataset_out
        else:
            return dataset[dict(time = ti)]
            
    def nighttime(dataset, site,keep_missing=False):
        """ Subset during nighttime hours (23:00 - 03:00) """
        hours = dataset.time.to_pandas().index.hour
        ti = [i for i, h in enumerate(hours) if h >= 23 or h <= 3]
        
        if keep_missing:
            dataset_temp = dataset[dict(time = ti)]   
            dataset_out = dataset_temp.reindex_like(dataset)
            return dataset_out
        else:
            return dataset[dict(time = ti)]
            
    def noon(dataset, site,keep_missing=False):
        """ Select only 12pm data """
        hours = dataset.time.to_pandas().index.hour
        ti = [i for i, h in enumerate(hours) if h == 12]
        
        if keep_missing:
            dataset_temp = dataset[dict(time = ti)]   
            dataset_out = dataset_temp.reindex_like(dataset)
            return dataset_out
        else:
            return dataset[dict(time = ti)] 
        

    def pblh_gt_threshold(dataset,site, keep_missing=False):
        """
        Subset for times when boundary layer height > threshold
        Threshold needs to be set in dataset as pblh_threshold
        """
        threshold = dataset.pblh_threshold.values
        ti = [i for i, pblh in enumerate(dataset.PBLH) if pblh > threshold]
        
        if keep_missing:
            mf_data_array = dataset.mf            
            dataset_temp = dataset.drop('mf')
            
            dataarray_temp = mf_data_array[dict(time = ti)]   
            
            mf_ds = xr.Dataset({'mf': (['time'], dataarray_temp)}, 
                                  coords = {'time' : (dataarray_temp.coords['time'])})
            
            dataset_out = combine_datasets(dataset_temp, mf_ds, method=None)
            return dataset_out
        else:
            return dataset[dict(time = ti)]
            
    def local_lapse(dataset,site, keep_missing=False):
        """
        Subset for times when linear combination of lapse rate and local influence
        is below threshold.
        
        Both normalized by 500 m. Thus, for low inlets the local influence is more dominant.
        For higher inlets the vertical profile of potential temperature (stability) is more dominant. 
        
        This combination correlates to variation in mole fraction difference between inlets.
        """
        in_height = dataset.inlet
        lapse_norm = dataset.theta_slope*in_height/500.
        lr_norm = old_div(dataset.local_ratio*500.,in_height)
        comb_norm = lr_norm + lapse_norm
        cutoff=0.5
        ti = [i for i, lr in enumerate(comb_norm) if lr < cutoff]
        
        if len(ti) > 0:
            if keep_missing:
                mf_data_array = dataset.mf            
                dataset_temp = dataset.drop('mf')
                
                dataarray_temp = mf_data_array[dict(time = ti)]   
                
                mf_ds = xr.Dataset({'mf': (['time'], dataarray_temp)}, 
                                      coords = {'time' : (dataarray_temp.coords['time'])})
                
                dataset_out = combine_datasets(dataset_temp, mf_ds, method=None)
                return dataset_out
            else:
                return dataset[dict(time = ti)]   
        else:
            return None       

    def local_lapse_045(dataset,site, keep_missing=False):
        """
        Subset for times when linear combination of lapse rate and local influence
        is below threshold.
        
        Both normalized by 500 m. Thus, for low inlets the local influence is more dominant.
        For higher inlets the vertical profile of potential temperature (stability) is more dominant. 
        
        This combination correlates to variation in mole fraction difference between inlets.
        """
        in_height = dataset.inlet
        lapse_norm = dataset.theta_slope*in_height/500.
        lr_norm = old_div(dataset.local_ratio*500.,in_height)
        comb_norm = lr_norm + lapse_norm
        cutoff=0.45
        ti = [i for i, lr in enumerate(comb_norm) if lr < cutoff]
        
        if len(ti) > 0:
            if keep_missing:
                mf_data_array = dataset.mf            
                dataset_temp = dataset.drop('mf')
                
                dataarray_temp = mf_data_array[dict(time = ti)]   
                
                mf_ds = xr.Dataset({'mf': (['time'], dataarray_temp)}, 
                                      coords = {'time' : (dataarray_temp.coords['time'])})
                
                dataset_out = combine_datasets(dataset_temp, mf_ds, method=None)
                return dataset_out
            else:
                return dataset[dict(time = ti)]   
        else:
            return None                       
            
    def local_influence(dataset,site, keep_missing=False):
        """
        Subset for times when local influence is below threshold.       
        Local influence expressed as a fraction of the sum of entire footprint domain.
        """
        lr = dataset.local_ratio
        pc = 0.1
        
        ti = [i for i, local_ratio in enumerate(lr) if local_ratio <= pc]
        if keep_missing is True: 
            mf_data_array = dataset.mf            
            dataset_temp = dataset.drop('mf')
            
            dataarray_temp = mf_data_array[dict(time = ti)]   
            
            mf_ds = xr.Dataset({'mf': (['time'], dataarray_temp)}, 
                                  coords = {'time' : (dataarray_temp.coords['time'])})
            
            dataset_out = combine_datasets(dataset_temp, mf_ds, method=None)
            return dataset_out
        else:
            return dataset[dict(time = ti)]
                     
        
    filtering_functions={"daily_median":daily_median,
                         "daytime":daytime,
                         "daytime9to5":daytime9to5,
                         "nighttime":nighttime,
                         "noon":noon,
                         "pblh_gt_threshold": pblh_gt_threshold,
                         "local_influence":local_influence,
                         "six_hr_mean":six_hr_mean,
                         "local_lapse":local_lapse,
                         "local_lapse_045":local_lapse_045}

    # Get list of sites
    sites = [key for key in list(datasets.keys()) if key[0] != '.']
    
    # Do filtering
    for site in sites:
    
            for filt in filters:
                if filt == "daily_median" or filt == "six_hr_mean":
                    datasets[site] = filtering_functions[filt](datasets[site], keep_missing=keep_missing)
                else:
                    datasets[site] = filtering_functions[filt](datasets[site], site, keep_missing=keep_missing)

    return datasets


def plot(fp_data, date, out_filename=None, out_format = 'pdf',
         lon_range=None, lat_range=None, log_range = [5., 9.], plot_borders = False,
         zoom = False, colormap = 'YlGnBu', tolerance = None, interpolate = False, dpi = 300,
         figsize=None, nlevels=256):
    """
    Plot footprint for a given timestamp.
    
    Args:
        fp_data (dict): 
            Dictionary of xarray datasets containing footprints and other variables
        date (str): 
            Almost any time format should work (datetime object, string, etc). An example
            time format is '2014-01-01 00:00'. Footprints from all sites in dictionary that 
            have time indices nearest to the specified time will be plotted.
        out_filename (str, optional):
            Full path to filname to save figure
        out_format (str, optional):
            Format to save figure (e.g., png or pdf)
        lon_range (list, optional): 
            list of min and max longitudes [min, max] to plot
        lat_range (list, optional): 
            list of min and max latitudes [min, max] to plot
        log_range (list, optional): 
            list of min and max LOG10(footprints) for color scale       
        plot_borders (bool, optional) :
            Plot country borders. Default = False.
        zoom (bool, optional): 
            True will plot a zoomed map (+/- 10 degrees around all site in fp_data)
        colormap (str, optional): 
            Color map to use for contour plot 
            (https://matplotlib.org/examples/color/colormaps_reference.html)
        tolerance (float or str, optional): 
            Maximum distance between date specified and closest available footprint
            Default is in nanosec if a float or in any units (e.g., '1H') if a string
        interpolate (bool, optional): 
            If True, interpolates footprint between the nearest two footprints to the date specified
            If False, uses the nearest footprint avaialble
        dpi (int, optional):
            Dots per square inch resolution to save image format such as png
        figsize (tuple, optional):
            Specify figure size as width, height in inches. e.g. (12,9). Default = None.
        nlevels (int):
            Number of levels in contour plot.
            
    Returns
        None
        
        If out_filename == None:
            produces as interactive plot
        Else:
            saves plot as specified by the full path in out_filename and format in out_format
    """
    
    def fp_nearest(fp, tolerance = None):
        return fp.reindex_like( \
                            xr.Dataset(coords = {"time": [date]}),
                            method = "nearest",
                            tolerance = tolerance)

    
    # Looks for nearest time point aviable in footprint   
    date = np.datetime64(convert.reftime(date))

    # Get sites
    sites = [key for key in list(fp_data.keys()) if key[0] != '.']
    
    # Find lat and lon range of the footprints
    if lon_range is None:
        lons = fp_data[sites[0]].lon.values
    else:
        lons_all = fp_data[sites[0]].lon.values
        indx = np.where((lons_all >= lon_range[0]) & (lons_all <= lon_range[-1]))[0]
        lons = lons_all[indx]
        indx = np.where((lons_all < lon_range[0]) | (lons_all > lon_range[-1]))[0]
                
    if lat_range is None:
        lats = fp_data[sites[0]].lat.values
    else:
        lats_all = fp_data[sites[0]].lat.values
        indy = np.where((lats_all >= lat_range[0]) & (lats_all <= lat_range[-1]))[0]
        lats = lats_all[indy]
        indy = np.where((lats_all < lat_range[0]) | (lats_all > lat_range[-1]))[0]       
    
#    Zoom in. Get min and max release lat lons to zoom the map around the data (+/- 10 degrees)
    if zoom:
        release_lons = [fp_data[key].release_lon for key in list(fp_data.keys()) if key[0] != '.']     
        release_lats = [fp_data[key].release_lat for key in list(fp_data.keys()) if key[0] != '.']
                      
        lon_range = [np.min(release_lons)-10, np.max(release_lons)+10]
        lat_range = [np.min(release_lats)-10, np.max(release_lats)+10]

        lons_all = fp_data[sites[0]].lon.values
        lats_all = fp_data[sites[0]].lat.values
        indx = np.where((lons_all >= lon_range[0]) & (lons_all <= lon_range[-1]))[0]
        lons = lons_all[indx]
        indx = np.where((lons_all < lon_range[0]) | (lons_all > lon_range[-1]))[0]
        indy = np.where((lats_all >= lat_range[0]) & (lats_all <= lat_range[-1]))[0]
        lats = lats_all[indy]
        indy = np.where((lats_all < lat_range[0]) | (lats_all > lat_range[-1]))[0]  
    
    if figsize:
        if isinstance(figsize,tuple) and len(figsize) == 2:
            plt.figure(figsize=figsize)
        elif len(figsize) == 2:
            plt.figure(figsize=(figsize[0],figsize[1]))
        else:
            print("Could not apply figure size: {}. Expected two item tuple.".format(figsize))
    
    ax = plt.axes(projection=ccrs.PlateCarree(central_longitude=np.median(lons)))
    ax.set_extent([lons[0], lons[-1], lats[0], lats[-1]], crs=ccrs.PlateCarree())
    ax.coastlines()
    
    if plot_borders:
        ax.add_feature(cartopy.feature.BORDERS,linewidth=0.5)
    
    #Calculate color levels
    rp_color = {"SURFACE": "black",
                "SHIP": "purple",
                "AIRCRAFT": "red",
                "SATELLITE": "green"}
            
    levels = MaxNLocator(nbins=nlevels).tick_values(log_range[0], log_range[1])

    # Create dictionaries and arrays    
    release_lon = {}
    release_lat = {}

    data = {}

    data = np.zeros(np.shape(
            fp_data[sites[0]].fp[dict(time = [0])].values.squeeze()))

    
    time = None

    # Generate plot data
    for site in sites:
    
        time = fp_data[site].time.values.squeeze().copy()
        
        if tolerance is None:
            tol = np.median(time[1:] - time[:-1])
        
        if interpolate:

            ti = bisect.bisect(time, date)
            
            if (ti > 0) and (ti < len(time)):

                if np.float(date - time[ti-1]) < np.float(tol):

                    dt = old_div(np.float(date - time[ti-1]),np.float(time[ti] - time[ti-1]))
                    fp_ti_0 = fp_data[site][dict(time = ti-1)].fp.values.squeeze()
                    fp_ti_1 = fp_data[site][dict(time = ti)].fp.values.squeeze()
                    fp_ti = fp_ti_0 + (fp_ti_1 - fp_ti_0)*dt
                    
                    data += np.nan_to_num(fp_ti)
    
                    # Store release location to overplot later
                    if "release_lat" in list(fp_data[site].keys()):
                        lon_0 = fp_data[site][dict(time = ti-1)].release_lon.values.squeeze()
                        lon_1 = fp_data[site][dict(time = ti)].release_lon.values.squeeze()                
                        lat_0 = fp_data[site][dict(time = ti-1)].release_lat.values.squeeze()
                        lat_1 = fp_data[site][dict(time = ti)].release_lat.values.squeeze()
                        release_lon[site] = lon_0 + (lon_1 - lon_0)*dt
                        release_lat[site] = lat_0 + (lat_1 - lat_0)*dt
                    
            else:

                fp_data_ti = fp_nearest(fp_data[site], tolerance = tolerance)
                data += np.nan_to_num(fp_data_ti.fp.values.squeeze())
                # Store release location to overplot later
                if "release_lat" in dir(fp_data_ti):
                    release_lon[site] = fp_data_ti.release_lon.values
                    release_lat[site] = fp_data_ti.release_lat.values

        else:
            fp_data_ti = fp_nearest(fp_data[site], tolerance = tolerance)
            data += np.nan_to_num(fp_data_ti.fp.values.squeeze())

            # Store release location to overplot later
            if "release_lat" in dir(fp_data_ti):
                release_lon[site] = fp_data_ti.release_lon.values
                release_lat[site] = fp_data_ti.release_lat.values

    #Set very small elements to zero
    data = np.log10(data)
    data[np.where(data <  log_range[0])]=np.nan

    # If lat range, lon range or zoom input, then subset data    
    if lon_range or zoom:
        data = np.delete(data, indx, axis=1)
    if lat_range or zoom:
        data = np.delete(data, indy, axis=0)
    
    #Plot footprint
    plt.contourf(lons, lats, data, transform=ccrs.PlateCarree(), cmap = colormap, levels=levels)

    # over-plot release location
    if len(release_lon) > 0:
        for site in sites:
            if site in release_lon:
                if "platform" in site_info[site]:
                    color = rp_color[site_info[site]["platform"].upper()]
                else:
                    color = rp_color["SURFACE"]
                plt.plot(release_lon[site], release_lat[site], color = color, marker = 'o', markersize=4,  transform=ccrs.PlateCarree())

    plt.title(str(pd.to_datetime(str(date))), fontsize=12)

    cb = plt.colorbar(orientation='horizontal', pad=0.05)
   
    tick_locator = ticker.MaxNLocator(nbins=np.ceil(log_range[1] - log_range[0]).astype(int))
    cb.locator = tick_locator
    cb.update_ticks()
 
    cb.set_label('log$_{10}$( (nmol/mol) / (mol/m$^2$/s) )', 
                fontsize=12)
    cb.ax.tick_params(labelsize=12) 
    
    if out_filename is not None:
        plt.savefig(out_filename, dpi = dpi, format = out_format)
        plt.close()
    else:
        plt.show()


def plot_particle_location(fp_data, date, particle_direction = 'nw', out_filename=None,
                           out_format = 'pdf', tolerance = None, log_range = [5., 9.], 
                           colormap_fp = 'inferno_r', colormap_part = 'GnBu',
                           particle_clevs = [0., 0.009, 0.001], dpi = 300,
                           figsize = None):

    """
    3D plot showing the footprint and particle exit locations for a given timestamp.
    
    Args:
        fp_data (dict): 
            Dictionary of xarray datasets containing footprints and other variables. 
            Currently only one site will be plotted.
        date (str): 
            Almost any time format should work (datetime object, string, etc). An example
            time format is '2014-01-01 00:00'. Footprints from all sites in dictionary that 
            have time indices nearest to the specified time will be plotted.
        particle_direction (str):
            One of two options 'nw' = north-west or 'se' = south-west to determine which
            edges of the domain are plotted for particle exit locations
        out_filename (str, optional):
            Full path to filname to save figure
        out_format (str, optional):
            Format to save figure (e.g., png or pdf)
        tolerance (float or str, optional): 
            Maximum distance between date specified and closest available footprint
            Default is in nanosec if a float or in any units (e.g., '1H') if a string
        log_range (list, optional): 
            list of min and max LOG10(footprints) for color scale       
        colormap_fp (str, optional): 
            Color map to use for contour plot of footprint
            (https://matplotlib.org/examples/color/colormaps_reference.html)
        colormap_part (str, optional): 
            Color map to use for contour plot of particle location
            (https://matplotlib.org/examples/color/colormaps_reference.html)                    
        particle_clevs (list, optional):
            List of [min, max, interval] to plot the particle color levels
        dpi (int, optional):
            Resolution to save png
            
            
    Returns
        None
        
        If out_filename == None:
            produces as interactive plot
        Else:
            saves plot as specified by the full path in out_filename and format in out_format
    """
    def fp_nearest(fp, tolerance = None):
        return fp.reindex_like( \
                        xr.Dataset(coords = {"time": [date]}),
                        method = "nearest",
                        tolerance = tolerance)
    
    sites = [key for key in list(fp_data.keys()) if key[0] != '.']
    fp_data = fp_data[sites[0]]

    date = np.datetime64(convert.reftime(date))
        
    fp_data = fp_nearest(fp_data, tolerance = tolerance)
    fp_data = fp_data.squeeze(dim='time')

    lon_range = (fp_data.lon.min().values, fp_data.lon.max().values)
    lat_range = (fp_data.lat.min().values, fp_data.lat.max().values)

    #Set very small elements to zero
    fp_data.where(np.log10(fp_data["fp"]) < log_range[0])
    
    if figsize:
        if len(figsize) == 2:
            if not isinstance(figsize,tuple):
                figsize=(figsize[0],figsize[1])
        else:
            print("Could not apply figure size: {}. Using default: {}".format(figsize,(8,6)))
            figsize = (8,6)
    else:
        figsize = (8,6)
        print("Using default figsize: {}".format(figsize))

    
    figure = plt.figure(figsize=figsize, facecolor='w')
    ax = figure.gca(projection='3d')
    
    ax.set_ylim(lat_range)
    ax.set_xlim(lon_range)
    ax.set_zlim((min(fp_data.height), max(fp_data.height)))

    fpX, fpY = np.meshgrid(fp_data.lon, fp_data.lat)
    levels = np.arange(log_range[0], log_range[1], 0.05)

    plnX, plnY = np.meshgrid(fp_data.lon.values.squeeze(), fp_data.height.values.squeeze())
    plwX, plwY = np.meshgrid(fp_data.lat.values.squeeze(), fp_data.height.values.squeeze())
    pllevs = np.arange(particle_clevs[0], particle_clevs[1], particle_clevs[2])

    if particle_direction == 'nw':
        plfp = ax.contourf(fpX, fpY, np.log10(fp_data["fp"]), levels, offset = 0., cmap = colormap_fp)
        plnvals = fp_data.particle_locations_n.values
        plnvals[np.where(plnvals == 0.)]=np.nan
        plwvals = fp_data.particle_locations_w.values
        plwvals[np.where(plwvals == 0.)]=np.nan
        plpln = ax.contourf(plnvals,plnX, plnY,
                            zdir = 'y', offset = max(fp_data.lat.values), levels = pllevs, cmap = colormap_part)
        ax.text(150,0,23500,"North", color='red', zdir=None)
        plplw = ax.contourf(plwvals, plwX, plwY,
                            zdir = 'x', offset = min(fp_data.lon.values), levels = pllevs, cmap = colormap_part)    
        ax.text(0,0,10000,"West", color='red', zdir=None)
    elif particle_direction == 'se':
        plfp = ax.contourf(fpX, fpY, np.fliplr(np.flipud(np.log10(fp_data["fp"]))), levels, offset = 0., cmap = colormap_fp)
        plnvals = fp_data.particle_locations_s.values
        plnvals[np.where(plnvals == 0.)]=np.nan
        plwvals = fp_data.particle_locations_e.values
        plwvals[np.where(plwvals == 0.)]=np.nan
        plpln = ax.contourf(plnvals,plnX, plnY,
                            zdir = 'y', offset = max(fp_data.lat.values), levels = pllevs, cmap = colormap_part)
        ax.text(150,0,23500,"South", color='red', zdir=None)
        plplw = ax.contourf(plwvals, plwX, plwY,
                            zdir = 'x', offset = min(fp_data.lon.values), levels = pllevs, cmap = colormap_part)    
        ax.text(0,0,10000,"East", color='red', zdir=None)
    ax.view_init(50)

    plt.title(str(pd.to_datetime(str(date))), fontsize = 12, y=1.08)
    plt.xlabel('longitude', color='blue')
    plt.ylabel('latitude', color='blue')
    ax.set_zlabel('altitude (m)', color='blue')
    cb = plt.colorbar(plfp, orientation='horizontal', shrink=0.4)
    tick_locator = ticker.MaxNLocator(nbins=7)
    cb.locator = tick_locator
    cb.update_ticks()
    cb.set_label('log$_{10}$( (mol/mol) / (mol/m$^2$/s))', 
             fontsize=12)
    cb.ax.tick_params(labelsize=12) 
    
    if out_filename is not None:
        plt.savefig(out_filename, dpi = dpi, format = out_format)
        plt.close()
    else:
        plt.show()

def animate(fp_data, output_directory, plot_function = "plot", file_label = 'fp', 
            video_os="mac", time_regular = False,        
            lon_range = None, lat_range = None, log_range = [5., 9.],plot_borders=False,
            colormap_fp = 'inferno_r', colormap_part = 'GnBu', zoom = False,
            particle_clevs = [0., 0.009, 0.001], overwrite = True, 
            framerate=10, delete_png=False, ffmpeg_only = False,
            frame_max = None, dpi = 300,figsize=None):

    """
    Animate footprints into a movie.
    
    Args:
        fp_data (dict): 
            Dictionary of xarray datasets containing footprints and other variables
        output_directory (str):
            Full path to directory in which movie and images will be saved
        plot_function (str):
            Either 'plot' or 'plot_particle_location'. If plots are being generated 
            (ffpmeg_only = False), call to this plotting function.
        file_label (str):
            File lavel of animation and and images of the frames 
        video_os (str):
            Operating system to play video - must be either mac or pc
        time_regular (str): 
            Frequency between minumum and maximum to set the time values within fp_data. (e.g., '1H') 
            Set at False to not apply this step (Default = False).
        lon_range (list, optional): 
            list of min and max longitudes [min, max] to plot
        lat_range (list, optional): 
            list of min and max latitudes [min, max] to plot
        log_range (list, optional): 
            list of min and max LOG10(footprints) for color scale       
        plot_borders (bool, optional) :
            Plot country borders. Only applicable to plot_function="plot" Default = False.
        colormap_fp (str, optional): 
            Color map to use for contour plot of footprint
            (https://matplotlib.org/examples/color/colormaps_reference.html)
        colormap_part (str, optional): 
            Color map to use for contour plot of particle location
            (https://matplotlib.org/examples/color/colormaps_reference.html)
        zoom (bool, optional): 
            True will plot a zoomed map (+/- 10 degrees around all site in fp_data)
            if plot_function is 'plot'
        particle_clevs (list, optional):
            List of [min, max, interval] to plot the particle color levels if 
            plot_function is 'plot_particle_location'
        overwrite (bool, optional):
            True will overwrite any existing files
        framerate (int, optional):
            Framerate of animation in frames per second
        delete_png (bool. optional):
            True will delete the images of each frame
        ffmpeg_only (bool, optional):
            True will generate movie from pre-saved images in the output directory 
            named with file_label
        frame_max (int, optional):
            Set the maximum number of frames in the datset to animate. Animation will plot first n 
            frames up to the frame_max. Useful for testing.
        dpi (int, optional):
            Dots per square inch resolution for each image generate as for example png 
        figsize (tuple, optional):
            Specify figure size in width, height in inches. e.g. (12,9)
            
    Returns
        None
        
        If out_filename == None:
            produces as interactive plot
        Else:
            saves plot as specified by the full path in out_filename and format in out_format
    """
    
    def time_unique(fp_data, time_regular = False):
    
        sites = [key for key in list(fp_data.keys()) if key[0] != '.']
        
        time_array = fp_data[sites[0]].time
        time_array.name = "times"
        time = time_array.to_dataset()
        if len(sites) > 1:
            for site in sites[1:]:
                time.merge(fp_data[site].time.to_dataset(), inplace = True)
        
        time = time.time.to_pandas().index.to_pydatetime()
        if time_regular is not False:
            time = pd.date_range(min(time), max(time), freq = time_regular)
        
        return time
  
        """
        The time_unique function creates one set of time entries within fp_data (dictionary of datasets)
        merging across multiple sites if necessary.
        Time can also be reindexed to be evenly spaced between the minimum and maximum values if time_regular
        if specified.
        
        Args:
            fp_data (dict)     : 
                Output from footprints_data_merge(). Dictionary of datasets.
            time_regular (str) : 
                Frequency between minumum and maximum to set the time values within fp_data. 
                Set at False to not apply this step (Default = False).
        Returns:
            xarray.Dataset : Time values extracted for this first site within fp_data
        """    
    
    if ffmpeg_only is False:
        
        # Find unique times
        times = time_unique(fp_data,
                            time_regular = time_regular)
        
        if frame_max:
            times = times[:min([frame_max, len(times)])]

        # Start progress bar
        #pbar = ProgressBar(maxval=len(times)).start()

        # Plot each timestep
        for ti, t in enumerate(times):
            
            fname=os.path.join(output_directory, 
                               file_label + '_' + str(ti).zfill(5) + '.png')
            
            if len(glob.glob(fname)) == 0 or overwrite == True:
                if plot_function == "plot":
                    plot(fp_data, t, out_filename = fname, out_format = 'png',
                         lon_range = lon_range, lat_range = lat_range,
                         log_range = log_range, plot_borders = plot_borders, 
                         zoom = zoom, colormap = colormap_fp,
                         dpi = dpi, figsize = figsize)
                elif plot_function == "plot_particle_location":
                    plot_particle_location(fp_data, t, out_filename = fname, out_format = 'png',
                                           log_range = log_range, 
                                           particle_direction = 'nw', colormap_fp = colormap_fp,
                                           colormap_part = colormap_part,
                                           particle_clevs = particle_clevs, dpi = dpi,
                                           figsize = figsize)
                     
            #pbar.update(ti)
            #print("")
        #pbar.finish()
    
    print("")
    print("... running ffmpeg")

    if video_os.lower() == "mac":
        ffmpeg_status = subprocess.call("ffmpeg -r " + str(framerate) + \
            " -i '" + os.path.join(output_directory, file_label) + "_%05d.png' " + \
            "-f mp4 -vcodec libx264 " + \
            "-pix_fmt yuv420p -intra -qscale 0 -y " + \
            os.path.join(output_directory, file_label) + ".mp4", shell=True)
    elif video_os.lower() == "pc":
#        os.remove(os.path.join(output_directory, file_label) + ".wmv")
        ffmpeg_status = subprocess.call("ffmpeg -r " + str(framerate) + \
            " -i '" + os.path.join(output_directory, file_label) + "_%05d.png' " + \
            " -b 5000k -f asf -vcodec wmv2 -acodec wmav2 " + \
            os.path.join(output_directory, file_label) + ".wmv", shell=True)
    else:
        print("ERROR: video_os must be mac or pc")
        return None
    
    print("... done with status " + str(ffmpeg_status))

    if delete_png:
        filelist = glob.glob(os.path.join(output_directory, "*.png"))
        for f in filelist:
            os.remove(f)


class get_country(object):
  def __init__(self, domain, ocean=False, ukmo=False, uk_split=False, country_dir = None):
      
        if country_dir is None:
            countryDirectory=data_path +'NAME/countries/' 
        else:
            countryDirectory = country_dir
            
        if ocean is False:
            filename=glob.glob(countryDirectory + 
                 "/" + "country_" 
                 + domain + ".nc")
             
        else:
            if uk_split is True:
                filename=glob.glob(countryDirectory + 
                     "/" + "country-ukmo-split_"
                     + domain + ".nc")
            else:
                if ukmo is False:
                    filename=glob.glob(countryDirectory + 
                         "/" + "country_ocean_"
                         + domain + ".nc")
                else:
                    filename=glob.glob(countryDirectory + 
                         "/" + "country-ukmo_"
                         + domain + ".nc")
        
        f = nc.Dataset(filename[0], 'r')
    
        lon = f.variables['lon'][:]
        lat = f.variables['lat'][:]
    
        #Get country indices and names
        country = f.variables['country'][:, :]
        if (ukmo is True) or (uk_split is True):
            name_temp = f.variables['name'][:]  
            f.close()
            name=np.asarray(name_temp)
        
        else:
            name_temp = f.variables['name'][:]
            f.close()
    
            name=[]
            for ii in range(len(name_temp)):
                name.append(''.join(name_temp[ii]))
            name=np.asarray(name)
    
    
        self.lon = lon
        self.lat = lat
        self.lonmax = np.max(lon)
        self.lonmin = np.min(lon)
        self.latmax = np.max(lat)
        self.latmin = np.min(lat)
        self.country = np.asarray(country)
        self.name = name <|MERGE_RESOLUTION|>--- conflicted
+++ resolved
@@ -21,11 +21,7 @@
 import pandas as pd
 import bisect
 import subprocess
-<<<<<<< HEAD
-#from progressbar import ProgressBar    -- Was not Python 3 compatible
-=======
 #from progressbar import ProgressBar
->>>>>>> e1c2c6e0
 import json
 from os.path import join
 import xarray as xr
