--- conflicted
+++ resolved
@@ -796,11 +796,8 @@
         filters = [filters]
 
     datasets = datasets_in.copy()
-<<<<<<< HEAD
+
     def ferry_loc(dataset, site,keep_missing=False):
-=======
-    def ferry_loc(dataset, full_corr=full_corr):
->>>>>>> f9729c9e
         # Subset during daytime hours
         if site == 'GAUGE-FERRY':
                     
@@ -828,11 +825,8 @@
         # Calculate daily median
         return dataset.resample("6H", "time", how = "mean")
     
-<<<<<<< HEAD
+
     def daytime(dataset, site,keep_missing=False):
-=======
-    def daytime(dataset, full_corr=full_corr):
->>>>>>> f9729c9e
         # Subset during daytime hours
         hours = dataset.time.to_pandas().index.hour
         ti = [i for i, h in enumerate(hours) if h >= 11 and h <= 15]
@@ -844,11 +838,7 @@
         else:
             return dataset[dict(time = ti)]
             
-<<<<<<< HEAD
     def nighttime(dataset, site,keep_missing=False):
-=======
-    def nighttime(dataset, full_corr=full_corr):
->>>>>>> f9729c9e
         # Subset during daytime hours
         hours = dataset.time.to_pandas().index.hour
         ti = [i for i, h in enumerate(hours) if h >= 23 or h <= 3]
@@ -860,11 +850,7 @@
         else:
             return dataset[dict(time = ti)]
             
-<<<<<<< HEAD
     def noon(dataset, site,keep_missing=False):
-=======
-    def noon(dataset, full_corr=full_corr):
->>>>>>> f9729c9e
         # Subset during daytime hours
         hours = dataset.time.to_pandas().index.hour
         ti = [i for i, h in enumerate(hours) if h >= 12 and h < 13]
@@ -877,11 +863,8 @@
             return dataset[dict(time = ti)] 
         
 
-<<<<<<< HEAD
+
     def pblh_gt_500(dataset,site, keep_missing=False):
-=======
-    def pblh_gt_500(dataset, full_corr=full_corr):
->>>>>>> f9729c9e
         # Subset for times when boundary layer height is > 500m
         ti = [i for i, pblh in enumerate(dataset.PBLH) if pblh > 500.]
         
@@ -900,11 +883,7 @@
         else:
             return dataset[dict(time = ti)]
             
-<<<<<<< HEAD
     def pblh_gt_250(dataset,site, keep_missing=False):
-=======
-    def pblh_gt_250(dataset, full_corr=full_corr):
->>>>>>> f9729c9e
         # Subset for times when boundary layer height is > 500m
         ti = [i for i, pblh in enumerate(dataset.PBLH) if pblh > 250.]
         
