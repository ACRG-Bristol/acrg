--- conflicted
+++ resolved
@@ -948,7 +948,6 @@
             #site_ds = site_ds.sel(time=slice(str(start_date.data),str(end_date.data)))
             #site_fp = site_fp.sel(time=slice(str(start_date.data),str(end_date.data)))
             
-<<<<<<< HEAD
             if platform != "satellite":
                 base = start_date.dt.hour.data + start_date.dt.minute.data/60. + start_date.dt.second.data/3600.
                 if (ds_timeperiod >= fp_timeperiod) or (resample_to_data == True):
@@ -957,16 +956,7 @@
                 elif ds_timeperiod < fp_timeperiod or (resample_to_data == False):
                     resample_period = str(round(fp_timeperiod/3600e9,5))+'H' # rt17603: Added 24/07/2018 - stops pandas frequency error for too many dp.
                     site_ds = site_ds.resample(resample_period, dim='time', how='mean', base=base)
-=======
-            base = start_date.dt.hour.data + start_date.dt.minute.data/60. + start_date.dt.second.data/3600.
-            if (ds_timeperiod >= fp_timeperiod) or (resample_to_data == True):
-                resample_period = str(round(old_div(fp_timeperiod,3600e9),5))+'H' # rt17603: Added 24/07/2018 - stops pandas frequency error for too many dp.
-                site_fp = site_fp.resample(resample_period, dim='time', how='mean', base=base)
-            elif ds_timeperiod < fp_timeperiod or (resample_to_data == False):
-                resample_period = str(round(old_div(fp_timeperiod,3600e9),5))+'H' # rt17603: Added 24/07/2018 - stops pandas frequency error for too many dp.
-                site_ds = site_ds.resample(resample_period, dim='time', how='mean', base=base)
->>>>>>> c56199a6
-                        
+                       
             site_ds = combine_datasets(site_ds, site_fp,
                                        method = "ffill",
                                        tolerance = tolerance)
