# -*- coding: utf-8 -*-
"""
Created on Mon Nov 10 10:45:51 2014

"""

import netCDF4 as nc
import numpy as np
import matplotlib.pyplot as plt
from mpl_toolkits.basemap import Basemap
from mpl_toolkits.mplot3d import Axes3D
from matplotlib.ticker import MaxNLocator
from matplotlib.colors import BoundaryNorm
import datetime as dt
import os
import glob
from matplotlib import ticker
import pandas as pd
import bisect
import subprocess
from progressbar import ProgressBar
import json
<<<<<<< HEAD
import xray
from os.path import join
=======
import acrg_agage as agage
#import acrg_regrid as regrid
import acrg_convert as unit_convert
from acrg_grid import areagrid
import xarray as xray
from os.path import split, realpath, join
>>>>>>> b4869dbd
from acrg_time import convert
import calendar
import pickle
from scipy import interpolate

acrg_path = os.getenv("ACRG_PATH")
data_path = os.getenv("DATA_PATH")

if acrg_path is None:
    acrg_path = os.getenv("HOME")
    print("Default ACRG directory is assumed to be home directory. Set path in .bashrc as \
            export ACRG_PATH=/path/to/acrg/repository/ and restart python terminal")
if data_path is None:
    data_path = "/data/shared/"
    print("Default Data directory is assumed to be /data/shared/. Set path in .bashrc as \
            export DATA_PATH=/path/to/data/directory/ and restart python terminal")

# These are the default directories if no optional arguments are specified in footprints_data_merge,
# bc_sensitivity or fp_sensitivity
fp_directory = join(data_path, 'NAME/fp/')
flux_directory = join(data_path, 'NAME/emissions/')
basis_directory = join(data_path, 'NAME/basis_functions/')
bc_directory = join(data_path, 'NAME/bc/')
bc_basis_directory = join(data_path,'NAME/bc_basis_functions/')
fp_HiTRes_directory = join(data_path,'NAME/fp_high_time_res/')

# Get acrg_site_info file
with open(join(acrg_path, "acrg_site_info.json")) as f:
    site_info=json.load(f)

def filenames(site, domain, start, end, height, fp_directory):
    """
    Output a list of available footprint file names,
    for given site, domain, directory and date range.
    
    fp_directory can be specified if files are not in the default directory
    must point to a directory which contains subfolders organized by domain
    
    """

    baseDirectory = fp_directory
        
    # Read site info for heights
    if height is None:
        if not site in site_info.keys():
            print("Site code not found in arcg_site_info.json to get height information. " + \
                  "Check that site code is as intended. "+ \
                  "If so, either add new site to file or input height manually.")
            return None
        height = site_info[site]["height_name"][0]
    
    # Convert into time format
    months = pd.DatetimeIndex(start = start, end = end, freq = "M").to_pydatetime()
    yearmonth = [str(d.year) + str(d.month).zfill(2) for d in months]

    files = []
    for ym in yearmonth:
        f=glob.glob(baseDirectory + \
            domain + "/" + \
            site + "*" + "-" + height + "*" + domain + "*" + ym + "*.nc")

        if len(f) > 0:
            files += f

    files.sort()

    if len(files) == 0:
        print("Can't find file: " + baseDirectory + \
            domain + "/" + \
            site + "*" + height + "*" + domain + "*" + "*.nc")
    return files

def read_netcdfs(files, dim = "time"):
    '''
    Use xray to open sequential netCDF files. 
    Makes sure that file is closed after open_dataset call.
    '''
    
    def process_one_path(path):
        with xray.open_dataset(path) as ds:
            ds.load()
        return ds
    
    datasets = [process_one_path(p) for p in sorted(files)]
    combined = xray.concat(datasets, dim)
    return combined   

#def interp_time(bc_ds,vmr_var_names, new_times):
#    """
#    Created to convert MOZART monthly averages into same frequency as NAME footprints.
#    Interpolates the times of the VMR variable 'vmr_var_name' in the xray dataset
#    'bc_ds' to the times specified in 'interp_times'. The variable must have dimensions
#    (height, lat_or_lon, time) in that order. 
#    Returns a new dataset with the VMRs recalculated at interpolated times.
#    """
#
#    vmr_dict={}
#
#    for vi,vmr_var_name in enumerate(vmr_var_names):
#
#        x_id= np.arange(len(bc_ds.time))
#        new_times_id = np.linspace(0.,np.max(x_id), num=len(new_times)) 
#        vmr_new = np.zeros((len(bc_ds.height),len(bc_ds[vmr_var_name][0,:,0]),len(new_times)))
#        for j in range(len(bc_ds.height)):
#            for i in range(len(bc_ds[vmr_var_name][0,:,0])):
#                y = bc_ds[vmr_var_name][j,i,:]
#                f = interpolate.interp1d(x_id,y, bounds_error = False,kind='linear', 
#                                         fill_value = np.max(y))
#                vmr_new[j,i,:] = f(new_times_id)
#
#        vmr_dict[vmr_var_name]=vmr_new
#        
#    ds2 = xray.Dataset({"vmr_n": (["height", "lon", "time"],vmr_dict["vmr_n"]),
#                        "vmr_e": (["height", "lat", "time"],vmr_dict["vmr_e"]),
#                        "vmr_s": (["height", "lon", "time"],vmr_dict["vmr_s"]),
#                        "vmr_w": (["height", "lat", "time"],vmr_dict["vmr_w"])},
#                        coords={"lon":bc_ds.lon, "lat": bc_ds.lat, "time": new_times,
#                                "height":bc_ds.height})
#
#    return ds2

def footprints(sitecode_or_filename, fp_directory = fp_directory, 
               flux_directory = flux_directory, bc_directory = bc_directory,
               start = "2010-01-01", end = "2016-01-01", domain="EUROPE", height = None,
               species = None, emissions_name = None, HiTRes = False):
    """
    Load a NAME footprint netCDF files into an xray dataset 
    
    Loads flux and boundary conditions if species or emissions_name is specified
    
    EMISSIONS_NAME allows emissions files such as co2nee_EUROPE_2012.nc
    to be read in. In this case EMISSIONS_NAME would be 'co2nee'
    
    Either specify:
    
    a) A file name:

        fp = footprints(filename)
    
    b) A site code, domain, and date range:
    
        fp = footprints("MHD", 
                    start = "2014-01-01", end = "2014-01-01",
                    domain = "EUROPE")
    
    fp_directory, flux_directory and bc_directory can point to specified directories
    but if not specified, will use default directories
    
    fp_directory must be a dictionary of the form 
    {"integrated":PATH_TO_INTEGRATED_FP", "HiTRes":PATH_TO_HIGHTRES_FP}
    if the high time resolution footprints are used (HiTRes = True);
    otherwise can be a single string if only integrated FPs are used and are non-default
    
    If the HEIGHT keyword is not specified, the default height from the
    acrg_site_info.json file is assumed.

    """
    #Chose whether we've input a site code or a file name
    #If it's a three-letter site code, assume it's been processed
    # into an annual footprint file in (mol/mol) / (mol/m2/s)
    # using acrg_name_process
    
    if '.nc' in sitecode_or_filename:
        if not '/' in sitecode_or_filename:
            files = [os.path.join(fp_directory, sitecode_or_filename)]
        else:
            files=[sitecode_or_filename]
    else:
        site=sitecode_or_filename[:]

# finds integrated footprints if specified as a dictionary with multiple entries (HiTRes = True) 
# or a string with one entry        
        if type(fp_directory) is dict:
            files = filenames(site, domain, start, end, height, fp_directory["integrated"])
        else:
            files = filenames(site, domain, start, end, height, fp_directory)

    if len(files) == 0:
        print("Can't find files, " + sitecode_or_filename)
        return None

    else:
        fp=read_netcdfs(files)  
        
        # If a species is specified, also get flux and vmr at domain edges
        if emissions_name is not None:
            flux_ds = flux(domain, emissions_name, flux_directory)
            if flux_ds is not None:
                fp = combine_datasets(fp, flux_ds)
        elif species is not None:
            flux_ds = flux(domain, species, flux_directory)
            if flux_ds is not None:
                fp = combine_datasets(fp, flux_ds)
        
        if species is not None:
            bc_ds = boundary_conditions(domain, species, bc_directory)
            if bc_ds is not None:
                fp = combine_datasets(fp, bc_ds)

        if HiTRes == True:
            HiTRes_files = filenames(site, domain, start, end, height, fp_directory["HiTRes"])
            HiTRes_ds = read_netcdfs(HiTRes_files)
            fp = combine_datasets(fp, HiTRes_ds)

        return fp


def flux(domain, species, flux_directory):
    """
    Read in a flux dataset.
    
    Looks in directory 'flux_directory' which can be input or is otherwise default.
    
    To be consistent with the footprints, fluxes should be in mol/m2/s.
    
    Note that at present ALL flux data is read in per species per domain or by emissions name.
    
    This may get slow for very large flux datasets, and we may want to subset.    
    """

    files = sorted(glob.glob(flux_directory + domain + "/" + 
                   species.lower() + "_" + "*.nc"))
    if len(files) == 0:
        print("Can't find flux: " + domain + " " + species)
        return None
    
    flux_ds = read_netcdfs(files)
    
    # Check that time coordinate is present
    if not "time" in flux_ds.coords.keys():
        print("ERROR: No 'time' coordinate " + \
              "in flux dataset for " + domain + ", " + species)
        return None

    # Check for level coordinate. If one level, assume surface and drop
    if "lev" in flux_ds.coords.keys():
        print("WARNING: Can't support multi-level fluxes. Trying to remove 'lev' coordinate " + \
              "from flux dataset for " + domain + ", " + species)
        if len(flux_ds.lev) > 1:
            print("ERROR: More than one flux level")
        else:
            return flux_ds.drop("lev")

    return flux_ds


def boundary_conditions(domain, species, bc_directory):
    """
    Read in the files with the global model vmrs at the domain edges to give
    the boundary conditions.
    
    Looks in default folder unless the directory bc_directory is specified
    """
    
    files = sorted(glob.glob(bc_directory + domain + "/" + 
                   species.lower() + "_" + "*.nc"))
    if len(files) == 0:
        print("Can't find boundary condition files: " + domain + " " + species)
        return None

    bc_ds = read_netcdfs(files)

    return bc_ds


def basis(domain, basis_case = 'voronoi', basis_directory = basis_directory):
    """
    Read in a basis function file.
    """
    
    files = sorted(glob.glob(basis_directory + domain + "/" +
                    basis_case + "*.nc"))
    if len(files) == 0:
        print("Can't find basis functions: " + domain + " " + basis_case)
        return None

    basis_ds = read_netcdfs(files)

    return basis_ds


def basis_boundary_conditions(domain, basis_case = 'NESW', bc_basis_directory=bc_basis_directory):
    
    files = sorted(glob.glob(bc_basis_directory + domain + "/" +
                    basis_case + '_' + domain + "*.nc"))

    if len(files) == 0:
        print("Can't find boundary condition basis functions: " + domain + " " + basis_case)
        return None
    
    basis_ds = read_netcdfs(files)

    return basis_ds


def combine_datasets(dsa, dsb, method = "nearest", tolerance = None):
    """
    Merge two datasets. Assumes that you want to 
    re-index to the FIRST dataset.
    
    Example:
    
    ds = combine_datasets(dsa, dsb)

    ds will have the index of dsa    
    """
    # merge the two datasets within a tolerance and remove times that are NaN (i.e. when FPs don't exist)
    
    ds_temp = dsa.merge(dsb.reindex_like(dsa, method, tolerance = tolerance))
    if 'fp' in ds_temp.keys():
        flag = np.where(np.isfinite(ds_temp.fp.mean(dim=["lat","lon"]).values))
        ds_temp = ds_temp[dict(time = flag[0])]
    return ds_temp

def timeseries(ds):
    """
    Compute flux * footprint time series.
    All that is required is that you input an xray
    dataset with both the flux and footprint fields present    
    
    Example:
    
        ts = timeseries(dataset)
    
    There are almost certainly much more efficient ways of doing this.
    """

    if "flux" in ds.keys():
        return (ds.fp*ds.flux).sum(["lat", "lon"])
    else:
        print("Can't calculate time series " + \
              "no fluxes. Check flux file.")
        return None

def timeseries_HiTRes(fp_HiTRes_ds, domain, HiTRes_flux_name, Resid_flux_name,
                      output_TS = True, output_fpXflux = True):
    flux_HiTRes = flux(domain, HiTRes_flux_name)
    flux_resid = flux(domain, Resid_flux_name)
    
    fp_HiTRes = fp_HiTRes_ds.fp_HiTRes.to_dataset()
    fpXflux = np.zeros((len(fp_HiTRes.lat), len(fp_HiTRes.lon), len(fp_HiTRes.time)))
    
    for ti, time in enumerate(fp_HiTRes.time):
        fp = fp_HiTRes.sel(time=time).fp_HiTRes.to_dataset()
        time_back = [fp.time.values - np.timedelta64(i,'h') for i in fp.H_back.values]
        fp = fp.update({'H_back':time_back})
        fp = fp.drop('time')
        fp = fp.rename({'H_back':'time'})

        new_fp = fp.fp_HiTRes[:,:,::-1]
        new_time = fp.time[::-1]
        new_ds = xray.Dataset({'fp_HiTRes':(['lat','lon','time'], new_fp)},
                               coords={'lat':fp.lat,
                                       'lon':fp.lon,
                                       'time':new_time})

        em = flux_HiTRes.reindex_like(new_ds, method='ffill')
        
        #Use end of hours back as closest point for finding the emissions file
        emend = flux_resid.sel(time = new_ds.time[0], method = 'nearest')
        em.flux[:,:,0] = emend.flux
        fpXflux[:,:,ti] = (new_ds.fp_HiTRes*em.flux).sum(["time"])
        
    timeseries= np.sum(fpXflux, axis = (0,1))
    
    if output_fpXflux == True and output_TS ==True:
        return timeseries, fpXflux
    
    elif output_fpXflux == False and output_TS ==True:
        return timeseries
        
    elif output_fpXflux == True and output_TS ==False:
        return fpXflux       

def timeseries_boundary_conditions(ds):
    """
    Compute particle location * global model edges time series.
    All that is required is that you input an xray
    dataset with both the particle locations and vmr at domain edge fields present    
    """ 

    return (ds.particle_locations_n*ds.vmr_n).sum(["height", "lon"]) + \
           (ds.particle_locations_e*ds.vmr_e).sum(["height", "lat"]) + \
           (ds.particle_locations_s*ds.vmr_s).sum(["height", "lon"]) + \
           (ds.particle_locations_w*ds.vmr_w).sum(["height", "lat"])

    
def footprints_data_merge(data, domain = "EUROPE", load_flux = True,
                          calc_timeseries = True, calc_bc = True, HiTRes = False,
                          average = None, site_modifier = {}, height = None,
#                          emissions_name = None, interp_vmr_freq = None,
                          emissions_name = None,
                          fp_directory = fp_directory,
                          flux_directory = flux_directory,
                          bc_directory = bc_directory):
#                          perturbed=False, fp_dir_pert=None, pert_year=None, pert_month=None):

    """
    Output a dictionary of xray footprint datasets, that correspond to a given
    dictionary of Pandas dataframes, containing mole fraction time series.
    
    fp_directory, flux_directory and bc_directory can point to specified directories
    if not specified, will use default directories
    
    fp_directory must be a dictionary of the form 
        fp_directory = {"integrated":PATH_TO_INTEGRATED_FP, "HiTRes":PATH_TO_HIGHTRES_FP}
    if the high time resolution footprints are used (HiTRes = True)
    otherwise can be a single string if only integrated FPs are used and non-default
    
    Example:
    
    Input dictionary contains time series at Mace Head and Tacolneston:
        
        data = {"MHD": MHD_dataframe, "TAC": TAC_dataframe}

    The dataset must be labeled with "time" index, "mf" and "dmf" columns.
        
    An optional site modifier dictionary is used that maps the site name in the
    obs file to the site name in the footprint file, if they are different. This
    is useful for example if the same site FPs are run with a different met and 
    they are named slightly differently from the obs file.
    
        site_modifier = {"DJI":"DJI-SAM"} - station called DJI, FPs called DJI-SAM
        
    Output dataset will contain a dictionary of merged data and footprints:
        
        dataset = {"MHD": MHD_xray_dataset, "TAC": TAC_xray_dataset}
    
    """

    sites = [key for key in data.keys() if key[0] != '.']
    attributes = [key for key in data.keys() if key[0] == '.']
    
    if average is not None:
        if type(average) is not list:
            average = [average]
        if len(average) != len(sites):
            print("WARNING: average list must be the same length as " + \
                  "number of sites. Ignoring. Output dataset will not be resampled.")
            average = [None for i in sites]
    else:
        average = [None for i in sites]

    # If not given, check if species is defined in data dictionary:
#    if species is None:
    if ".species" in data.keys():
        species = data[".species"]
    else:
        print "Species is not specified and can't be found in data dictionary."

    # Output array
    fp_and_data = {}
    
## anita note: i don't think this is used for anything   
#    if species is not None:    
#        bc_ds = boundary_conditions(domain, species, bc_directory)    
#        if bc_ds is not None:            
#            if interp_vmr_freq is not None:
#            # Interpolate bc_ds between months
#            # Interpolate to same timescale as footprints
#                dum_ds = bc_ds.resample(interp_vmr_freq, "time")
#                new_times=dum_ds.time            
#                vmr_var_names=["vmr_n", "vmr_e", "vmr_s", "vmr_w"]
#                bc_ds = interp_time(bc_ds,vmr_var_names, new_times)    
    
    
    for si, site in enumerate(sites):

        # Dataframe for this site            
        site_df = data[site] 
            
        # Get time range
        df_start = min(site_df.index).to_pydatetime()
        start = dt.datetime(df_start.year, df_start.month, 1, 0, 0)
        
        df_end = max(site_df.index).to_pydatetime()
        month_days = calendar.monthrange(df_end.year, df_end.month)[1]
        end = dt.datetime(df_end.year, df_end.month, 1, 0, 0) + \
                dt.timedelta(days = month_days)
      
        # Convert to dataset
        site_ds = xray.Dataset.from_dataframe(site_df)
        
        if site in site_modifier.keys():
            site_modifier_fp = site_modifier[site]
        else:    
            site_modifier_fp = site
         
        if height is not None:
            
            if type(height) is not dict:
                print("Height input needs to be a dictionary with sitename:height")
                return None
                
            height_site = height[site] 
        else:
            height_site = height
        
        # Get footprints

#   Error message if looking for HiTRes files and fp_directory is not a dictionary        
        if HiTRes is True and type(fp_directory) is not dict:
                print("fp_directory needs to be a dictionary containing paths \
                       to integrated and HiTRes footprints \
                       {integrated:path1, HiTRes:path2}")
                return None

        site_fp = footprints(site_modifier_fp, fp_directory = fp_directory, 
                             flux_directory = flux_directory, 
                             bc_directory = bc_directory,
                             start = start, end = end,
                             domain = domain,
                             species = [species if load_flux == True or \
                                     calc_timeseries == True or \
                                     calc_bc == True \
                                     else None][0], \
                            height = height_site,
                            emissions_name = [emissions_name if load_flux == True or \
                                     calc_timeseries == True \
                                     else None][0],
                            HiTRes = HiTRes)
                         
                        
        if site_fp is not None:                        
            # If satellite data, check that the max_level in the obs and the max level in the processed FPs are the same
            # Set tolerance tin time to merge footprints and data   
            # This needs to be made more general to 'satellite', 'aircraft' or 'ship'                
            if "GOSAT" in site.upper():
                ml_obs = site_df.max_level
                ml_fp = site_fp.max_level
                tolerance = 60e9 # footprints must match data with this tolerance in [ns]
                if ml_obs != ml_fp:
                    print "ERROR: MAX LEVEL OF SAT OBS DOES NOT EQUAL MAX LEVEL IN FP"
                    print "max_level_fp =",ml_fp
                    print "max_level_obs =",ml_obs
                    return None
            elif "GAUGE-FERRY" in site.upper():
                tolerance = '5min'
            elif "GAUGE-FAAM" in site.upper():
                tolerance = '1min'    
            else:
                tolerance = None
                
            site_ds = combine_datasets(site_ds, site_fp,
                                       method = "nearest",
                                       tolerance = tolerance)
                
            # If units are specified, multiply by scaling factor
            if ".units" in attributes:
                site_ds.update({'fp' : (site_ds.fp.dims, site_ds.fp / data[".units"])})
                if calc_bc:
                    for key in site_ds.keys():
                        if "vmr" in key:
                            site_ds.update({key :
                                            (site_ds[key].dims, site_ds[key] / \
                                            data[".units"])})
                if HiTRes:
                    site_ds.update({'fp_HiTRes' : (site_ds.fp_HiTRes.dims, 
                                                   site_ds.fp_HiTRes / data[".units"])})
                                                   
            # Calculate model time series, if required
            if calc_timeseries:
                site_ds["mf_mod"] = timeseries(site_ds)
            
            # Calculate boundary conditions, if required         
            if calc_bc:
                site_ds["bc"] = timeseries_boundary_conditions(site_ds)  
            
            # Resample, if required
            if average[si] is not None:
                site_ds = site_ds.resample(average[si], dim = "time")
            
            fp_and_data[site] = site_ds
        
    for a in attributes:
        fp_and_data[a] = data[a]

    return fp_and_data


def fp_sensitivity(fp_and_data, domain = 'EUROPE', basis_case = 'voronoi',
                   basis_directory = basis_directory,
                   HiTRes_flux_name = None, Resid_flux_name=None):
    """
    Adds a sensitivity matrix, H, to each site xray dataframe in fp_and_data.
    
    Basis function data in an array: lat, lon, no. regions. In each 'region'
    element of array there is a lt lon grid with 1 in region and 0 outside region.
    
    Region numbering must start from 1
    
    Looks in default directory unless basis_directory specified
    """    
    
    sites = [key for key in fp_and_data.keys() if key[0] != '.']
    
    basis_func = basis(domain = domain, basis_case = basis_case, basis_directory = basis_directory)
    
    for site in sites:


        if 'fp_HiTRes' in fp_and_data[site].keys():
            site_bf_temp = xray.Dataset({"fp_HiTRes":fp_and_data[site]["fp_HiTRes"],
                                         "fp":fp_and_data[site]["fp"]})
        else:
            site_bf_temp = xray.Dataset({"fp":fp_and_data[site]["fp"],
                                         "flux":fp_and_data[site]["flux"]})
        
        site_bf = combine_datasets(site_bf_temp,basis_func)

        basis_scale = xray.Dataset({'basis_scale': (['lat','lon','time'],
                                                    np.zeros(np.shape(site_bf.basis)))},
                                   coords = site_bf.coords)
        site_bf = site_bf.merge(basis_scale)

        H = np.zeros((int(np.max(site_bf.basis)),len(site_bf.time)))
        
        if 'fp_HiTRes' in site_bf.keys():
            H_all_arr=timeseries_HiTRes(site_bf, domain, HiTRes_flux_name, Resid_flux_name, output_TS = False, output_fpXflux = True)
            H_all = xray.DataArray(H_all_arr, coords=[site_bf.lat, site_bf.lon, site_bf.time], dims = ['lat','lon','time'])
        else:
            H_all=site_bf.fp*site_bf.flux 
            H_all_arr = H_all.values
            
        H_all_v=np.zeros((len(site_bf.lat)*len(site_bf.lon),len(site_bf.time)))
        for ti in range(len(site_bf.time)):
            H_all_v[:,ti]=np.ravel(H_all[:,:,ti])
            
        base_temp = np.ravel(site_bf.basis.values[:,:,0])
        for i in range(int(np.max(site_bf.basis))):
            wh_ri = np.where(base_temp == i+1)
             
            for ti in range(len(site_bf.time)):
                 H[i,ti]=np.sum(H_all_v[wh_ri,ti])        

        
        sensitivity = xray.DataArray(H, 
                              coords=[('region', range(1,np.max(site_bf.basis)+1)), 
                                      ('time', fp_and_data[site].coords['time'])])
                                     
        fp_and_data[site]['H'] = sensitivity                             

# this needs to be cleaned up...
        
        if any([word in basis_case for word in ['transd','test', 'alcompare', 'sense', 
                                                'pseudo','pseudo2','mcf', 'small', 'intem']]):
            sub_fp_temp = site_bf.fp.sel(lon=slice(min(site_bf.sub_lon),max(site_bf.sub_lon)), 
                                    lat=slice(min(site_bf.sub_lat),max(site_bf.sub_lat))) 
            sub_fp = xray.Dataset({'sub_fp': (['sub_lat','sub_lon','time'], sub_fp_temp)},
                               coords = {'sub_lat': (site_bf.coords['sub_lat']),
                                         'sub_lon': (site_bf.coords['sub_lon']),
                                'time' : (fp_and_data[site].coords['time'])})
                                
            sub_H_temp = H_all.sel(lon=slice(min(site_bf.sub_lon),max(site_bf.sub_lon)), 
                                    lat=slice(min(site_bf.sub_lat),max(site_bf.sub_lat)))                             
            sub_H = xray.Dataset({'sub_H': (['sub_lat','sub_lon','time'], sub_H_temp)},
                               coords = {'sub_lat': (site_bf.coords['sub_lat']),
                                         'sub_lon': (site_bf.coords['sub_lon']),
                                'time' : (fp_and_data[site].coords['time'])})            
                    
            fp_and_data[site] = fp_and_data[site].merge(sub_fp)
            fp_and_data[site] = fp_and_data[site].merge(sub_H)
                    
    return fp_and_data


def bc_sensitivity(fp_and_data, domain = 'EUROPE', basis_case = 'NESW', bc_basis_directory=bc_basis_directory):

    """
    Adds H_bc to the sensitivity matrix, to each site xray dataframe in fp_and_data.
    
    Looks in default directory unless bc_basis_directory specified
    """    
    
    
    sites = [key for key in fp_and_data.keys() if key[0] != '.']

    basis_func = basis_boundary_conditions(domain = domain,
                                           basis_case = basis_case, bc_basis_directory=bc_basis_directory)
# sort basis_func into time order    
    ind = basis_func.time.argsort()                                        
    timenew = basis_func.time[ind]
    basis_func = basis_func.reindex({"time":timenew})
    
    for site in sites:

        DS_temp = xray.Dataset({"particle_locations_n":fp_and_data[site]["particle_locations_n"],
                                "particle_locations_e":fp_and_data[site]["particle_locations_e"],
                                "particle_locations_s":fp_and_data[site]["particle_locations_s"],
                                "particle_locations_w":fp_and_data[site]["particle_locations_w"],
                                "vmr_n":fp_and_data[site]["vmr_n"],
                                "vmr_e":fp_and_data[site]["vmr_e"],
                                "vmr_s":fp_and_data[site]["vmr_s"],
                                "vmr_w":fp_and_data[site]["vmr_w"],
                                "bc":fp_and_data[site]["bc"]})
                        
        DS = combine_datasets(DS_temp, basis_func)                                    

        part_loc = np.hstack([DS.particle_locations_n,
                                DS.particle_locations_e,
                                DS.particle_locations_s,
                                DS.particle_locations_w])
       
        vmr_ed = np.hstack([DS.vmr_n,
                           DS.vmr_e,
                           DS.vmr_s,
                           DS.vmr_w])
        
        bf = np.hstack([DS.bc_basis_n,
                        DS.bc_basis_e,
                        DS.bc_basis_s,
                        DS.bc_basis_w])
        
        H_bc = np.zeros((len(DS.coords['region']),len(DS.bc)))
        
        for i in range(len(DS.coords['region'])):
            reg = bf[:,:,i,:]
            H_bc[i,:] = np.sum((part_loc*vmr_ed*reg), axis=(0,1))
        
        sensitivity = xray.Dataset({'H_bc': (['region_bc','time'], H_bc)},
                                    coords = {'region_bc': (DS.coords['region'].values),
                                              'time' : (DS.coords['time'])})

        fp_and_data[site] = fp_and_data[site].merge(sensitivity)
    
    return fp_and_data


def merge_sensitivity(fp_data_H,
                      out_filename = None,
                      remove_nan = True):
    """
    Outputs y, y_site, y_time in a single array for all sites
    (as opposed to a dictionary) and H and H_bc if present in dataset.
    Assumes my default that NaN values in y will be removed.
    """

    y = []
    y_error = []
    y_site = []
    y_time = []
    H = []
    H_bc = []
    
    sites = [key for key in fp_data_H.keys() if key[0] != '.']
    
    for si, site in enumerate(sites):

        y.append(fp_data_H[site].mf.values)
        
        # Approximate y_error
        if "vmf" in fp_data_H[site].keys():
            y_error.append(fp_data_H[site].vmf.values)
        elif "dmf" in fp_data_H[site].keys():
            y_error.append(fp_data_H[site].dmf.values)
        
        y_site.append([site for i in range(len(fp_data_H[site].coords['time']))])

        y_time.append(fp_data_H[site].coords['time'].values)

        if 'H' in fp_data_H[site].data_vars:
            # Make sure H matrices are aligned in the correct dimensions
            if fp_data_H[site].H.dims[0] == "time":
                H.append(fp_data_H[site].H.values)
            else:
                H.append(fp_data_H[site].H.values.T)
        if 'H_bc' in fp_data_H[site].data_vars:
            if fp_data_H[site].H_bc.dims[0] == "time":
                H_bc.append(fp_data_H[site].H_bc.values)
            else:
                H_bc.append(fp_data_H[site].H_bc.values.T)

    y = np.hstack(y)
    y_error = np.hstack(y_error)
    y_site = np.hstack(y_site)
    y_time = np.hstack(y_time)
    
    if remove_nan:
        why = np.isfinite(y)
        y = y[why]
        y_error = y_error[why]
        y_site = y_site[why]
        y_time = y_time[why]
    
    if len(H) > 0:
        H = np.vstack(H)
        if remove_nan:
            H = H[why, :]
            
    if len(H_bc) > 0:
        H_bc = np.vstack(H_bc)
        if remove_nan:
            H_bc = H_bc[why, :]
    
    out_variables = y, y_error, y_site, y_time
    
    if len(H_bc) > 0:
        out_variables += (H_bc,)
    else:
        out_variables += (None,)
        
    if len(H) > 0:
        out_variables += (H,)
    else:
        out_variables += (None,)

    # Save or return y, y_error, y_site, y_time, H_bc, H
    if out_filename is None:
        return out_variables
    else:
        with open(out_filename, "w") as outfile:
            pickle.dump(out_variables, outfile)
        print("Written " + out_filename)
        return out_variables


def filtering(datasets_in, filters, keep_missing=False):
    """
    Apply filtering (in time dimension) to entire dataset.
    
    Filters supplied in a list and then applied in order. So, if you want
    a daily, daytime average, you could do this:
    
    datasets_dictionary = filtering(datasets_dictionary, 
                                    ["daytime", "daily_median"])
    
    The first filter "daytime" selects data between 1000 and 1500 UTC,
    the second "daily_median" calculates the daily median. Obviously in this
    case, you need to do the first filter before the second.    
    """

    if type(filters) is not list:
        filters = [filters]

    datasets = datasets_in.copy()

    def ferry_loc(dataset, site,keep_missing=keep_missing):
        # Subset during daytime hours
        if site == 'GAUGE-FERRY':
                    
            lats = dataset.release_lat
            lons = dataset.release_lon
            ti = [i for i, h in enumerate(lons) if h > 0. and lats[i] > 54.4]
            ti2=np.arange(len(lons))
            ti3=np.delete(ti2,ti)
            
            if keep_missing:
                dataset_temp = dataset[dict(time = ti3)]   
                dataset_out = dataset_temp.reindex_like(dataset)
                return dataset_out
            else:
                return dataset[dict(time = ti3)]
        else:
            return dataset

    # Filter functions
    def daily_median(dataset, keep_missing=False):
        # Calculate daily median
        return dataset.resample("1D", "time", how = "median")
        
    def six_hr_mean(dataset, keep_missing=False):
        # Calculate daily median
        return dataset.resample("6H", "time", how = "mean")
    

    def daytime(dataset, site,keep_missing=False):
        # Subset during daytime hours
        hours = dataset.time.to_pandas().index.hour
        ti = [i for i, h in enumerate(hours) if h >= 11 and h <= 15]
        
        if keep_missing:
            dataset_temp = dataset[dict(time = ti)]   
            dataset_out = dataset_temp.reindex_like(dataset)
            return dataset_out
        else:
            return dataset[dict(time = ti)]
            
    def nighttime(dataset, site,keep_missing=False):
        # Subset during daytime hours
        hours = dataset.time.to_pandas().index.hour
        ti = [i for i, h in enumerate(hours) if h >= 23 or h <= 3]
        
        if keep_missing:
            dataset_temp = dataset[dict(time = ti)]   
            dataset_out = dataset_temp.reindex_like(dataset)
            return dataset_out
        else:
            return dataset[dict(time = ti)]
            
    def noon(dataset, site,keep_missing=False):
        # Subset during daytime hours
        hours = dataset.time.to_pandas().index.hour
        ti = [i for i, h in enumerate(hours) if h >= 12 and h < 13]
        
        if keep_missing:
            dataset_temp = dataset[dict(time = ti)]   
            dataset_out = dataset_temp.reindex_like(dataset)
            return dataset_out
        else:
            return dataset[dict(time = ti)] 
        


    def pblh_gt_100(dataset,site, keep_missing=False):
        # Subset for times when boundary layer height minus is > 100m
        inlet=dataset.attrs['inlet']
        ti = [i for i, pblh in enumerate(dataset.PBLH) if pblh-inlet > 100.]
        
        if keep_missing:
            mf_data_array = dataset.mf            
            dataset_temp = dataset.drop('mf')
            
            dataarray_temp = mf_data_array[dict(time = ti)]   
            
            mf_ds = xray.Dataset({'mf': (['time'], dataarray_temp)}, 
                                  coords = {'time' : (dataarray_temp.coords['time'])})
            
            dataset_out = combine_datasets(dataset_temp, mf_ds, method=None)
            return dataset_out
        else:
            return dataset[dict(time = ti)]
            
    def pblh_gt_250(dataset,site, keep_missing=False):
        # Subset for times when boundary layer height minus inlet is > 250m
        inlet=dataset.attrs['inlet']
        ti = [i for i, pblh in enumerate(dataset.PBLH) if pblh-inlet > 250.]
        
        if keep_missing:
            mf_data_array = dataset.mf            
            dataset_temp = dataset.drop('mf')
            
            dataarray_temp = mf_data_array[dict(time = ti)]   
            
            mf_ds = xray.Dataset({'mf': (['time'], dataarray_temp)}, 
                                  coords = {'time' : (dataarray_temp.coords['time'])})
            
            dataset_out = combine_datasets(dataset_temp, mf_ds, method=None)
            return dataset_out
        else:
            return dataset[dict(time = ti)]
                           
    def lapse_rate(dataset,site, keep_missing=False):
        # Subset for times when boundary layer height minus inlet is > 250m
        #lp_err=dataset.lapse_error
        slope_cut=dataset.slope_cut
        #std_cut=dataset.std_cut
        #ti = [i for i, lr in enumerate(dataset.lapse_rate) if lr < slope_cut and lp_err[i] < std_cut]
        ti = [i for i, lr in enumerate(dataset.theta_slope) if lr < slope_cut]
        
        if len(ti) > 0:
            if keep_missing:
                mf_data_array = dataset.mf            
                dataset_temp = dataset.drop('mf')
                
                dataarray_temp = mf_data_array[dict(time = ti)]   
                
                mf_ds = xray.Dataset({'mf': (['time'], dataarray_temp)}, 
                                      coords = {'time' : (dataarray_temp.coords['time'])})
                
                dataset_out = combine_datasets(dataset_temp, mf_ds, method=None)
                return dataset_out
            else:
                return dataset[dict(time = ti)]   
        else:
            return None
            
    def local_lapse(dataset,site, keep_missing=False):
        
        in_height = dataset.inlet
        lapse_norm = dataset.theta_slope*in_height/500.
        #lr_norm = dataset.local_ratio/(in_height/10.)*80.
        lr_norm = dataset.local_ratio*500./in_height
        comb_norm = lr_norm + lapse_norm
        cutoff=0.5
        ti = [i for i, lr in enumerate(comb_norm) if lr < cutoff]
        
        if len(ti) > 0:
            if keep_missing:
                mf_data_array = dataset.mf            
                dataset_temp = dataset.drop('mf')
                
                dataarray_temp = mf_data_array[dict(time = ti)]   
                
                mf_ds = xray.Dataset({'mf': (['time'], dataarray_temp)}, 
                                      coords = {'time' : (dataarray_temp.coords['time'])})
                
                dataset_out = combine_datasets(dataset_temp, mf_ds, method=None)
                return dataset_out
            else:
                return dataset[dict(time = ti)]   
        else:
            return None       
            
            
    def ferry_mf(dataset,site, keep_missing=False):
        # Subset for times when ferry mole fraction < 2400 ppb
        # Filter should only apply to ferry
        if site == 'GAUGE-FERRY':
            ti = [i for i, mf in enumerate(dataset.mf) if mf < 2400.]
            
            if keep_missing:
                mf_data_array = dataset.mf            
                dataset_temp = dataset.drop('mf')
                
                dataarray_temp = mf_data_array[dict(time = ti)]   
                #dataarray_temp2 = dataarray_temp.reindex_like(dataset)
                
                mf_ds = xray.Dataset({'mf': (['time'], dataarray_temp)}, 
                                      coords = {'time' : (dataarray_temp.coords['time'])})
                
                dataset_out = combine_datasets(dataset_temp, mf_ds, method=None)
                return dataset_out
            else:
                return dataset[dict(time = ti)]
        else:
            return dataset
            
    def ferry_fp_zero(dataset,site, keep_missing=False):
        # For some reason some ferry fps are zero - so filter them out
        # Filter should only apply to ferry
        if site == 'GAUGE-FERRY':
            fp_sum = dataset.fp.sum(["lat","lon"])
            ti = [i for i, mf in enumerate(fp_sum) if mf > 0.]
            
            if keep_missing:
                mf_data_array = dataset.mf            
                dataset_temp = dataset.drop('mf')
                
                dataarray_temp = mf_data_array[dict(time = ti)]   
                #dataarray_temp2 = dataarray_temp.reindex_like(dataset)
                
                mf_ds = xray.Dataset({'mf': (['time'], dataarray_temp)}, 
                                      coords = {'time' : (dataarray_temp.coords['time'])})
                
                dataset_out = combine_datasets(dataset_temp, mf_ds, method=None)
                return dataset_out
            else:
                return dataset[dict(time = ti)]
        else:
            return dataset
            
            
    def local_influence(dataset,site, keep_missing=False):
        
        lr = dataset.local_ratio
        pc = 0.1
        
        ti = [i for i, local_ratio in enumerate(lr) if local_ratio <= pc]
        if keep_missing is True: 
            mf_data_array = dataset.mf            
            dataset_temp = dataset.drop('mf')
            
            dataarray_temp = mf_data_array[dict(time = ti)]   
            #dataarray_temp2 = dataarray_temp.reindex_like(dataset)
            
            mf_ds = xray.Dataset({'mf': (['time'], dataarray_temp)}, 
                                  coords = {'time' : (dataarray_temp.coords['time'])})
            
            dataset_out = combine_datasets(dataset_temp, mf_ds, method=None)
            return dataset_out
        else:
            return dataset[dict(time = ti)]
                     
        
    filtering_functions={"daily_median":daily_median,
                         "daytime":daytime,
                         "nighttime":nighttime,
                         "noon":noon,
                         "pblh_gt_100": pblh_gt_100,
                         "pblh_gt_250": pblh_gt_250,
                         "local_influence":local_influence,
                         "six_hr_mean":six_hr_mean,
                         "ferry_loc":ferry_loc,
                         "ferry_mf":ferry_mf,
                         "ferry_fp_zero":ferry_fp_zero,
                         "lapse_rate":lapse_rate,
                         "local_lapse":local_lapse}

    # Get list of sites
    sites = [key for key in datasets.keys() if key[0] != '.']
    
    # Do filtering
    for site in sites:
    
            for filt in filters:
                datasets[site] = filtering_functions[filt](datasets[site], site, keep_missing=keep_missing)

    return datasets





class plot_map_setup:
    def __init__(self, fp_data, 
                 lon_range = None, lat_range = None,
                 bottom_left = False,
                 map_resolution = "l"):

        if lon_range is None:
            lon_range = (min(fp_data.lon.values),
                         max(fp_data.lon.values))
        if lat_range is None:
            lat_range = (min(fp_data.lat.values),
                         max(fp_data.lat.values))
        
        m = Basemap(projection='gall',
            llcrnrlat=lat_range[0], urcrnrlat=lat_range[1],
            llcrnrlon=lon_range[0], urcrnrlon=lon_range[1],
            resolution = map_resolution)

        if bottom_left == False:
            lons, lats = np.meshgrid(fp_data.lon.values,
                                     fp_data.lat.values)
        else:
            dlon = fp_data.lon.values[1] - fp_data.lon.values[0]
            dlat = fp_data.lat.values[1] - fp_data.lat.values[0]            
            lons, lats = np.meshgrid(fp_data.lon.values - dlon,
                                     fp_data.lat.values - dlat)
        
        x, y = m(lons, lats)
        
        self.x = x
        self.y = y
        self.m = m



def plot_map_zoom(fp_data):
    
    sites = [key for key in fp_data.keys() if key[0] != '.']
    
    dlon = max(fp_data[sites[0]].lon.values) - \
            min(fp_data[sites[0]].lon.values)
    lon_range = [min(fp_data[sites[0]].lon.values) + 0.6*dlon,
                 max(fp_data[sites[0]].lon.values) - 0.25*dlon]
    dlat = max(fp_data[sites[0]].lat.values) - \
            min(fp_data[sites[0]].lat.values)
    lat_range = [min(fp_data[sites[0]].lat.values) + 0.53*dlat,
                 max(fp_data[sites[0]].lat.values) - 0.25*dlat]

    return lat_range, lon_range


def plot(fp_data, date, out_filename=None, 
         lon_range=None, lat_range=None, log_range = [5., 9.],
         map_data = None, zoom = False,
         map_resolution = "l", 
         map_background = "countryborders",
         colormap = plt.cm.YlGnBu,
         tolerance = None,
         interpolate = False,
         dpi = None):
    """
    Plot footprint using pcolormesh.
    
    Arguments:
    fp_data: Dictionary of xray datasets containing footprints
        and other variables
    date: Almost any time format should work (datetime object, string, etc).
        Footprints from all sites in dictionary that have time indices at that time
        will be plotted.
        
    Keywords:
    lon_range: list of min and max longitudes [min, max]
    lat_range: list of min and max latitudes [min, max]
    log_range: list of min and max LOG10(footprints) for 
        color scale
    map_data: contains plot_map_setup class (useful if animating, 
        so that entire map does not need to be re-calculated each time)
    zoom: shortcut to zoom in to subset of domain (needs work)
    map_resolution: resolution of map
    map_background: choice of "countryborders", "shadedrelief"
    colormap: color map to use for contours
    tolerance: Xray doc "Maximum distance between original and new
        labels for inexact matches."
    """
    
    def fp_nearest(fp, tolerance = None):
        return fp.reindex_like( \
                            xray.Dataset(coords = {"time": [date]}),
                            method = "nearest",
                            tolerance = tolerance)

    
    # Looks for nearest time point aviable in footprint   
    date = np.datetime64(convert.reftime(date))

    # Get sites
    sites = [key for key in fp_data.keys() if key[0] != '.']

    # Zoom in. Assumes release point is to the East of centre
    if zoom:
        lat_range, lon_range = plot_map_zoom(fp_data)
    
    # Get map data
    if map_data is None:
        map_data = plot_map_setup(fp_data[sites[0]],
                                  lon_range = lon_range,
                                  lat_range = lat_range,
                                  bottom_left=True,
                                  map_resolution = map_resolution)

    # Open plot
    fig = plt.figure(figsize=(8,8))
    fig.add_axes([0.1,0.1,0.8,0.8])

    if map_background == "shadedrelief":
        map_data.m.shadedrelief()
    elif map_background == "countryborders":
        map_data.m.drawcoastlines()
        map_data.m.fillcontinents(color='grey',lake_color=None, alpha = 0.2)
        map_data.m.drawcountries()

    #Calculate color levels
    cmap = colormap
    rp_color = {"SURFACE": "black",
                "SHIP": "purple",
                "AIRCRAFT": "red",
                "SATELLITE": "green"}
            
    levels = MaxNLocator(nbins=256).tick_values(log_range[0], log_range[1])
    #levels=np.arange(log_range[0],log_range[1], 0.2)
    norm = BoundaryNorm(levels,
                        ncolors=cmap.N,
                        clip=True)

    # Create dictionaries and arrays    
    release_lon = {}
    release_lat = {}

    data = {}

    data = np.zeros(np.shape(
            fp_data[sites[0]].fp[dict(time = [0])].values.squeeze()))

    
    time = None

    # Generate plot data
    for site in sites:
    
        time = fp_data[site].time.values.squeeze().copy()
        
        if tolerance is None:
            tol = np.median(time[1:] - time[:-1])
        
        if interpolate:

            ti = bisect.bisect(time, date)
            
            if (ti > 0) and (ti < len(time)):

                if np.float(date - time[ti-1]) < np.float(tol):

                    dt = np.float(date - time[ti-1])/np.float(time[ti] - time[ti-1])
                    fp_ti_0 = fp_data[site][dict(time = ti-1)].fp.values.squeeze()
                    fp_ti_1 = fp_data[site][dict(time = ti)].fp.values.squeeze()
                    fp_ti = fp_ti_0 + (fp_ti_1 - fp_ti_0)*dt
                    
                    data += np.nan_to_num(fp_ti)
    
                    # Store release location to overplot later
                    if "release_lat" in fp_data[site].keys():
                        lon_0 = fp_data[site][dict(time = ti-1)].release_lon.values.squeeze()
                        lon_1 = fp_data[site][dict(time = ti)].release_lon.values.squeeze()                
                        lat_0 = fp_data[site][dict(time = ti-1)].release_lat.values.squeeze()
                        lat_1 = fp_data[site][dict(time = ti)].release_lat.values.squeeze()
                        release_lon[site] = lon_0 + (lon_1 - lon_0)*dt
                        release_lat[site] = lat_0 + (lat_1 - lat_0)*dt
                    
            else:

                fp_data_ti = fp_nearest(fp_data[site], tolerance = tolerance)
                data += np.nan_to_num(fp_data_ti.fp.values.squeeze())
                # Store release location to overplot later
                if "release_lat" in dir(fp_data_ti):
                    release_lon[site] = fp_data_ti.release_lon.values
                    release_lat[site] = fp_data_ti.release_lat.values

        else:
            fp_data_ti = fp_nearest(fp_data[site], tolerance = tolerance)
            data += np.nan_to_num(fp_data_ti.fp.values.squeeze())

            # Store release location to overplot later
            if "release_lat" in dir(fp_data_ti):
                release_lon[site] = fp_data_ti.release_lon.values
                release_lat[site] = fp_data_ti.release_lat.values

    #Set very small elements to zero
    data = np.log10(data)
    data[np.where(data <  log_range[0])]=np.nan
    
    #Plot footprint
    cs = map_data.m.pcolormesh(map_data.x, map_data.y,
                               np.ma.masked_where(np.isnan(data), data),
                               cmap = cmap, norm = norm)

    # over-plot release location
    if len(release_lon) > 0:
        for site in sites:
            if site in release_lon:
                rplons, rplats = np.meshgrid(release_lon[site],
                                             release_lat[site])
                rpx, rpy = map_data.m(rplons, rplats)
                if "platform" in site_info[site]:
                    color = rp_color[site_info[site]["platform"].upper()]
                else:
                    color = rp_color["SURFACE"]
                rp = map_data.m.scatter(rpx, rpy, 100, color = color)
    
    plt.title(str(pd.to_datetime(str(date))), fontsize=20)

    cb = map_data.m.colorbar(cs, location='bottom', pad="5%")
    
    tick_locator = ticker.MaxNLocator(nbins=10)
    cb.locator = tick_locator
    cb.update_ticks()
 
    cb.set_label('log$_{10}$( (nmol/mol) / (mol/m$^2$/s) )', 
                 fontsize=15)
    cb.ax.tick_params(labelsize=13) 
    
    if out_filename is not None:
        plt.savefig(out_filename, dpi = dpi)
        plt.close()
    else:
        plt.show()


def time_unique(fp_data, time_regular = False):
    
    sites = [key for key in fp_data.keys() if key[0] != '.']
    
    time_array = fp_data[sites[0]].time
    time_array.name = "times"
    time = time_array.to_dataset()
    if len(sites) > 1:
        for site in sites[1:]:
            time.merge(fp_data[site].time.to_dataset(), inplace = True)
    
    time = time.time.to_pandas().index.to_pydatetime()
    if time_regular is not False:
        time = pd.date_range(min(time), max(time), freq = time_regular)
    
    return time


def plot3d(fp_data, date, out_filename=None, 
           log_range = [5., 9.]):

    """date as string "d/m/y H:M" or datetime object 
    datetime.datetime(yyyy,mm,dd,hh,mm)
    """
    
    #looks for nearest time point aviable in footprint   
    if isinstance(date, str):
        date=dt.datetime.strptime(date, '%d/%m/%Y %H:%M')

    time_index = bisect.bisect_left(fp_data.time, date)

    data = np.log10(fp_data.fp.values[:,:,time_index].squeeze())
    lon_range = (fp_data.lon.min().values, fp_data.lon.max().values)
    lat_range = (fp_data.lat.min().values, fp_data.lat.max().values)

    #Set very small elements to zero
    data[np.where(data <  log_range[0])]=np.nan

    fig = plt.figure(figsize=(16,12))

    fig.text(0.1, 0.2, str(date), fontsize = 20)
    
    ax = Axes3D(fig)
    
    ax.set_ylim(lat_range)
    ax.set_xlim(lon_range)
    ax.set_zlim((min(fp_data.height), max(fp_data.height)))

    fpX, fpY = np.meshgrid(fp_data.lon, fp_data.lat)
    
    levels = np.arange(log_range[0], log_range[1], 0.05)

    plfp = ax.contourf(fpX, fpY, data, levels, offset = 0.)
    plnX, plnY = np.meshgrid(fp_data.lon.values.squeeze(), fp_data.height.values.squeeze())
    plwX, plwY = np.meshgrid(fp_data.lat.values.squeeze(), fp_data.height.values.squeeze())
    pllevs = np.arange(0., 0.0031, 0.0001)
    
    plnvals = fp_data.particle_locations_n.values[:,:,time_index].squeeze()
    plnvals[np.where(plnvals == 0.)]=np.nan
    plwvals = fp_data.particle_locations_w.values[:,:,time_index].squeeze()
    plwvals[np.where(plwvals == 0.)]=np.nan
    plpln = ax.contourf(plnX, plnvals, plnY,
                        zdir = 'y', offset = max(fp_data.lat.values), levels = pllevs)
    plplw = ax.contourf(plwvals, plwX, plwY,
                        zdir = 'x', offset = min(fp_data.lon.values), levels = pllevs)    
    ax.view_init(50)

    cb = plt.colorbar(plfp, location='bottom', shrink=0.8)
    tick_locator = ticker.MaxNLocator(nbins=7)
    cb.locator = tick_locator
    cb.update_ticks()
    cb.set_label('log$_{10}$( (mol/mol) / (mol/m$^2$/s))', 
             fontsize=15)
    cb.ax.tick_params(labelsize=13) 
    
    if out_filename is not None:
        plt.savefig(out_filename, dpi = 300)
        plt.close()
    else:
        plt.show()


def animate(fp_data, output_directory, 
            lon_range = None, lat_range=None, zoom = False,
            log_range = [5., 9.],
            overwrite=True, file_label = 'fp',
            framerate=10, delete_png=False,
            video_os="mac", ffmpeg_only = False,
            plot_function = "plot", time_regular = "1H",
            frame_limit = None,
            dpi = 150, interpolate = True):
    
    sites = [key for key in fp_data.keys() if key[0] != '.']
    
    if ffmpeg_only is False:

        # Set up map        
        if zoom:
            lat_range, lon_range = plot_map_zoom(fp_data)
        
        map_data = plot_map_setup(fp_data[sites[0]], 
                                  lon_range = lon_range, 
                                  lat_range = lat_range, bottom_left = True)
        
        # Find unique times
        times = time_unique(fp_data,
                            time_regular = time_regular)
        
        if frame_limit:
            times = times[:min([frame_limit, len(times)])]

        # Start progress bar
        pbar = ProgressBar(maxval=len(times)).start()

        # Plot each timestep
        for ti, t in enumerate(times):
            
            fname=os.path.join(output_directory, 
                               file_label + '_' + str(ti).zfill(5) + '.png')
            
            if len(glob.glob(fname)) == 0 or overwrite == True:
                if plot_function == "plot":
                    plot(fp_data, t, out_filename = fname, 
                         lon_range = lon_range, lat_range= lat_range,
                         log_range = log_range, map_data = map_data,
                         interpolate = interpolate,
                         dpi = dpi)
                elif plot_function == "plot3d":
                    plot3d(fp_data[sites[0]], t, out_filename = fname,
                           log_range = log_range)
                     
            pbar.update(ti)
        pbar.finish()
    
    print("")
    print("... running ffmpeg")

    if video_os.lower() == "mac":
        ffmpeg_status = subprocess.call("ffmpeg -r " + str(framerate) + \
            " -i '" + os.path.join(output_directory, file_label) + "_%05d.png' " + \
            "-f mp4 -vcodec libx264 " + \
            "-pix_fmt yuv420p -intra -qscale 0 -y " + \
            os.path.join(output_directory, file_label) + ".mp4", shell=True)
    elif video_os.lower() == "pc":
#        os.remove(os.path.join(output_directory, file_label) + ".wmv")
        ffmpeg_status = subprocess.call("ffmpeg -r " + str(framerate) + \
            " -i '" + os.path.join(output_directory, file_label) + "_%05d.png' " + \
            " -b 5000k -f asf -vcodec wmv2 -acodec wmav2 " + \
            os.path.join(output_directory, file_label) + ".wmv", shell=True)
    else:
        print("ERROR: video_os must be mac or pc")
        return None
    
    print("... done with status " + str(ffmpeg_status))

    if delete_png:
        filelist = glob.glob(os.path.join(output_directory, "*.png"))
        for f in filelist:
            os.remove(f)


class get_country:
  def __init__(self, domain, ocean=False, al=False, uk_split=False):

        if ocean is False:

            countryDirectory=data_path +'NAME/countries/'
            filename=glob.glob(countryDirectory + \
                 "/" + "country_" \
                 + domain + ".nc")
             
        else:
            if uk_split is True:
                countryDirectory=data_path +'NAME/countries/'
                filename=glob.glob(countryDirectory + \
                     "/" + "country_"\
                     + domain + "_uk_split" + ".nc")
            else:
                if al is False:
                    countryDirectory=data_path +'NAME/countries/'
                    filename=glob.glob(countryDirectory + \
                         "/" + "country_ocean_"\
                         + domain + ".nc")
                else:
                    countryDirectory=data_path +'NAME/countries/'
                    filename=glob.glob(countryDirectory + \
                         "/" + "al_countries_"\
                         + domain + ".nc")
        
        f = nc.Dataset(filename[0], 'r')
    
        lon = f.variables['lon'][:]
        lat = f.variables['lat'][:]
    
        #Get country indices and names
        country = f.variables['country'][:, :]
        if al is True:
            name_temp = f.variables['name'][:]  
            f.close()
            name=np.asarray(name_temp)
        elif uk_split is True:
            name_temp = f.variables['name'][:]  
            f.close()
            name=np.asarray(name_temp)
            
        else:
        #if al is False:
            name_temp = f.variables['name'][:,:]
            f.close()
    
            name=[]
            for ii in range(len(name_temp[:,0])):
                name.append(''.join(name_temp[ii,:]))
            name=np.asarray(name)
    
    
        self.lon = lon
        self.lat = lat
        self.lonmax = np.max(lon)
        self.lonmin = np.min(lon)
        self.latmax = np.max(lat)
        self.latmin = np.min(lat)
        self.country = np.asarray(country)
        self.name = name <|MERGE_RESOLUTION|>--- conflicted
+++ resolved
@@ -20,21 +20,12 @@
 import subprocess
 from progressbar import ProgressBar
 import json
-<<<<<<< HEAD
-import xray
 from os.path import join
-=======
-import acrg_agage as agage
-#import acrg_regrid as regrid
-import acrg_convert as unit_convert
-from acrg_grid import areagrid
 import xarray as xray
-from os.path import split, realpath, join
->>>>>>> b4869dbd
 from acrg_time import convert
 import calendar
 import pickle
-from scipy import interpolate
+
 
 acrg_path = os.getenv("ACRG_PATH")
 data_path = os.getenv("DATA_PATH")
