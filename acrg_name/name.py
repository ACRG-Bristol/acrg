# -*- coding: utf-8 -*-
"""
Created on Mon Nov 10 10:45:51 2014

"""
from builtins import str
from builtins import range
from builtins import object
from past.utils import old_div
import netCDF4 as nc
import numpy as np
import matplotlib as mpl
import matplotlib.pyplot as plt
from matplotlib.ticker import MaxNLocator
import datetime as dt
import os
import sys
import glob
from matplotlib import ticker
import pandas as pd
import bisect
import subprocess
import json
from os.path import join
import xarray as xr
from acrg_time import convert
import calendar
import pickle
from scipy.interpolate import interp1d
import dateutil.relativedelta
import cartopy.crs as ccrs
import cartopy
from mpl_toolkits import mplot3d
from collections import OrderedDict
import acrg_obs as obs
from acrg_config.paths import paths
from acrg_utils import is_number

acrg_path = paths.acrg
data_path = paths.data

# Get acrg_site_info file
with open(acrg_path / "acrg_site_info.json") as f:
    site_info=json.load(f,object_pairs_hook=OrderedDict)

    
def open_ds(path):
    """
    Function efficiently opens xray datasets.
    """
    # use a context manager, to ensure the file gets closed after use
    with xr.open_dataset(path) as ds:
        ds.load()
    return ds 


def filenames(site, domain, start, end, height, fp_directory, met_model = None, network=None, species=None):
    """
    The filenames function outputs a list of available footprint file names,
    for given site, domain, directory and date range.
    
    Expect filenames of the form:
        [fp_directory]/domain/site*-height-species*domain*ym*.nc or [fp_directory]/domain/site*-height_domain*ym*.nc
        e.g. /data/shared/LPDM/fp_NAME/EUROPE/HFD-UKV-100magl-rn_EUROPE_202012.nc or /data/shared/LPDM/fp_NAME/EUROPE/MHD-10magl_EUROPE_201401.nc 
    
    Args:
        site (str) : 
            Site name. Full list of site names should be defined within acrg_site_info.json
        domain (str) : 
            Domain name. The footprint files should be sub-categorised by the NAME domain name.
        start (str) : 
            Start date in format "YYYY-MM-DD" for range of files to find.
        end (str) : 
            End date in same format as start for range of files to find.
        height (str) : 
            Height related to input data. 
        fp_directory (str) :
            fp_directory can be specified if files are not in the default directory must point to a directory 
            which contains subfolders organized by domain.
        met_model (str):
            Met model used to run NAME
            Default is None and implies the standard global met model
            Alternates include 'UKV' and this met model must be in the outputfolder NAME        
        network (str, optional) : 
            Network for site. 
            If not specified, first entry in acrg_site_info.json file will be used (if there are multiple).
        species (str, optional)
            If specified, will search for species specific footprint files.
    Returns:
        list (str): matched filenames
    """
        
    # Read site info for heights
    if height is None:
        if not site in list(site_info.keys()):
            print("Site code not found in arcg_site_info.json to get height information. " + \
                  "Check that site code is as intended. "+ \
                  "If so, either add new site to file or input height manually.")
            return None
        if network is None:
            network = list(site_info[site].keys())[0]
        height = site_info[site][network]["height_name"][0]
    
    with open(os.path.join(acrg_path,"acrg_species_info.json")) as f:
        species_info=json.load(f)
 
    if species:
        species_obs = obs.read.synonyms(species, species_info)
        
        if 'lifetime' in species_info[species_obs].keys():
            lifetime = species_info[species_obs]["lifetime"]
            lifetime_hrs = convert.convert_to_hours(lifetime)
            # if a monthly lifetime is a list, use the minimum lifetime 
            # in the list to determine whether a species specific footprint is needed
            if type(lifetime) == list:
                lifetime_hrs = min(lifetime_hrs)
        else:
            lifetime_hrs = None
    else:
        lifetime_hrs = None
    
    # Convert into time format
    months = pd.date_range(start = start, end = end, freq = "M").to_pydatetime()
    yearmonth = [str(d.year) + str(d.month).zfill(2) for d in months]

    # first search for species specific footprint files.
    # if does not exist, use integrated files if lifetime of species is over 2 months
    # if lifetime under 2 months and no species specific file exists, fail

    files = []
    for ym in yearmonth:

        if species:

            if met_model:
                f=glob.glob(os.path.join(fp_directory,domain,f"{site}-{height}_{met_model}_{species}_{domain}_{ym}*.nc"))
            else:
                f=glob.glob(os.path.join(fp_directory,domain,f"{site}-{height}_{species}_{domain}_{ym}*.nc"))


        else:
            #manually create empty list if no species specified
            f = []
            
        if len(f) == 0:

            if met_model:
                glob_path = os.path.join(fp_directory,domain,f"{site}-{height}_{met_model}_{domain}_{ym}*.nc")
            else:
                glob_path = os.path.join(fp_directory,domain,f"{site}-{height}_{domain}_{ym}*.nc")
            
            if lifetime_hrs is None:
                print("No lifetime defined in species_info.json or species not defined. WARNING: 30-day integrated footprint used without chemical loss.")
                f=glob.glob(glob_path)
            elif lifetime_hrs <= 1440:
                print("This is a short-lived species. Footprints must be species specific. Re-process in process.py with lifetime")
                return []
            else:
                print("Treating species as long-lived.")
                f=glob.glob(glob_path)        
            
        if len(f) > 0:
            files += f

    files.sort()

    if len(files) == 0:
        print(f"Can't find footprints file: {glob_path}")
    return files


def read_netcdfs(files, dim = "time"):
    """
    The read_netcdfs function uses xarray to open sequential netCDF files and 
    and concatenates them along the specified dimension.
    Note: this function makes sure that file is closed after open_dataset call.
    
    Args:
        files (list) : 
            List of netCDF filenames.
        dim (str, optional) : 
            Dimension of netCDF to use for concatenating the files.
            Default = "time".
    
    Returns:
        xarray.Dataset : 
            All files open as one concatenated xarray.Dataset object    
    """
    
    print("Reading and concatenating files: ")
    for fname in files:
        print(fname)
    
    datasets = [open_ds(p) for p in sorted(files)]
    
    # reindex all of the lat-lon values to a common one to prevent floating point error differences
    with xr.open_dataset(files[0]) as temp:
        fields_ds = temp.load()
    fp_lat = fields_ds["lat"].values
    fp_lon = fields_ds["lon"].values

    datasets = [ds.reindex(indexers={"lat":fp_lat, "lon":fp_lon}, method="nearest", tolerance=1e-5) for ds in datasets]

    combined = xr.concat(datasets, dim)
    return combined   


def footprints(sitecode_or_filename, met_model = None, fp_directory = None, 
               start = None, end = None, domain = None, height = None, network = None,
               species = None, HiTRes = False):

    """
    The footprints function loads a NAME footprint netCDF files into an xarray Dataset.
    Flux and boundary conditions are also loaded if species or emissions_name is specified.
    
    Either specify:
        a) A file name:
            fp = footprints(filename)
        b) A site code, domain, and date range:
            fp = footprints("MHD", 
                    start = "2014-01-01", end = "2014-01-01",
                    domain = "EUROPE")
    
    See filenames() function for expected format of files.

    Args:
        sitecode_or_filename (str) : 
            Site (e.g. 'MHD') or a netCDF filename (*.nc) (str)
        met_model (dict or str)     : Met model used to run NAME for each site in data
                               Default is None and implies the standard global met model used for all sites
                               met_model = 'UKV' will work if all sites are the same 'UKV'
                               {"MHD":'UKV', "JFJ":None} or {"MHD":'UKV', "TAC":"UKV"}
                               {"MHD":None, "TAC":None} is equivalent to met_model = None
                               {"MHD":'UKV', "TAC":'UKV'} is equivalent to met_model = 'UKV'
        fp_directory (str/dict) : 
            If the high time resolution footprints are used (HiTRes = True) fp_directory must be a dictionary
            of the form :
                fp_directory = {"integrated":PATH_TO_INTEGRATED_FP,"HiTRes":PATH_TO_HIGHTRES_FP}
            otherwise can be a single string if only integrated FPs are used and non-default.
        start (str) : 
            Start date in format "YYYY-MM-DD" for range of files to find.
        end (str) : 
            End date in same format as start for range of files to find.
        domain (str) : 
            Domain name. The footprint files should be sub-categorised by the domain.
        height (str, optional) : 
            Height related to NAME. If the HEIGHT keyword is not specified, the default height from the 
            acrg_site_info.json file is assumed.
        network (str, optional) :
            Network associated with the site. This is only needed if there are multiple network options.
            This is used to extract site information e.g. height from acrg_site_info.json. 
        species (str) : 
            Species name. All species names are defined acrg_species_info.json.
        HiTRes (bool, optional) : 
            Whether to include high time resolution footprints.
            Default = False.
        
    Returns:
        xarray.Dataset : 
            Combined footprint files
    """
    # Chose whether we've input a site code or a file name
    # If it's a three-letter site code, assume it's been processed
    # into an annual footprint file in (mol/mol) / (mol/m2/s)
    # using acrg_name_process
    
    if fp_directory is None:
        fp_integrated_directory = join(data_path, 'LPDM/fp_NAME/')
        fp_HiTRes_directory = join(data_path,'LPDM/fp_NAME_high_time_res/')
        fp_directory = {'integrated': fp_integrated_directory,
                        'HiTRes': fp_HiTRes_directory}

    #   Error message if looking for HiTRes files and fp_directory is not a dictionary        
        if HiTRes is True:
            if type(fp_directory) is not dict:
                print("fp_directory needs to be a dictionary containing paths \
                       to integrated and HiTRes footprints \
                       {integrated:path1, HiTRes:path2}")
                return None
    
    if '.nc' in sitecode_or_filename:
        if not '/' in sitecode_or_filename:
            files = [os.path.join(fp_directory, sitecode_or_filename)]
        else:
            files=[sitecode_or_filename]
    else:
        site=sitecode_or_filename[:]

        # Finds integrated footprints if specified as a dictionary with multiple entries (HiTRes = True) 
        # or a string with one entry        
        if type(fp_directory) is dict:
            files = filenames(site, domain, start, end, height, fp_directory["integrated"], met_model = met_model, network=network, species=species)
        else:
            files = filenames(site, domain, start, end, height, fp_directory, met_model = met_model, network=network, species=species)

    if len(files) == 0:
        print(f"\nWarning: Can't find footprint files for {sitecode_or_filename}. \
              This site will not be included in the output dictionary.\n")
        return None

    else:
        fp=read_netcdfs(files)  

        if HiTRes == True:
            HiTRes_files = filenames(site, domain, start, end, height, fp_directory["HiTRes"])
            HiTRes_ds = read_netcdfs(HiTRes_files)
            fp = combine_datasets(fp, HiTRes_ds, method='ffill')

        return fp


def flux(domain, species, start = None, end = None, flux_directory=None):
    """
    The flux function reads in all flux files for the domain and species as an xarray Dataset.
    Note that at present ALL flux data is read in per species per domain or by emissions name.
    To be consistent with the footprints, fluxes should be in mol/m2/s.
    
    Expect filenames of the form:
        [flux_directory]/domain/species.lower()_*.nc
        e.g. [/data/shared/LPDM/emissions]/EUROPE/ch4_EUROPE_2013.nc
    
    TODO: This may get slow for very large flux datasets, and we may want to subset.
    
    Args:
        domain (str) : 
            Domain name. The flux files should be sub-categorised by the domain.
        species (str) : 
            Species name. All species names are defined acrg_species_info.json.
            The source can also be specified as part of the species name e.g. "co2-ff"
            will find all co2 emissions file for the fossil fuel sector.
        start (str, optional) : 
            Start date in format "YYYY-MM-DD" to output only a time slice of all the flux files.
            The start date used will be the first of the input month. I.e. if "2014-01-06" is input,
            "2014-01-01" will be used.  This is to mirror the time slice functionality of the filenames 
            function.
        end (str, optional) : 
            End date in same format as start to output only a time slice of all the flux files.
            The end date used will be the first of the input month and the timeslice will go up
            to, but not include, this time. I.e. if "2014-02-25' is input, "2014-02-01" will be used.
            This is to mirror the time slice functionality of the filenames function.
        flux_directory (str, optional) : 
            flux_directory can be specified if files are not in the default directory.
            Must point to a directory which contains subfolders organized by domain.
    Returns:
        xarray.Dataset : combined dataset of all matching flux files
    """
    
    if flux_directory is None:
        flux_directory = join(data_path, 'LPDM/emissions/')
    
    if "-" not in species:
        species_search_list = [(species+"-total").lower(), species.lower()]
    else:
        species_search_list = [species.lower()]
    
    for species_search in species_search_list:
        filename = os.path.join(flux_directory,domain,f"{species_search}_*.nc")
        print("\nSearching for flux files: {}".format(filename))
    
        files = sorted(glob.glob(filename))
        
        if len(files) > 0:
            break
    else:
        raise IOError("\nError: Can't find flux files for domain '{0}' and species '{1}' (using search: {2})".format(domain,species,species_search_list))
    
    flux_ds = read_netcdfs(files)
    # Check that time coordinate is present
    if not "time" in list(flux_ds.coords.keys()):
        raise KeyError(f"ERROR: No 'time' coordinate in flux dataset for domain '{domain}' species '{species}'")

    # Check for level coordinate. If one level, assume surface and drop
    if "lev" in list(flux_ds.coords.keys()):
        print(f"WARNING: Can't support multi-level fluxes. Trying to remove 'lev' coordinate \
              from flux dataset for {domain}, {species}")
        if len(flux_ds.lev) > 1:
            print("ERROR: More than one flux level")
        else:
            return flux_ds.drop("lev")
        
    if start == None or end == None:
        print("To get fluxes for a certain time period you must specify a start or end date.")
        return flux_ds
    else:

        #Change timeslice to be the beginning and end of months in the dates specified.
        start = pd.to_datetime(start)
        month_start = dt.datetime(start.year, start.month, 1, 0, 0)
        
        end = pd.to_datetime(end)
        month_end = dt.datetime(end.year, end.month, 1, 0, 0) - \
                        dt.timedelta(seconds = 1)
           
        if 'climatology' in species:
            ndate = pd.to_datetime(flux_ds.time.values)
            if len(ndate) == 1:  #If it's a single climatology value
                dateadj = ndate - month_start  #Adjust climatology to start in same year as obs  
            else: #Else if a monthly climatology
                dateadj = ndate[month_start.month-1] - month_start  #Adjust climatology to start in same year as obs  
            ndate = ndate - dateadj
            flux_ds = flux_ds.update({'time' : ndate})  
            flux_tmp = flux_ds.copy()
            while month_end > ndate[-1]:
                ndate = ndate + pd.DateOffset(years=1)      
                flux_ds = xr.merge([flux_ds, flux_tmp.update({'time' : ndate})])
                    
        flux_timeslice = flux_ds.sel(time=slice(month_start, month_end))
        if np.logical_and(month_start.year != month_end.year, len(flux_timeslice.time) != dateutil.relativedelta.relativedelta(end, start).months):
            month_start = dt.datetime(start.year, 1, 1, 0, 0)
            flux_timeslice = flux_ds.sel(time=slice(month_start, month_end))
        if len(flux_timeslice.time)==0:
            flux_timeslice = flux_ds.sel(time=start, method = 'ffill')
            flux_timeslice = flux_timeslice.expand_dims('time',axis=-1)
            print("Warning: No fluxes available during the time period specified so outputting\
                          flux from %s" %flux_timeslice.time.values[0])
        else:
            print("Slicing time to range {} - {}".format(month_start,month_end))
            
        return flux_timeslice


def flux_for_HiTRes(domain, emissions_dict, start=None, end=None, flux_directory=None):
    """
    Creates a dictionary of high and low frequency fluxes for use with HiTRes footprints.
    
    Args:
        domain (str) : 
            Domain name. The flux files should be sub-categorised by the domain.
        emissions_dict (dict) : 
            This should be a dictionary of the form:
                {'high_freq':high_freq_emissions_name, 'low_freq':low_freq_emissions_name}
                e.g. {'high_freq':'co2-ff-2hr', 'low_freq':'co2-ff-mth'}.
        start (str, optional) : 
            Start date in format "YYYY-MM-DD" to output only a time slice of all the flux files.
            The start date used will be the first of the input month. I.e. if "2014-01-06" is input,
            "2014-01-01" will be used.  This is to mirror the time slice functionality of the filenames 
            function.
        end (str, optional): 
            End date in same format as start to output only a time slice of all the flux files.
            The end date used will be the first of the input month and the timeslice will go up
            to, but not include, this time. I.e. if "2014-02-25' is input, "2014-02-01" will be used.
            This is to mirror the time slice functionality of the filenames function.
        flux_directory (str, optional) : 
            flux_directory can be specified if files are not in the default directory. 
            Must point to a directory which contains subfolders organized by domain.
    Returns:
        dictionary {'high_freq': flux_xray_dataset, 'low_freq': flux_xray_dataset} :
            Dictionary containing xray datasets for both high and low frequency fluxes.
    """
    
    if 'low_freq' not in list(emissions_dict.keys()):
        print("low_freq must be a key in the emissions_dict in order to combine with HiTRes footprints.")
        return None
    elif 'high_freq' not in list(emissions_dict.keys()):
        print("high_freq must be a key in the emissions_dict in order to use HiTRes footprints.")
        return None
    
    flux_dict = {}
    
    if start:
        #Get the month before the one one requested because this will be needed for the first few
        #days in timeseries_HiTRes to calculate the modleed molefractions for times when the footprints
        #are in the previous month.
        start = str(pd.to_datetime(start) - dateutil.relativedelta.relativedelta(months=1))
    
    fluxes_highfreq = flux(domain, emissions_dict['high_freq'], start = start, end = end,flux_directory=flux_directory)
    fluxes_lowfreq = flux(domain, emissions_dict['low_freq'], start = start, end = end,flux_directory=flux_directory)
    
    flux_dict['low_freq'] = fluxes_lowfreq
    flux_dict['high_freq'] = fluxes_highfreq
    
    return flux_dict


def boundary_conditions(domain, species, start = None, end = None, bc_directory=None):
    """
    The boundary_conditions function reads in the files with the global model vmrs at the domain edges 
    to give the boundary conditions as an xarray Dataset.

    Expect filenames of the form:
        [bc_directory]/domain/species.lower()_*.nc
        e.g. [/data/shared/LPDM/bc]/EUROPE/ch4_EUROPE_201301.nc

    Args:
        domain (str) : 
            Domain name. The boundary condition files should be sub-categorised by the domain.
        species (str) : 
            Species name. All species names are defined acrg_species_info.json.
        start (str, optional) : 
            Start date in format "YYYY-MM-DD" to output only a time slice of all the flux files.
            The start date used will be the first of the input month. I.e. if "2014-01-06" is input,
            "2014-01-01" will be used.  This is to mirror the time slice functionality of the filenames 
            function.
        end (str, optional): 
            End date in same format as start to output only a time slice of all the flux files.
            The end date used will be the first of the input month and the timeslice will go up
            to, but not include, this time. I.e. if "2014-02-25' is input, "2014-02-01" will be used.
            This is to mirror the time slice functionality of the filenames function.
        bc_directory (str, optional) : 
            bc_directory can be specified if files are not in the default directory. 
            Must point to a directory which contains subfolders organized by domain.

    Returns:
        xarray.Dataset : 
            Combined dataset of matching boundary conditions files
    """
    
    if bc_directory is None:
        bc_directory = join(data_path, 'LPDM/bc/')
    
    filenames = os.path.join(bc_directory,domain,f"{species.lower()}_*.nc")
    
    files       = sorted(glob.glob(filenames))
    file_no_acc = [ff for ff in files if not os.access(ff, os.R_OK)]
    files       = [ff for ff in files if os.access(ff, os.R_OK)]
    if len(file_no_acc)>0:
        print('Warning: unable to read all boundary conditions files which match this criteria:')
        [print(ff) for ff in file_no_acc]
    
    if len(files) == 0:
        print("Cannot find boundary condition files in {}".format(filenames))
        raise IOError(f"\nError: Cannot find boundary condition files for domain '{domain}' and species '{species}' ")

    bc_ds = read_netcdfs(files)

    if start == None or end == None:
        print("To get boundary conditions for a certain time period you must specify an end date.")
        return bc_ds
    else:
        #Change timeslice to be the beginning and end of months in the dates specified.
        start = pd.to_datetime(start)
        month_start = dt.datetime(start.year, start.month, 1, 0, 0)
        
        end = pd.to_datetime(end)
        month_end = dt.datetime(end.year, end.month, 1, 0, 0) - \
                    dt.timedelta(seconds = 1)
            
        bc_timeslice = bc_ds.sel(time=slice(month_start, month_end))
        if len(bc_timeslice.time)==0:
            bc_timeslice = bc_ds.sel(time=start, method = 'ffill')
            bc_timeslice = bc_timeslice.expand_dims('time',axis=-1)
            print(f"No boundary conditions available during the time period specified so outputting\
                    boundary conditions from {bc_timeslice.time.values[0]}")
        return bc_timeslice


def basis(domain, basis_case, basis_directory = None):
    """
    The basis function reads in the all matching files for the basis case and domain as an xarray Dataset.
    
    Expect filenames of the form:
        [basis_directory]/domain/"basis_case"_"domain"*.nc
        e.g. [/data/shared/LPDM/basis_functions]/EUROPE/sub_transd_EUROPE_2014.nc

    TODO: More info on options for basis functions.

    Args:
        domain (str) : 
            Domain name. The basis files should be sub-categorised by the domain.
        basis_case (str) : 
            Basis case to read in. Examples of basis cases are "voroni","sub-transd",
            "sub-country_mask","INTEM".
        basis_directory (str, optional) : 
            basis_directory can be specified if files are not in the default directory. 
            Must point to a directory which contains subfolders organized by domain.
    
    Returns:
        xarray.Dataset : combined dataset of matching basis functions
    """
    if basis_directory is None:
        basis_directory = join(data_path, 'LPDM/basis_functions/')
        
    file_path = os.path.join(basis_directory,domain,f"{basis_case}_{domain}*.nc")
        
    files = sorted(glob.glob(file_path))
    
    if len(files) == 0:
        raise IOError(f"\nError: Can't find basis function files for domain '{domain}' \
                          and basis_case '{basis_case}' ")

    basis_ds = read_netcdfs(files)

    return basis_ds

def basis_boundary_conditions(domain, basis_case, bc_basis_directory = None):
    """
    The basis_boundary_conditions function reads in all matching files for the boundary conditions 
    basis case and domain as an xarray Dataset.
    
    Expect filesnames of the form:
        [bc_basis_directory]/domain/"basis_case"_"domain"*.nc
        e.g. [/data/shared/LPDM/bc_basis_directory]/EUROPE/NESW_EUROPE_2013.nc

    TODO: More info on options for basis functions.
    
    Args:
        domain (str) : 
            Domain name. The basis files should be sub-categorised by the domain.
        basis_case (str) : 
            Basis case to read in. Examples of basis cases are "NESW","stratgrad".
        bc_basis_directory (str, optional) : 
            bc_basis_directory can be specified if files are not in the default directory. 
            Must point to a directory which contains subfolders organized by domain.
    
    Returns:
        xarray.Datset : combined dataset of matching basis functions
    """
    
    if bc_basis_directory is None:
        bc_basis_directory = join(data_path,'LPDM/bc_basis_functions/')
    
    file_path = os.path.join(bc_basis_directory,domain,f"{basis_case}_{domain}*.nc")
    
    files       = sorted(glob.glob(file_path))
    file_no_acc = [ff for ff in files if not os.access(ff, os.R_OK)]
    files       = [ff for ff in files if os.access(ff, os.R_OK)]
    if len(file_no_acc)>0:
        print('Warning: unable to read all boundary conditions basis function files which match this criteria:')
        [print(ff) for ff in file_no_acc]

    if len(files) == 0:
        raise IOError("\nError: Can't find boundary condition basis function files for domain '{0}' "
              "and basis_case '{1}' ".format(domain,basis_case))

    basis_ds = read_netcdfs(files)

    return basis_ds

def indexesMatch(dsa, dsb):
    """
    Check if two datasets need to be reindexed_like for combine_datasets
    
    Args:
        dsa (xarray.Dataset) : 
            First dataset to check
        dsb (xarray.Dataset) : 
            Second dataset to check
            
    Returns:
        boolean:
            True if indexes match, False if datasets must be reindexed
    """
    
    commonIndicies  = [key for key in dsa.indexes.keys() if key in dsb.indexes.keys()]
    
    #test if each comon index is the same
    for index in commonIndicies:
        #first check lengths are the same to avoid error in second check
        if not len(dsa.indexes[index])==len(dsb.indexes[index]):
            return False
        
        #check number of values that are not close (testing for equality with floating point)
        if index == "time":
            #for time iverride the default to have ~ second precision
            rtol = 1e-10
        else:
            rtol = 1e-5
        if not np.sum(~np.isclose(dsa.indexes[index].values.astype(float),dsb.indexes[index].values.astype(float), rtol=rtol ))==0:
            return False
        
    return True
        

def combine_datasets(dsa, dsb, method = "ffill", tolerance = None):
    """
    The combine_datasets function merges two datasets and re-indexes to the FIRST dataset.
    If "fp" variable is found within the combined dataset, the "time" values where the "lat","lon"
    dimensions didn't match are removed.
    
    Example:
        ds = combine_datasets(dsa, dsb)

    Args:
        dsa (xarray.Dataset) : 
            First dataset to merge
        dsb (xarray.Dataset) : 
            Second dataset to merge
        method (str, optional) : 
            One of {None, ‘nearest’, ‘pad’/’ffill’, ‘backfill’/’bfill’}
            See xarray.DataArray.reindex_like for list of options and meaning.
            Default = "ffill" (forward fill)
        tolerance (int/float??) : 
            Maximum allowed tolerance between matches.

    Returns:
        xarray.Dataset: 
            Combined dataset indexed to dsa
    """
    # merge the two datasets within a tolerance and remove times that are NaN (i.e. when FPs don't exist)
    
    if not indexesMatch(dsa, dsb):
        dsb_temp = dsb.reindex_like(dsa, method, tolerance = tolerance)
    else:
        dsb_temp = dsb
    
    ds_temp = dsa.merge(dsb_temp)
    if 'fp' in list(ds_temp.keys()):
        flag = np.where(np.isfinite(ds_temp.fp.mean(dim=["lat","lon"]).values))
        ds_temp = ds_temp[dict(time = flag[0])]
    return ds_temp


def align_datasets(ds1, ds2, platform=None, resample_to_ds1=False):
    """
    Slice and resample two datasets to align along time
    
    Args:
        ds1, ds2 (xarray.Dataset) :
            Datasets with time dimension. It is assumed that ds1 is obs data and ds2 is footprint data
            
        platform (str) :
            obs platform used to decide whether to resample
            
        resample_to_ds1 (boolean) :
            Override resampling to coarser resolution and resample to ds1 regardless
    
    Returns:
        2 xarray.dataset with aligned time dimensions
    """
    platform_skip_resample = ("satellite","flask")
    if platform in platform_skip_resample:
        return ds1, ds2
    #lw13938: 12/04/2018 - This should slice the date to the smallest time frame
    # spanned by both the footprint and obs, then resamples the data 
    #using the mean to the one with coarsest median resolution 
    #starting from the sliced start date. 
    ds1_timeperiod = np.nanmedian((ds1.time.data[1:] - ds1.time.data[0:-1]).astype('int64')) 
    ds2_timeperiod = np.nanmedian((ds2.time.data[1:] - ds2.time.data[0:-1]).astype('int64')) 
    ds1_st = ds1.time[0]
    ds1_et = ds1.time[-1]
    ds2_st = ds2.time[0]
    ds2_et = ds2.time[-1]
    if int(ds1_st.data) > int(ds2_st.data):
        start_date = ds1_st
    else:  
        start_date = ds2_st
    if int(ds1_et.data) < int(ds2_et.data):
        end_date = ds1_et
    else:
        end_date = ds2_et
    

    start_s = str(np.round(start_date.data.astype(np.int64)-5e8,-9).astype('datetime64[ns]')) # subtract half a second to ensure lower range covered
    end_s = str(np.round(end_date.data.astype(np.int64)+5e8,-9).astype('datetime64[ns]')) # add half a second to ensure upper range covered
    
    ds1 = ds1.sel(time=slice(start_s,end_s))
    ds2 = ds2.sel(time=slice(start_s,end_s))
  
    
    #only non satellite datasets with different periods need to be resampled
    if not np.isclose(ds1_timeperiod, ds2_timeperiod):
        base = start_date.dt.hour.data + start_date.dt.minute.data/60. + start_date.dt.second.data/3600.
        if (ds1_timeperiod >= ds2_timeperiod) or (resample_to_ds1 == True):
            resample_period = str(round(ds1_timeperiod/3600e9,4))+'H' # rt17603: Added 24/07/2018 - stops pandas frequency error for too many dp.
            ds2 = ds2.resample(indexer={'time':resample_period}, base=base).mean()
        elif ds1_timeperiod < ds2_timeperiod or (resample_to_ds1 == False):
            resample_period = str(round(ds2_timeperiod/3600e9,4))+'H' # rt17603: Added 24/07/2018 - stops pandas frequency error for too many dp.
            ds1 = ds1.resample(indexer={'time':resample_period}, base=base).mean()
    
    return ds1, ds2


def footprints_data_merge(data, domain, met_model = None, load_flux = True, load_bc = True,
                          calc_timeseries = True, calc_bc = True, HiTRes = False,
                          site_modifier = {}, height = None, network = None,
                          emissions_name = None,
                          fp_directory = None,
                          flux_directory = None,
                          bc_directory = None,
                          resample_to_data = False,
                          species_footprint = None):

    """
    Output a dictionary of xarray footprint datasets, that correspond to a given
    dictionary of Pandas dataframes.
    
    Args:
        data (dict)          : Input dictionary of dataframes with the sites as the keys.
                               Should match output from acrg_agage.get_obs() function. For example:
                               data = {"MHD": MHD_dataframe, "TAC": TAC_dataframe}
        domain (str)         : Domain name. The footprint files should be sub-categorised by the domain.
        met_model (dict or str)     : Met model used to run NAME for each site in data
                               Default is None and implies the standard global met model used for all sites
                               met_model = 'UKV' will work if all sites are the same 'UKV'
                               {"MHD":'UKV', "JFJ":None} or {"MHD":'UKV', "TAC":"UKV"}
                               {"MHD":None, "TAC":None} is equivalent to met_model = None
                               {"MHD":'UKV', "TAC":'UKV'} is equivalent to met_model = 'UKV'
        load_flux (bool)     : True includes fluxes in output, False does not. Default True.
        load_bc (bool)       : True includes boundary conditions in output, False does not. Default True.
        calc_timeseries (bool) : True calculates modelled mole fractions for each site using fluxes, False does not. Default True.
        calc_bc (bool)       : True calculates modelled baseline for each site using boundary conditions, False does not. Default True.
        HiTRes (bool)        : Set to True to include HiTRes footprints in output. Default False.
        site_modifier        : An optional site modifier dictionary is used that maps the site name in the
                               obs file to the site name in the footprint file, if they are different. This
                               is useful for example if the same site FPs are run with a different met and 
                               they are named slightly differently from the obs file. E.g.
                               site_modifier = {"DJI":"DJI-SAM"} - station called DJI, FPs called DJI-SAM
        height (dict)        : Height related to input data. Should be a dictionary with
                               {site: height} key:value pairs. Can be found from acrg_sites_info.json
        network (str/list)   : Network associated with the site. This is only needed if there are multiple 
                               network options. This is used to extract site information 
                               e.g. height from acrg_site_info.json. 
                               Can be specified as a string for one network for all sites or as a list for
                               multiple networks.
        emissions_name (dict): Allows emissions files with filenames that are longer than just the species name
                               to be read in (e.g. co2-ff-mth_EUROPE_2014.nc). This should be a dictionary
                               with {source_name: emissions_file_identifier} (e.g. {'anth':'co2-ff-mth'}). This way
                               multiple sources can be read in simultaneously if they are added as separate entries to
                               the emissions_name dictionary.
                               If using HiTRes footprints, both the high and low frequency emissions files must be specified
                               in a second dictionary like so: {'anth': {'high_freq':'co2-ff-2hr', 'low_freq':'co2-ff-mth'}}.
                               It is not a problem to have a mixture of sources, with some that use HiTRes footprints and some
                               that don't.
        fp_directory         : fp_directory must be a dictionary of the form 
                               fp_directory = {"integrated":PATH_TO_INTEGRATED_FP, 
                                               "HiTRes":PATH_TO_HIGHTRES_FP}
                               if the high time resolution footprints are used (HiTRes = True)
                               otherwise can be a single string if only integrated FPs are used and 
                               non-default.
        flux_directory (str) : flux_directory can be specified if files are not in the default directory. 
                               Must point to a directory which contains subfolders organized by domain.
                               (optional)
        bc_directory (str)   : Same sytax as flux_directory (optional)
        resample_to_data (bool) : If set to True, the footprints are resampled to the data time series.
                                  If set to False, the data is resampled to the data
                                  If set to None (default), then the footprints and data are sampled to the 
                                  coarset resolution of the two.
                                  (optional)
                                    
    
    Returns:
        Dictionary of the form {"MHD": MHD_xarray_dataset, "TAC": TAC_xarray_dataset, ".flux": dictionary_of_flux_datasets, ".bc": boundary_conditions_dataset}:
            combined dataset for each site
    """

    sites = [key for key in data]
    
    species_list = []
    for site in sites:
        species_list += [item.species for item in data[site]]
    if not all(s==species_list[0] for s in species_list):
        raise Exception("Species do not match in for all measurements")
    else:
        species = species_list[0]
        
    species_footprint = species if species_footprint is None else species_footprint
    if species_footprint!=species:
        print(f'Finding footprints files for {species_footprint}')

    if load_flux:
        if emissions_name is not None:
            if type(emissions_name) != dict:
                print("emissions_name should be a dictionary: {source_name: emissions_file_identifier}.\
                      Setting load_flux to False.")
                load_flux=False   
        else:
            emissions_name = {'all':species}    


    # Output array
    fp_and_data = {}

    #empty variables to fill with earliest start and latest end dates
    flux_bc_start = None
    flux_bc_end = None    

    

    for i, site in enumerate(sites):

        site_ds_list = []

        for site_ds in data[site]:

            if network is None:
                network_site = list(site_info[site].keys())[0]
            elif not isinstance(network,str):
                network_site = network[i]
            else:
                network_site = network

            # Dataframe for this site            
            # Get time range
            df_start = pd.to_datetime(min(site_ds.time.values)) #.to_pydatetime()
            start = dt.datetime(df_start.year, df_start.month, 1, 0, 0)

            df_end = pd.to_datetime(max(site_ds.time.values)) #max(site_df.index).to_pydatetime()
            month_days = calendar.monthrange(df_end.year, df_end.month)[1]
            end = dt.datetime(df_end.year, df_end.month, 1, 0, 0) + \
                    dt.timedelta(days = month_days)

            #Get earliest start and latest end dates from all sites for loading fluxes and bcs
            if flux_bc_start == None or flux_bc_start > start:
                flux_bc_start = start
            if flux_bc_end == None or flux_bc_end < end:
                flux_bc_end = end


            ## Convert to dataset
            #site_ds = xr.Dataset.from_dataframe(site_df)
            if site in list(site_modifier.keys()):
                site_modifier_fp = site_modifier[site]
            else:    
                site_modifier_fp = site

            if "platform" in site_info[site][network_site]:
                platform = site_info[site][network_site]["platform"]
            else:
                platform = None
            
            if height is not None:
                if type(height) is not dict:
                    print("Height input needs to be a dictionary with {sitename:height}")
                    return None 
                height_site = height[site] 
            else:
                if platform == "satellite":
                    height_site = site_info[site][network_site]["height_name"][0]
                else:
                    #Find height closest to inlet
                    siteheights = [int(sh[:-4]) for sh in site_info[site][network_site]["height_name"]]
                    wh_height = np.where(abs(np.array(siteheights) - int(site_ds.inlet[:-1])) == np.min(abs(np.array(siteheights) - int(site_ds.inlet[:-1]))))
                    height_site = site_info[site][network_site]["height_name"][wh_height[0][0]] #NB often different to inlet
            
            if type(met_model) is dict:
                met_model_site = met_model[site]
            else:
                met_model_site = met_model
            
            # Get footprints
            site_fp = footprints(site_modifier_fp, met_model = met_model_site, fp_directory = fp_directory, 
                                 start = start, end = end,
                                 domain = domain,
                                 species = species_footprint.lower(),
                                 height = height_site,
                                 network = network_site,
                                 HiTRes = HiTRes)

            mfattrs = [key for key in site_ds.mf.attrs]
            if "units" in mfattrs:
<<<<<<< HEAD
                units = float(site_ds.mf.attrs["units"]) if is_number(site_ds.mf.attrs["units"]) else None
=======
                if is_number(site_ds.mf.attrs["units"]):
                    units = float(site_ds.mf.attrs["units"])
                else: units = None
            else: units = None
>>>>>>> dc028347
        
            if site_fp is not None:
                # If satellite data, check that the max_level in the obs and the max level in the processed FPs are the same
                # Set tolerance tin time to merge footprints and data   
                # This needs to be made more general to 'satellite', 'aircraft' or 'ship'                

                if platform == "satellite":
                #if "GOSAT" in site.upper():
                    ml_obs = site_ds.max_level
                    ml_fp = site_fp.max_level
                    tolerance = 60e9 # footprints must match data with this tolerance in [ns]
                    if ml_obs != ml_fp:
                        print("ERROR: MAX LEVEL OF SAT OBS DOES NOT EQUAL MAX LEVEL IN FP")
                        print("max_level_fp =",ml_fp)
                        print("max_level_obs =",ml_obs)
                        #return None
                elif "GAUGE-FERRY" in site.upper():
                    tolerance = '5min'
                elif "GAUGE-FAAM" in site.upper():
                    tolerance = '1min'    
                else:
                    tolerance = None

                #gets number of unsorted times in time dimensions, sorting is expensive this is cheap
                if np.sum(np.diff(site_fp.time.values.astype(float))<0) > 0:
                    site_fp = site_fp.sortby("time")

                site_ds, site_fp = align_datasets(site_ds, site_fp, platform=platform, resample_to_ds1=resample_to_data)
                
                site_ds = combine_datasets(site_ds, site_fp,
                                           method = "ffill",
                                           tolerance = tolerance)

                #transpose to keep time in the last dimension position in case it has been moved in resample
                expected_dim_order = ['height','lat','lon','lev','time','H_back']
                for d in expected_dim_order[:]:
                    if d not in list(site_ds.dims.keys()):
                        expected_dim_order.remove(d)
                site_ds = site_ds.transpose(*expected_dim_order)

                # If units are specified, multiply by scaling factor
                if units:
                    site_ds.update({'fp' : (site_ds.fp.dims, old_div(site_ds.fp, units))})
                    if HiTRes:
                        site_ds.update({'fp_HiTRes' : (site_ds.fp_HiTRes.dims, 
                                                       old_div(site_ds.fp_HiTRes, units))})

                site_ds_list += [site_ds]
    
        fp_and_data[site] = xr.merge(site_ds_list)

    if load_flux:

        flux_dict = {} 
        basestring = (str, bytes)    
        for source in list(emissions_name.keys()):

            if isinstance(emissions_name[source], basestring):
                flux_dict[source] = flux(domain, emissions_name[source], start=flux_bc_start, end=flux_bc_end, flux_directory=flux_directory)

            elif isinstance(emissions_name[source], dict):
                if HiTRes == False:
                    print("HiTRes is set to False and a dictionary has been found as the emissions_name dictionary value\
                          for source %s. Either enter your emissions names as separate entries in the emissions_name\
                          dictionary or turn HiTRes to True to use the two emissions files together with HiTRes footprints." %source)
                    #return None
                else:
                    flux_dict[source] = flux_for_HiTRes(domain, emissions_name[source], start=flux_bc_start, end=flux_bc_end, flux_directory=flux_directory)

        fp_and_data['.flux'] = flux_dict
            
        
    if load_bc:       
        bc = boundary_conditions(domain, species, start=flux_bc_start, end=flux_bc_end, bc_directory=bc_directory)
        if units:
            fp_and_data['.bc'] = old_div(bc, units)               
        else:
            fp_and_data['.bc'] = bc
            
    # Calculate model time series, if required
    if calc_timeseries:
        fp_and_data = add_timeseries(fp_and_data, load_flux)
        
    # Calculate boundary conditions, if required         
    if calc_bc:
        fp_and_data = add_bc(fp_and_data, load_bc, species)
    
    #Add "." attributes manually to be back-compatible
    fp_and_data[".species"] = species
    if platform != "satellite":
        scales = {}
        for site in sites:
            scales_list = []
            for site_ds in data[site]:
                scales_list += [site_ds.scale]
                if not all(s==scales_list[0] for s in scales_list):
                    rt = []
                    for i in scales_list:
                        if isinstance(i,list): rt.extend(flatten(i))
                    else: 
                        rt.append(i)
                    scales[site] = rt
                else:
                    scales[site] = scales_list[0]
        fp_and_data[".scales"] = scales
    if units:
        fp_and_data[".units"] = units
  
    return fp_and_data


def add_timeseries(fp_and_data, load_flux):
    """
    Add timeseries mole fraction values in footprint_data_merge
    
    Args:
        fp_and_data [dict]:
            output created during footprint_data_merge
        load_flux [boolean]:
            whether the flux was loaded
    """
    if load_flux == False:
        print("Can't get modelled mole fraction timeseries because load_flux is set to False.")
    else:
        sites = [key for key in list(fp_and_data.keys()) if key[0] != '.']
        sources = list(fp_and_data['.flux'].keys())
        for site in sites:                    
            for source in sources:
                if type(fp_and_data['.flux'][source]) == dict:
                    fp_and_data[site]['mf_mod_'+source] = xr.DataArray(timeseries_HiTRes(fp_and_data[site],fp_and_data['.flux'][source], output_fpXflux=False), coords = {'time': fp_and_data[site].time})
                else:
                    flux_reindex = fp_and_data['.flux'][source].reindex_like(fp_and_data[site], 'ffill')
                    if source == 'all':
                        fp_and_data[site]['mf_mod'] = xr.DataArray((fp_and_data[site].fp*flux_reindex.flux).sum(["lat", "lon"]), coords = {'time':fp_and_data[site].time})
                    else:
                        fp_and_data[site]['mf_mod_'+source] = xr.DataArray((fp_and_data[site].fp*flux_reindex.flux).sum(["lat", "lon"]), coords = {'time':fp_and_data[site].time})
    return fp_and_data


def add_bc(fp_and_data, load_bc, species):
    """
    Add boundary condition mole fraction values in footprint_data_merge
    Boundary conditions are multipled by any loss (exp(-t/lifetime)) for the species
    
    Args:
        fp_and_data [dict]:
            output created during footprint_data_merge
        load_bc [boolean]:
            whether the boundary conditon was loaded
        species [str]
            name of species in the dataset
    """
    if load_bc == False:
        print("Can't get modelled baseline timeseries because load_bc is set to False.")
    else:
        
        with open(os.path.join(acrg_path,"acrg_species_info.json")) as f:
            species_info=json.load(f)
 
        species_obs = obs.read.synonyms(species, species_info)
    

        sites = [key for key in list(fp_and_data.keys()) if key[0] != '.']
        for site in sites:
            bc_reindex = fp_and_data['.bc'].reindex_like(fp_and_data[site], 'ffill')
            
            if 'lifetime' in species_info[species_obs].keys():
                lifetime = species_info[species_obs]["lifetime"]
                lifetime_hrs_list_or_float = convert.convert_to_hours(lifetime)

                # calculate the lifetime_hrs associated with each time point in fp_and_data
                # this is because lifetime can be a list of monthly values
                
                time_month = fp_and_data[site].time.dt.month
                if type(lifetime_hrs_list_or_float) is list:
                    lifetime_hrs = [lifetime_hrs_list_or_float[item-1] for item in time_month.values]
                else:
                    lifetime_hrs = lifetime_hrs_list_or_float
                                
                loss_n = np.exp(-1*fp_and_data[site].mean_age_particles_n/lifetime_hrs).rename('loss_n')
                loss_e = np.exp(-1*fp_and_data[site].mean_age_particles_e/lifetime_hrs).rename('loss_e')
                loss_s = np.exp(-1*fp_and_data[site].mean_age_particles_s/lifetime_hrs).rename('loss_s')
                loss_w = np.exp(-1*fp_and_data[site].mean_age_particles_w/lifetime_hrs).rename('loss_w')
            else:
                loss_n = 1
                loss_e = 1
                loss_s = 1
                loss_w = 1

            fp_and_data[site]['bc'] = (fp_and_data[site].particle_locations_n*bc_reindex.vmr_n*loss_n).sum(["height", "lon"]) + \
                                        (fp_and_data[site].particle_locations_e*bc_reindex.vmr_e*loss_e).sum(["height", "lat"]) + \
                                        (fp_and_data[site].particle_locations_s*bc_reindex.vmr_s*loss_s).sum(["height", "lon"]) + \
                                        (fp_and_data[site].particle_locations_w*bc_reindex.vmr_w*loss_w).sum(["height", "lat"])
    return fp_and_data


def fp_sensitivity(fp_and_data, domain, basis_case,
                   basis_directory = None):
    """
    The fp_sensitivity function adds a sensitivity matrix, H, to each site xarray dataframe in fp_and_data.

    Basis function data in an array: lat, lon, no. regions. In each 'region'
    element of array there is a lt lon grid with 1 in region and 0 outside region.
    
    Region numbering must start from 1
    
    Args:
        fp_and_data (dict)    : Output from footprints_data_merge() function. Dictionary of datasets.
        domain (str)          : Domain name. The footprint files should be sub-categorised by the domain.
        basis_case            : Basis case to read in. Examples of basis cases are "NESW","stratgrad".
                                String if only one basis case is required. Dict if there are multiple
                                sources that require separate basis cases. In which case, keys in dict should
                                reflect keys in emissions_name dict used in fp_data_merge.
        basis_directory (str) : basis_directory can be specified if files are not in the default 
                                directory. Must point to a directory which contains subfolders organized 
                                by domain. (optional)
    
    Returns:
        dict (xarray.Dataset) : Same format as fp_and_data with sensitivity matrix and basis function grid added.
    """    
    
    sites = [key for key in list(fp_and_data.keys()) if key[0] != '.']
    
    flux_sources = list(fp_and_data['.flux'].keys())
    
    if type(basis_case) is not dict:
        if len(flux_sources) == 1:
            basis_case = {flux_sources[0]:basis_case}
        else:
            basis_case = {'all':basis_case}
    
    if len(list(basis_case.keys())) != len(flux_sources):
        if len(list(basis_case.keys())) == 1:
            print("Using %s as the basis case for all sources" %basis_case[list(basis_case.keys())[0]])
        else:
            print("There should either only be one basis_case, or it should be a dictionary the same length\
                  as the number of sources.")
            return None
    
    
    for site in sites:
        
        for si, source in enumerate(flux_sources):
        
            if source in list(basis_case.keys()):
                basis_func = basis(domain = domain, basis_case = basis_case[source], basis_directory = basis_directory)
            else:
                basis_func = basis(domain = domain, basis_case = basis_case['all'], basis_directory = basis_directory)
            
            if type(fp_and_data['.flux'][source]) == dict:
                if 'fp_HiTRes' in list(fp_and_data[site].keys()):
                    site_bf = xr.Dataset({"fp_HiTRes":fp_and_data[site]["fp_HiTRes"],
                                         "fp":fp_and_data[site]["fp"]})
                    H_all_arr=timeseries_HiTRes(site_bf, fp_and_data['.flux'][source], output_TS = False, output_fpXflux = True)
                    H_all = xr.DataArray(H_all_arr, coords=[site_bf.lat, site_bf.lon, site_bf.time], dims = ['lat','lon','time'])
                else:
                    print("fp_and_data needs the variable fp_HiTRes to use the emissions dictionary with high_freq and low_freq emissions.")
        
            else:
                site_bf = combine_datasets(fp_and_data[site]["fp"].to_dataset(), fp_and_data['.flux'][source])
                H_all=site_bf.fp*site_bf.flux 
                H_all_arr = H_all.values
            
            H_all_v=H_all.values.reshape((len(site_bf.lat)*len(site_bf.lon),len(site_bf.time)))        
        
        
            if 'region' in list(basis_func.dims.keys()):
            
                if 'time' in basis_func.basis.dims:
                    basis_func = basis_func.isel(time=0)
            
                site_bf = xr.merge([site_bf, basis_func])
                
                H = np.zeros((len(site_bf.region),len(site_bf.time)))
            
                base_v = site_bf.basis.values.reshape((len(site_bf.lat)*len(site_bf.lon), len(site_bf.region)))
            
                for i in range(len(site_bf.region)):
                    H[i,:] = np.sum(H_all_v*base_v[:,i,np.newaxis], axis = 0)
                
                if source == all:
                    if (sys.version_info < (3,0)):
                        region_name = site_bf.region
                    else:
                        region_name = site_bf.region.decode('ascii')
                else:
                    if (sys.version_info < (3,0)):
                        region_name = [source+'-'+reg for reg in site_bf.region.values]
                    else:
                        region_name = [source+'-'+reg.decode('ascii') for reg in site_bf.region.values]

                sensitivity = xr.DataArray(H, 
                                             coords=[('region', region_name), 
                                                     ('time', fp_and_data[site].coords['time'])])
        
            else:
                print("Warning: Using basis functions without a region dimension may be deprecated shortly.")
        
                site_bf = combine_datasets(site_bf,basis_func, method='ffill')
 
                H = np.zeros((int(np.max(site_bf.basis)),len(site_bf.time)))

                basis_scale = xr.Dataset({'basis_scale': (['lat','lon','time'],

                                                    np.zeros(np.shape(site_bf.basis)))},
                                       coords = site_bf.coords)
                site_bf = site_bf.merge(basis_scale)

                base_v = np.ravel(site_bf.basis.values[:,:,0])
                for i in range(int(np.max(site_bf.basis))):
                    wh_ri = np.where(base_v == i+1)
                    H[i,:]=np.sum(H_all_v[wh_ri[0],:], axis = 0)      
                  
                if source == all:
                    region_name = list(range(1,np.max(site_bf.basis.values)+1))
                else:
                    region_name = [source+'-'+str(reg) for reg in range(1,int(np.max(site_bf.basis.values)+1))]

                sensitivity = xr.DataArray(H, 
                                             coords=[('region', region_name), 
                                                     ('time', fp_and_data[site].coords['time'])])
                                     
            if si == 0:
                concat_sensitivity = sensitivity
            else:
                concat_sensitivity = xr.concat((concat_sensitivity,sensitivity), dim='region')
            
            sub_basis_cases = 0
            if basis_case[source].startswith('sub'):
                """
                To genrate sub_lon and sub_lat grids basis case must start with 'sub'
                e.g.
                'sub-transd', 'sub_transd', sub-intem' will work
                'transd' or 'transd-sub' won't work
                """
                sub_basis_cases += 1
                if sub_basis_cases > 1:
                    print("Can currently only use a sub basis case for one source. Skipping...")
                else:
                    sub_fp_temp = site_bf.fp.sel(lon=site_bf.sub_lon, lat=site_bf.sub_lat,
                                                 method="nearest") 
                    sub_fp = xr.Dataset({'sub_fp': (['sub_lat','sub_lon','time'], sub_fp_temp)},
                                           coords = {'sub_lat': (site_bf.coords['sub_lat']),
                                                     'sub_lon': (site_bf.coords['sub_lon']),
                                                     'time' : (fp_and_data[site].coords['time'])})
                                
                    sub_H_temp = H_all.sel(lon=site_bf.sub_lon, lat=site_bf.sub_lat,
                                           method="nearest")                             
                    sub_H = xr.Dataset({'sub_H': (['sub_lat','sub_lon','time'], sub_H_temp)},
                                          coords = {'sub_lat': (site_bf.coords['sub_lat']),
                                                    'sub_lon': (site_bf.coords['sub_lon']),
                                                    'time' : (fp_and_data[site].coords['time'])},
                                          attrs = {'flux_source_used_to_create_sub_H':source})
       
                    fp_and_data[site] = fp_and_data[site].merge(sub_fp)
                    fp_and_data[site] = fp_and_data[site].merge(sub_H)
            
        fp_and_data[site]['H'] = concat_sensitivity                             
        fp_and_data['.basis'] = site_bf.basis[:,:,0]
                    
    return fp_and_data


def bc_sensitivity(fp_and_data, domain, basis_case, bc_basis_directory = None):

    """
    The bc_sensitivity adds H_bc to the sensitivity matrix, to each site xarray dataframe in fp_and_data.
    
    Args:
        fp_and_data (dict)       : Output from footprints_data_merge() function. Dictionary of datasets.
        domain (str)             : Domain name. The footprint files should be sub-categorised by the domain.
        basis_case (str)         : Basis case to read in. Examples of basis cases are "NESW","stratgrad".
        bc_basis_directory (str) : bc_basis_directory can be specified if files are not in the default 
                                   directory. Must point to a directory which contains subfolders organized 
                                   by domain. (optional)
    
    Returns:
        dict (xarray.Dataset) : Same format as fp_and_data with sensitivity matrix added.
    """    
    
    
    sites = [key for key in list(fp_and_data.keys()) if key[0] != '.']

    basis_func = basis_boundary_conditions(domain = domain,
                                           basis_case = basis_case, bc_basis_directory=bc_basis_directory)
# sort basis_func into time order    
    ind = basis_func.time.argsort()                                        
    timenew = basis_func.time[ind]
    basis_func = basis_func.reindex({"time":timenew})
    
    species = fp_and_data[".species"]
    with open(os.path.join(acrg_path,"acrg_species_info.json")) as f:
        species_info=json.load(f)
    species = obs.read.synonyms(species, species_info)
            
    for site in sites:
        # compute any chemical loss to the BCs, use lifetime or else set loss to 1 (no loss)
        if 'lifetime' in species_info[species].keys():
            lifetime = species_info[species]["lifetime"]
            lifetime_hrs_list_or_float = convert.convert_to_hours(lifetime)

            # calculate the lifetime_hrs associated with each time point in fp_and_data
            # this is because lifetime can be a list of monthly values

            time_month = fp_and_data[site].time.dt.month
            if type(lifetime_hrs_list_or_float) is list:
                lifetime_hrs = [lifetime_hrs_list_or_float[item-1] for item in time_month.values]
            else:
                lifetime_hrs = lifetime_hrs_list_or_float

            loss_n = np.exp(-1*fp_and_data[site].mean_age_particles_n/lifetime_hrs).rename('loss_n')
            loss_e = np.exp(-1*fp_and_data[site].mean_age_particles_e/lifetime_hrs).rename('loss_e')
            loss_s = np.exp(-1*fp_and_data[site].mean_age_particles_s/lifetime_hrs).rename('loss_s')
            loss_w = np.exp(-1*fp_and_data[site].mean_age_particles_w/lifetime_hrs).rename('loss_w')
        else:
            loss_n = fp_and_data[site].particle_locations_n.copy()
            loss_e = fp_and_data[site].particle_locations_e.copy()
            loss_s = fp_and_data[site].particle_locations_s.copy()
            loss_w = fp_and_data[site].particle_locations_w.copy()
            loss_n[:]=1
            loss_e[:]=1
            loss_s[:]=1
            loss_w[:]=1

        DS_particle_loc = xr.Dataset({"particle_locations_n":fp_and_data[site]["particle_locations_n"],
                                "particle_locations_e":fp_and_data[site]["particle_locations_e"],
                                "particle_locations_s":fp_and_data[site]["particle_locations_s"],
                                "particle_locations_w":fp_and_data[site]["particle_locations_w"],
                                "loss_n":loss_n,
                                "loss_e":loss_e,
                                "loss_s":loss_s,
                                "loss_w":loss_w})                                     
#                                 "bc":fp_and_data[site]["bc"]})

        DS_temp = combine_datasets(DS_particle_loc, fp_and_data[".bc"], method='ffill')
                        
        DS = combine_datasets(DS_temp, basis_func, method='ffill')                                    
                               
        DS = DS.transpose('height','lat','lon','region','time')

        part_loc = np.hstack([DS.particle_locations_n,
                                DS.particle_locations_e, 
                                DS.particle_locations_s,
                                DS.particle_locations_w])
        
        loss = np.hstack([DS.loss_n,
                                DS.loss_e,
                                DS.loss_s,
                                DS.loss_w])
        
        vmr_ed = np.hstack([DS.vmr_n,
                           DS.vmr_e,
                           DS.vmr_s,
                           DS.vmr_w])
        
        bf = np.hstack([DS.bc_basis_n,
                        DS.bc_basis_e,
                        DS.bc_basis_s,
                        DS.bc_basis_w])
        
        H_bc = np.zeros((len(DS.coords['region']),len(DS["particle_locations_n"]["time"])))
        
        for i in range(len(DS.coords['region'])):
            reg = bf[:,:,i,:]
            H_bc[i,:] = np.sum((part_loc*loss*vmr_ed*reg), axis=(0,1))
        
        sensitivity = xr.Dataset({'H_bc': (['region_bc','time'], H_bc)},
                                    coords = {'region_bc': (DS.coords['region'].values),
                                              'time' : (DS.coords['time'])})

        fp_and_data[site] = fp_and_data[site].merge(sensitivity)
    
    return fp_and_data


def filtering(datasets_in, filters, keep_missing=False):
    """
    Applies filtering (in time dimension) to entire dataset.
    Filters supplied in a list and then applied in order. For example if you wanted a daily, daytime 
    average, you could do this:
    
        datasets_dictionary = filtering(datasets_dictionary, 
                                    ["daytime", "daily_median"])
    
    The order of the filters reflects the order they are applied, so for 
    instance when applying the "daily_median" filter if you only wanted
    to look at daytime values the filters list should be 
    ["daytime","daily_median"]                

    Args:
        datasets_in         : Output from footprints_data_merge(). Dictionary of datasets.
        filters (list)      : Which filters to apply to the datasets. 
                              All options are:
                                 "daytime"           : selects data between 1100 and 1500 local solar time
                                 "daytime9to5"       : selects data between 0900 and 1700 local solar time
                                 "nighttime"         : Only b/w 23:00 - 03:00 inclusive
                                 "noon"              : Only 12:00 fp and obs used
                                 "daily_median"      : calculates the daily median
                                 "pblh_gt_threshold" : 
                                 "local_influence"   : Only keep times when localness is low
                                 "six_hr_mean"       :
                                 "local_lapse"       :
        keep_missing (bool) : Whether to reindex to retain missing data.
    
    Returns:
       Same format as datasets_in : Datasets with filters applied. 
    """

    if type(filters) is not list:
        filters = [filters]

    datasets = datasets_in.copy()

    def local_solar_time(dataset):
        """
        Returns hour of day as a function of local solar time
        relative to the Greenwich Meridian. 
        """
        sitelon = dataset.release_lon.values[0]
        # convert lon to [-180,180], so time offset is negative west of 0 degrees
        if sitelon > 180:
            sitelon = sitelon - 360.
        dataset["time"] = dataset.time + pd.Timedelta(minutes=float(24*60*sitelon/360.))
        hours = dataset.time.to_pandas().index.hour
        return hours
    
    def local_ratio(dataset):
        """
        Calculates the local ratio in the surrounding grid cells
        """
        release_lons = dataset.release_lon[0].values
        release_lats = dataset.release_lat[0].values
        dlon = dataset.lon[1].values - dataset.lon[0].values
        dlat = dataset.lat[1].values-dataset.lat[0].values
        local_sum=np.zeros((len(dataset.mf)))

        for ti in range(len(dataset.mf)):
            release_lon=dataset.release_lon[ti].values
            release_lat=dataset.release_lat[ti].values
            wh_rlon = np.where(abs(dataset.lon.values-release_lon) < dlon/2.)
            wh_rlat = np.where(abs(dataset.lat.values-release_lat) < dlat/2.)
            if np.any(wh_rlon[0]) and np.any(wh_rlat[0]):
                local_sum[ti] = old_div(np.sum(dataset.fp[
                        wh_rlat[0][0]-2:wh_rlat[0][0]+3,wh_rlon[0][0]-2:wh_rlon[0][0]+3,ti].values),np.sum(
                        dataset.fp[:,:,ti].values))  
            else:
                local_sum[ti] = 0.0 
        
        return local_sum
    
    
    
    # Filter functions
    def daily_median(dataset, keep_missing=False):
        """ Calculate daily median """
        if keep_missing:
            return dataset.resample(indexer={'time':"1D"}).median()
        else:
            return dataset.resample(indexer={'time':"1D"}).median().dropna(dim="time")
        
    def six_hr_mean(dataset, keep_missing=False):
        """ Calculate six-hour median """
        if keep_missing:
            return dataset.resample(indexer={'time':"6H"}).mean()
        else:
            return dataset.resample(indexer={'time':"6H"}).mean().dropna(dim="time")
    

    def daytime(dataset, site,keep_missing=False):
        """ Subset during daytime hours (11:00-15:00) """
        hours = local_solar_time(dataset)
        ti = [i for i, h in enumerate(hours) if h >= 11 and h <= 15]
        
        if keep_missing:
            dataset_temp = dataset[dict(time = ti)]   
            dataset_out = dataset_temp.reindex_like(dataset)
            return dataset_out
        else:
            return dataset[dict(time = ti)]
        
    def daytime9to5(dataset, site,keep_missing=False):
        """ Subset during daytime hours (9:00-17:00) """
        hours = local_solar_time(dataset)
        ti = [i for i, h in enumerate(hours) if h >= 9 and h <= 17]
        
        if keep_missing:
            dataset_temp = dataset[dict(time = ti)]   
            dataset_out = dataset_temp.reindex_like(dataset)
            return dataset_out
        else:
            return dataset[dict(time = ti)]
            
    def nighttime(dataset, site,keep_missing=False):
        """ Subset during nighttime hours (23:00 - 03:00) """
        hours = local_solar_time(dataset)
        ti = [i for i, h in enumerate(hours) if h >= 23 or h <= 3]
        
        if keep_missing:
            dataset_temp = dataset[dict(time = ti)]   
            dataset_out = dataset_temp.reindex_like(dataset)
            return dataset_out
        else:
            return dataset[dict(time = ti)]
            
    def noon(dataset, site,keep_missing=False):
        """ Select only 12pm data """
        hours = local_solar_time(dataset)
        ti = [i for i, h in enumerate(hours) if h == 12]
        
        if keep_missing:
            dataset_temp = dataset[dict(time = ti)]   
            dataset_out = dataset_temp.reindex_like(dataset)
            return dataset_out
        else:
            return dataset[dict(time = ti)] 
        
            
    def local_influence(dataset,site, keep_missing=False):
        """
        Subset for times when local influence is below threshold.       
        Local influence expressed as a fraction of the sum of entire footprint domain.
        """        
        if not dataset.filter_by_attrs(standard_name="local_ratio"):
            lr = local_ratio(dataset)
        else:
            lr = dataset.local_ratio
            
        pc = 0.1
        ti = [i for i, local_ratio in enumerate(lr) if local_ratio <= pc]
        if keep_missing is True: 
            mf_data_array = dataset.mf            
            dataset_temp = dataset.drop('mf')

            dataarray_temp = mf_data_array[dict(time = ti)]   

            mf_ds = xr.Dataset({'mf': (['time'], dataarray_temp)}, 
                                  coords = {'time' : (dataarray_temp.coords['time'])})

            dataset_out = combine_datasets(dataset_temp, mf_ds, method=None)
            return dataset_out
        else:
            return dataset[dict(time = ti)]
                     
        
    filtering_functions={"daily_median":daily_median,
                         "daytime":daytime,
                         "daytime9to5":daytime9to5,
                         "nighttime":nighttime,
                         "noon":noon,
                         "local_influence":local_influence,
                         "six_hr_mean":six_hr_mean}

    # Get list of sites
    sites = [key for key in list(datasets.keys()) if key[0] != '.']
    
    # Do filtering
    for site in sites:
    
            for filt in filters:
                if filt == "daily_median" or filt == "six_hr_mean":
                    datasets[site] = filtering_functions[filt](datasets[site], keep_missing=keep_missing)
                else:
                    datasets[site] = filtering_functions[filt](datasets[site], site, keep_missing=keep_missing)

    return datasets


def plot(fp_data, date, out_filename=None, out_format = 'pdf',
         lon_range=None, lat_range=None, log_range = [5., 9.], plot_borders = False,
         zoom = False, colormap = 'YlGnBu', tolerance = None, interpolate = False, dpi = 300,
         figsize=None, nlevels=256):
    """
    Plot footprint for a given timestamp.
    
    Args:
        fp_data (dict): 
            Output of footprints_data_merge(). Dictionary of xarray datasets containing   
            footprints and other variables
        date (str): 
            Almost any time format should work (datetime object, string, etc). An example
            time format is '2014-01-01 00:00'. Footprints from all sites in dictionary that 
            have time indices nearest to the specified time will be plotted.
        out_filename (str, optional):
            Full path to filname to save figure
        out_format (str, optional):
            Format to save figure (e.g., png or pdf)
        lon_range (list, optional): 
            list of min and max longitudes [min, max] to plot
        lat_range (list, optional): 
            list of min and max latitudes [min, max] to plot
        log_range (list, optional): 
            list of min and max LOG10(footprints) for color scale       
        plot_borders (bool, optional) :
            Plot country borders. Default = False.
        zoom (bool, optional): 
            True will plot a zoomed map (+/- 10 degrees around all site in fp_data)
        colormap (str, optional): 
            Color map to use for contour plot 
            (https://matplotlib.org/examples/color/colormaps_reference.html)
        tolerance (float or str, optional): 
            Maximum distance between date specified and closest available footprint
            Default is in nanosec if a float or in any units (e.g., '1H') if a string
        interpolate (bool, optional): 
            If True, interpolates footprint between the nearest two footprints to the date specified
            If False, uses the nearest footprint avaialble
        dpi (int, optional):
            Dots per square inch resolution to save image format such as png
        figsize (tuple, optional):
            Specify figure size as width, height in inches. e.g. (12,9). Default = None.
        nlevels (int):
            Number of levels in contour plot.
            
    Returns
        None
        
        If out_filename == None:
            produces as interactive plot
        Else:
            saves plot as specified by the full path in out_filename and format in out_format
    """
    
    def fp_nearest(fp, tolerance = None):
        return fp.reindex_like( \
                            xr.Dataset(coords = {"time": [date]}),
                            method = "nearest",
                            tolerance = tolerance)

    
    # Looks for nearest time point aviable in footprint   
    date = np.datetime64(convert.reftime(date))

    # Get sites
    sites = [key for key in list(fp_data.keys()) if key[0] != '.']
    
    # Find lat and lon range of the footprints
    if lon_range is None:
        lons = fp_data[sites[0]].lon.values
    else:
        lons_all = fp_data[sites[0]].lon.values
        indx = np.where((lons_all >= lon_range[0]) & (lons_all <= lon_range[-1]))[0]
        lons = lons_all[indx]
        indx = np.where((lons_all < lon_range[0]) | (lons_all > lon_range[-1]))[0]
                
    if lat_range is None:
        lats = fp_data[sites[0]].lat.values
    else:
        lats_all = fp_data[sites[0]].lat.values
        indy = np.where((lats_all >= lat_range[0]) & (lats_all <= lat_range[-1]))[0]
        lats = lats_all[indy]
        indy = np.where((lats_all < lat_range[0]) | (lats_all > lat_range[-1]))[0]       
    
#    Zoom in. Get min and max release lat lons to zoom the map around the data (+/- 10 degrees)
    if zoom:
        release_lons = [fp_data[key].release_lon for key in list(fp_data.keys()) if key[0] != '.']     
        release_lats = [fp_data[key].release_lat for key in list(fp_data.keys()) if key[0] != '.']
        
        release_lons = [y for x in release_lons for y in x]
        release_lats = [y for x in release_lats for y in x]
        lon_range = [np.min(release_lons)-10, np.max(release_lons)+10]
        lat_range = [np.min(release_lats)-10, np.max(release_lats)+10]

        lons_all = fp_data[sites[0]].lon.values
        lats_all = fp_data[sites[0]].lat.values
        indx = np.where((lons_all >= lon_range[0]) & (lons_all <= lon_range[-1]))[0]
        lons = lons_all[indx]
        indx = np.where((lons_all < lon_range[0]) | (lons_all > lon_range[-1]))[0]
        indy = np.where((lats_all >= lat_range[0]) & (lats_all <= lat_range[-1]))[0]
        lats = lats_all[indy]
        indy = np.where((lats_all < lat_range[0]) | (lats_all > lat_range[-1]))[0]  
    
    if figsize:
        if isinstance(figsize,tuple) and len(figsize) == 2:
            plt.figure(figsize=figsize)
        elif len(figsize) == 2:
            plt.figure(figsize=(figsize[0],figsize[1]))
        else:
            print("Could not apply figure size: {}. Expected two item tuple.".format(figsize))
    
    ax = plt.axes(projection=ccrs.PlateCarree(central_longitude=np.median(lons)))
    ax.set_extent([lons[0], lons[-1], lats[0], lats[-1]], crs=ccrs.PlateCarree())
    ax.coastlines()
    
    if plot_borders:
        ax.add_feature(cartopy.feature.BORDERS,linewidth=0.5)
    
    #Calculate color levels
    rp_color = {"SURFACE": "black",
                "SHIP": "purple",
                "AIRCRAFT": "red",
                "SATELLITE": "green"}

            
    levels = MaxNLocator(nbins=nlevels).tick_values(log_range[0], log_range[1])

    # Create dictionaries and arrays    
    release_lon = {}
    release_lat = {}

    data = {}

    data = np.zeros(np.shape(
            fp_data[sites[0]].fp[dict(time = [0])].values.squeeze()))

    
    time = None

    # Generate plot data
    for site in sites:
    
        time = fp_data[site].time.values.squeeze().copy()
        
        if tolerance is None:
            tol = np.median(time[1:] - time[:-1])
        
        if interpolate:

            ti = bisect.bisect(time, date)
            
            if (ti > 0) and (ti < len(time)):

                if np.float(date - time[ti-1]) < np.float(tol):

                    dt = old_div(np.float(date - time[ti-1]),np.float(time[ti] - time[ti-1]))
                    fp_ti_0 = fp_data[site][dict(time = ti-1)].fp.values.squeeze()
                    fp_ti_1 = fp_data[site][dict(time = ti)].fp.values.squeeze()
                    fp_ti = fp_ti_0 + (fp_ti_1 - fp_ti_0)*dt
                    
                    data += np.nan_to_num(fp_ti)
    
                    # Store release location to overplot later
                    if "release_lat" in list(fp_data[site].keys()):
                        lon_0 = fp_data[site][dict(time = ti-1)].release_lon.values.squeeze()
                        lon_1 = fp_data[site][dict(time = ti)].release_lon.values.squeeze()                
                        lat_0 = fp_data[site][dict(time = ti-1)].release_lat.values.squeeze()
                        lat_1 = fp_data[site][dict(time = ti)].release_lat.values.squeeze()
                        release_lon[site] = lon_0 + (lon_1 - lon_0)*dt
                        release_lat[site] = lat_0 + (lat_1 - lat_0)*dt
                    
            else:

                fp_data_ti = fp_nearest(fp_data[site], tolerance = tolerance)
                data += np.nan_to_num(fp_data_ti.fp.values.squeeze())
                # Store release location to overplot later
                if "release_lat" in dir(fp_data_ti):
                    release_lon[site] = fp_data_ti.release_lon.values
                    release_lat[site] = fp_data_ti.release_lat.values

        else:
            fp_data_ti = fp_nearest(fp_data[site], tolerance = tolerance)
            data += np.nan_to_num(fp_data_ti.fp.values.squeeze())

            # Store release location to overplot later
            if "release_lat" in dir(fp_data_ti):
                release_lon[site] = fp_data_ti.release_lon.values
                release_lat[site] = fp_data_ti.release_lat.values

    #Set very small elements to zero
    data = np.log10(data)
    data[np.where(data <  log_range[0])]=np.nan

    # If lat range, lon range or zoom input, then subset data    
    if lon_range or zoom:
        data = np.delete(data, indx, axis=1)
    if lat_range or zoom:
        data = np.delete(data, indy, axis=0)
    
    #Plot footprint
    plt.contourf(lons, lats, data, transform=ccrs.PlateCarree(), cmap = colormap, levels=levels)

    # over-plot release location
    if len(release_lon) > 0:
        for site in sites:
            network = list(site_info[site].keys())[0]
            if site in release_lon:
                if "platform" in site_info[site][network]:
                    color = rp_color[site_info[site][network]["platform"].upper()]
                else:
                    color = rp_color["SURFACE"]
                plt.plot(release_lon[site], release_lat[site], color = color, marker = 'o', markersize=4,  transform=ccrs.PlateCarree())

    plt.title(str(pd.to_datetime(str(date))), fontsize=12)

    cb = plt.colorbar(orientation='horizontal', pad=0.05)
   
    tick_locator = ticker.MaxNLocator(nbins=np.ceil(log_range[1] - log_range[0]).astype(int))
    cb.locator = tick_locator
    cb.update_ticks()
 
    cb.set_label('log$_{10}$( (nmol/mol) / (mol/m$^2$/s) )', 
                fontsize=12)
    cb.ax.tick_params(labelsize=12) 
    
    if out_filename is not None:
        plt.savefig(out_filename, dpi = dpi, format = out_format)
        plt.close()
    else:
        plt.show()


def plot_particle_location(fp_data, date, particle_direction = 'nw', out_filename=None,
                           out_format = 'pdf', tolerance = None, log_range = [5., 9.], 
                           colormap_fp = 'inferno_r', colormap_part = 'GnBu',
                           particle_clevs = [0., 0.009, 0.001], dpi = 300,
                           figsize = None):

    """
    3D plot showing the footprint and particle exit locations for a given timestamp.
    
    Args:
        fp_data (dict): 
            Dictionary of xarray datasets containing footprints and other variables. 
            Currently only one site will be plotted.
        date (str): 
            Almost any time format should work (datetime object, string, etc). An example
            time format is '2014-01-01 00:00'. Footprints from all sites in dictionary that 
            have time indices nearest to the specified time will be plotted.
        particle_direction (str):
            One of two options 'nw' = north-west or 'se' = south-west to determine which
            edges of the domain are plotted for particle exit locations
        out_filename (str, optional):
            Full path to filname to save figure
        out_format (str, optional):
            Format to save figure (e.g., png or pdf)
        tolerance (float or str, optional): 
            Maximum distance between date specified and closest available footprint
            Default is in nanosec if a float or in any units (e.g., '1H') if a string
        log_range (list, optional): 
            list of min and max LOG10(footprints) for color scale       
        colormap_fp (str, optional): 
            Color map to use for contour plot of footprint
            (https://matplotlib.org/examples/color/colormaps_reference.html)
        colormap_part (str, optional): 
            Color map to use for contour plot of particle location
            (https://matplotlib.org/examples/color/colormaps_reference.html)                    
        particle_clevs (list, optional):
            List of [min, max, interval] to plot the particle color levels
        dpi (int, optional):
            Resolution to save png
            
            
    Returns
        None
        
        If out_filename == None:
            produces as interactive plot
        Else:
            saves plot as specified by the full path in out_filename and format in out_format
    """
    def fp_nearest(fp, tolerance = None):
        return fp.reindex_like( \
                        xr.Dataset(coords = {"time": [date]}),
                        method = "nearest",
                        tolerance = tolerance)
    
    sites = [key for key in list(fp_data.keys()) if key[0] != '.']
    fp_data = fp_data[sites[0]]

    date = np.datetime64(convert.reftime(date))
        
    fp_data = fp_nearest(fp_data, tolerance = tolerance)
    fp_data = fp_data.squeeze(dim='time')

    lon_range = (fp_data.lon.min().values, fp_data.lon.max().values)
    lat_range = (fp_data.lat.min().values, fp_data.lat.max().values)

    #Set very small elements to zero
    fp_data.where(np.log10(fp_data["fp"]) < log_range[0])
    
    if figsize:
        if len(figsize) == 2:
            if not isinstance(figsize,tuple):
                figsize=(figsize[0],figsize[1])
        else:
            print("Could not apply figure size: {}. Using default: {}".format(figsize,(8,6)))
            figsize = (8,6)
    else:
        figsize = (8,6)
        print("Using default figsize: {}".format(figsize))

    
    figure = plt.figure(figsize=figsize, facecolor='w')
    ax = figure.gca(projection='3d')
    
    ax.set_ylim(lat_range)
    ax.set_xlim(lon_range)
    ax.set_zlim((min(fp_data.height), max(fp_data.height)))

    fpX, fpY = np.meshgrid(fp_data.lon, fp_data.lat)
    levels = np.arange(log_range[0], log_range[1], 0.05)

    plnX, plnY = np.meshgrid(fp_data.lon.values.squeeze(), fp_data.height.values.squeeze())
    plwX, plwY = np.meshgrid(fp_data.lat.values.squeeze(), fp_data.height.values.squeeze())
    pllevs = np.arange(particle_clevs[0], particle_clevs[1], particle_clevs[2])

    if particle_direction == 'nw':
        plfp = ax.contourf(fpX, fpY, np.log10(fp_data["fp"]), levels, offset = 0., cmap = colormap_fp)
        plnvals = fp_data.particle_locations_n.values
        plnvals[np.where(plnvals == 0.)]=np.nan
        plwvals = fp_data.particle_locations_w.values
        plwvals[np.where(plwvals == 0.)]=np.nan
        plpln = ax.contourf(plnvals,plnX, plnY,
                            zdir = 'y', offset = max(fp_data.lat.values), levels = pllevs, cmap = colormap_part)
        ax.text(150,0,23500,"North", color='red', zdir=None)
        plplw = ax.contourf(plwvals, plwX, plwY,
                            zdir = 'x', offset = min(fp_data.lon.values), levels = pllevs, cmap = colormap_part)    
        ax.text(0,0,10000,"West", color='red', zdir=None)
    elif particle_direction == 'se':
        plfp = ax.contourf(fpX, fpY, np.fliplr(np.flipud(np.log10(fp_data["fp"]))), levels, offset = 0., cmap = colormap_fp)
        plnvals = fp_data.particle_locations_s.values
        plnvals[np.where(plnvals == 0.)]=np.nan
        plwvals = fp_data.particle_locations_e.values
        plwvals[np.where(plwvals == 0.)]=np.nan
        plpln = ax.contourf(plnvals,plnX, plnY,
                            zdir = 'y', offset = max(fp_data.lat.values), levels = pllevs, cmap = colormap_part)
        ax.text(150,0,23500,"South", color='red', zdir=None)
        plplw = ax.contourf(plwvals, plwX, plwY,
                            zdir = 'x', offset = min(fp_data.lon.values), levels = pllevs, cmap = colormap_part)    
        ax.text(0,0,10000,"East", color='red', zdir=None)
    ax.view_init(50)

    plt.title(str(pd.to_datetime(str(date))), fontsize = 12, y=1.08)
    plt.xlabel('longitude', color='blue')
    plt.ylabel('latitude', color='blue')
    ax.set_zlabel('altitude (m)', color='blue')
    cb = plt.colorbar(plfp, orientation='horizontal', shrink=0.4)
    tick_locator = ticker.MaxNLocator(nbins=7)
    cb.locator = tick_locator
    cb.update_ticks()
    cb.set_label('log$_{10}$( (mol/mol) / (mol/m$^2$/s))', 
             fontsize=12)
    cb.ax.tick_params(labelsize=12) 
    
    if out_filename is not None:
        plt.savefig(out_filename, dpi = dpi, format = out_format)
        plt.close()
    else:
        plt.show()


def animate(fp_data, output_directory, plot_function = "plot", file_label = 'fp', 
            video_os="mac", time_regular = False,        
            lon_range = None, lat_range = None, log_range = [5., 9.],plot_borders=False,
            colormap_fp = 'inferno_r', colormap_part = 'GnBu', zoom = False,
            particle_clevs = [0., 0.009, 0.001], overwrite = True, 
            framerate=10, delete_png=False, ffmpeg_only = False,
            frame_max = None, dpi = 300,figsize=None):

    """
    Animate footprints into a movie.
    
    Args:
        fp_data (dict): 
            Dictionary of xarray datasets containing footprints and other variables
        output_directory (str):
            Full path to directory in which movie and images will be saved
        plot_function (str):
            Either 'plot' or 'plot_particle_location'. If plots are being generated 
            (ffpmeg_only = False), call to this plotting function.
        file_label (str):
            File lavel of animation and and images of the frames 
        video_os (str):
            Operating system to play video - must be either mac or pc
        time_regular (str): 
            Frequency between minumum and maximum to set the time values within fp_data. (e.g., '1H') 
            Set at False to not apply this step (Default = False).
        lon_range (list, optional): 
            list of min and max longitudes [min, max] to plot
        lat_range (list, optional): 
            list of min and max latitudes [min, max] to plot
        log_range (list, optional): 
            list of min and max LOG10(footprints) for color scale       
        plot_borders (bool, optional) :
            Plot country borders. Only applicable to plot_function="plot" Default = False.
        colormap_fp (str, optional): 
            Color map to use for contour plot of footprint
            (https://matplotlib.org/examples/color/colormaps_reference.html)
        colormap_part (str, optional): 
            Color map to use for contour plot of particle location
            (https://matplotlib.org/examples/color/colormaps_reference.html)
        zoom (bool, optional): 
            True will plot a zoomed map (+/- 10 degrees around all site in fp_data)
            if plot_function is 'plot'
        particle_clevs (list, optional):
            List of [min, max, interval] to plot the particle color levels if 
            plot_function is 'plot_particle_location'
        overwrite (bool, optional):
            True will overwrite any existing files
        framerate (int, optional):
            Framerate of animation in frames per second
        delete_png (bool. optional):
            True will delete the images of each frame
        ffmpeg_only (bool, optional):
            True will generate movie from pre-saved images in the output directory 
            named with file_label
        frame_max (int, optional):
            Set the maximum number of frames in the datset to animate. Animation will plot first n 
            frames up to the frame_max. Useful for testing.
        dpi (int, optional):
            Dots per square inch resolution for each image generate as for example png 
        figsize (tuple, optional):
            Specify figure size in width, height in inches. e.g. (12,9)
            
    Returns
        None
        
        If out_filename == None:
            produces as interactive plot
        Else:
            saves plot as specified by the full path in out_filename and format in out_format
    """
    
    def time_unique(fp_data, time_regular = False):
    
        sites = [key for key in list(fp_data.keys()) if key[0] != '.']
        
        time_array = fp_data[sites[0]].time
        time_array.name = "times"
        time = time_array.to_dataset()
        if len(sites) > 1:
            for site in sites[1:]:
                time.merge(fp_data[site].time.to_dataset(), inplace = True)
        
        time = time.time.to_pandas().index.to_pydatetime()
        if time_regular is not False:
            time = pd.date_range(min(time), max(time), freq = time_regular)
        
        return time
  
        """
        The time_unique function creates one set of time entries within fp_data (dictionary of datasets)
        merging across multiple sites if necessary.
        Time can also be reindexed to be evenly spaced between the minimum and maximum values if time_regular
        if specified.
        
        Args:
            fp_data (dict)     : 
                Output from footprints_data_merge(). Dictionary of datasets.
            time_regular (str) : 
                Frequency between minumum and maximum to set the time values within fp_data. 
                Set at False to not apply this step (Default = False).
        Returns:
            xarray.Dataset : Time values extracted for this first site within fp_data
        """    
    
    if ffmpeg_only is False:
        
        # Find unique times
        times = time_unique(fp_data,
                            time_regular = time_regular)
        
        if frame_max:
            times = times[:min([frame_max, len(times)])]

        # Start progress bar
        #pbar = ProgressBar(maxval=len(times)).start()

        # Plot each timestep
        for ti, t in enumerate(times):
            
            fname=os.path.join(output_directory, 
                               file_label + '_' + str(ti).zfill(5) + '.png')
            
            if len(glob.glob(fname)) == 0 or overwrite == True:
                if plot_function == "plot":
                    plot(fp_data, t, out_filename = fname, out_format = 'png',
                         lon_range = lon_range, lat_range = lat_range,
                         log_range = log_range, plot_borders = plot_borders, 
                         zoom = zoom, colormap = colormap_fp,
                         dpi = dpi, figsize = figsize)
                elif plot_function == "plot_particle_location":
                    plot_particle_location(fp_data, t, out_filename = fname, out_format = 'png',
                                           log_range = log_range, 
                                           particle_direction = 'nw', colormap_fp = colormap_fp,
                                           colormap_part = colormap_part,
                                           particle_clevs = particle_clevs, dpi = dpi,
                                           figsize = figsize)
                     
            #pbar.update(ti)
            #print("")
        #pbar.finish()
    
    print("")
    print("... running ffmpeg")

    if video_os.lower() == "mac":
        ffmpeg_status = subprocess.call("ffmpeg -r " + str(framerate) + \
            " -i '" + os.path.join(output_directory, file_label) + "_%05d.png' " + \
            "-f mp4 -vcodec libx264 " + \
            "-pix_fmt yuv420p -intra -qscale 0 -y " + \
            os.path.join(output_directory, file_label) + ".mp4", shell=True)
    elif video_os.lower() == "pc":
#        os.remove(os.path.join(output_directory, file_label) + ".wmv")
        ffmpeg_status = subprocess.call("ffmpeg -r " + str(framerate) + \
            " -i '" + os.path.join(output_directory, file_label) + "_%05d.png' " + \
            " -b 5000k -f asf -vcodec wmv2 -acodec wmav2 " + \
            os.path.join(output_directory, file_label) + ".wmv", shell=True)
    else:
        print("ERROR: video_os must be mac or pc")
        return None
    
    print("... done with status " + str(ffmpeg_status))

    if delete_png:
        filelist = glob.glob(os.path.join(output_directory, "*.png"))
        for f in filelist:
            os.remove(f)


class get_country(object):
  def __init__(self, domain, country_file=None):
        
        if country_file is None:
            filename=glob.glob(join(data_path,'LPDM/countries/',f"country_{domain}.nc"))
            f = xr.open_dataset(filename[0])
        else:
            filename = country_file
            f = xr.open_dataset(filename)
    
        lon = f.variables['lon'][:].values
        lat = f.variables['lat'][:].values
    
        #Get country indices and names
        if "country" in f.variables:
            country = f.variables['country'][:, :]
        elif "region" in f.variables:
            country = f.variables['region'][:, :]
        
#         if (ukmo is True) or (uk_split is True):
#             name_temp = f.variables['name'][:]  
#             f.close()
#             name=np.asarray(name_temp)
        
#         else:
        name_temp = f.variables['name'].values
        f.close()

        name_temp = np.ma.filled(name_temp,fill_value=None)

        name=[]
        for ii in range(len(name_temp)):
            if type(name_temp[ii]) is not str:
                name.append(''.join(name_temp[ii].decode("utf-8")))
            else:
                name.append(''.join(name_temp[ii]))
        name=np.asarray(name)
    
    
        self.lon = lon
        self.lat = lat
        self.lonmax = np.max(lon)
        self.lonmin = np.min(lon)
        self.latmax = np.max(lat)
        self.latmin = np.min(lat)
        self.country = np.asarray(country)
        self.name = name <|MERGE_RESOLUTION|>--- conflicted
+++ resolved
@@ -938,14 +938,10 @@
 
             mfattrs = [key for key in site_ds.mf.attrs]
             if "units" in mfattrs:
-<<<<<<< HEAD
-                units = float(site_ds.mf.attrs["units"]) if is_number(site_ds.mf.attrs["units"]) else None
-=======
                 if is_number(site_ds.mf.attrs["units"]):
                     units = float(site_ds.mf.attrs["units"])
                 else: units = None
             else: units = None
->>>>>>> dc028347
         
             if site_fp is not None:
                 # If satellite data, check that the max_level in the obs and the max level in the processed FPs are the same
