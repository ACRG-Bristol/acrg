# -*- coding: utf-8 -*-
"""
Created on Thu May  7 10:34:25 2015

To use this script, you will need to have a directory, labeled as:
DOMAIN_SITE_HEIGHT (e.g. EUROPE_MHD_10magl), with the following structure:

Met/
Fields_files/
Particle_files/
Processed_Fields_files/
Observations/ (satellite/column footprints only)

Each file in Fields_files/ and Particle_files/ must end with a date string
(format YYYYMMDD) which must be present in both folders 
e.g. fields_file_YYYYMMDD.txt.gz.

To process all files in a folder run:

process_all("DOMAIN", "SITE")

Output netCDF files are created one file per month, per domain, per site
in the Processed_Fields_files directory.

@author: chxmr
"""

import numpy
from netCDF4 import Dataset
import glob
import gzip
import datetime
import re
import pandas
import datetime as dt
import numpy as np
import scipy.constants as const
from acrg_grid import areagrid
from acrg_time.convert import time2sec, sec2time
import os
import json
from os.path import split, realpath, exists
import xray
import shutil
from scipy.interpolate import interp1d
import copy
import dirsync
import matplotlib.pyplot as plt

#Default NAME output file version
#This is changed depending on presence of "Fields:" line in files
namever=3

#Time formats
UTC_format = '%H%M%Z %d/%m/%Y'
NAMEIII_short_format = '%d/%m/%Y  %H:%M %Z'

# Define default met parameters. The keys are the column headings
#  in the Pandas dataframe that is created by read_met,
#  the values are the search strings that are used in read_met
#  to read the column headings
met_default = {"time": "             T",
               "press": "Pressure (Pa)",
               "temp": "Temperature (C)",
               "PBLH": "Boundary layer depth",
               "wind": "Wind speed",
               "wind_direction": "Wind direction",
               "release_lon": "xxxxxxx",
               "release_lat": "yyyyyyy"}

def load_NAME(file_lines, namever):
    """
    Loads the Met Office's NAME III grid output files returning
    headers, column definitions and data arrays as 3 separate lists.
    
    For a technical specification see 
    http://www-hc.metoffice.com/~apdg/nameiii/ModelDocumentation/md2_4_v2%28Output%29.pdf
    
    Inputs to this routine are a list of file text lines (extracted using
    the extract_file_lines routine), and the NAME version.

    Where I've modified the original Met Office routine to accept file_lines, 
    rather than the file itself, I've put the initials MLR
    """
    # loading a file gives a generator of lines which can be progressed using the next() method. 
    # This will come in handy as we wish to progress through the file line by line.
#    file_handle = file(filename)
    
    # define a dictionary which can hold the header metadata about this file
    headers = {}
    
    # skip the NAME header of the file which looks something like 'NAME III (version X.X.X)'
#    file_handle.next()
    #MLR
    file_lines=file_lines[1:]
    
    # read the next 16 lines of header information, putting the form "header name:    header value" into a dictionary
    if namever == 2:
        nlines = 16
    elif namever == 3:
        nlines = 17
    for _ in range(nlines):
#        header_name, header_value = file_handle.next().split(':',1)
        #MLR        
        header_name, header_value = file_lines[0].split(':',1)
        file_lines=file_lines[1:]
        
        # strip off any spurious space characters in the header name and value
        header_name = header_name.strip()
        header_value = header_value.strip()

        # cast some headers into floats or integers if they match a given header name
        if header_name in ['X grid origin', 'Y grid origin', 'X grid resolution', 'Y grid resolution']:
            header_value = float(header_value)
        elif header_name in ['X grid size', 'Y grid size', 'Number of fields',
                             'Number of preliminary cols','Number of field cols']:
            header_value = int(header_value)
        # Commented out date formatting as Start and End of release can be infinity
        #elif header_name in ['Run time', 'Start of release', 'End of release']:
            # convert the time (currently only works for name 2 format) to python datetimes
            #if namever==2:
               #header_value = datetime.datetime.strptime(header_value, UTC_format)

        headers[header_name] = header_value

    # skip the next blank line in the file.    
#    file_handle.next()    
    #MLR
    file_lines=file_lines[1:]

    # Read the lines of column definitions
    if namever == 2:
        column_headings = {}
        for column_header_name in ['species_category', 'species', 'cell_measure', 'quantity', 'unit', 'z_level', 'time']:
#            column_headings[column_header_name] = [col.strip() for col in file_handle.next().split(',')][:-1]
            #MLR
            column_headings[column_header_name] = [col.strip() for col in file_lines[0].split(',')][:-1]
            file_lines=file_lines[1:]
            
    elif namever == 3:
        # skip the next line (contains the word Fields:) in the file.    
#        file_handle.next()
        #MLR
        file_lines=file_lines[1:]
        column_headings = {}
        for column_header_name in ['category', 'name', 'quantity', 'species', 'unit','source','ensemble','time_averaging',
                                   'horiz_averaging','vert_averaging','prob_percentile','prob_percentile_ensemble',
                                   'prob_percentile_time','time', 'z_level', 'D']:
#            column_headings[column_header_name] = [col.strip() for col in file_handle.next().split(',')][:-1]  
            column_headings[column_header_name] = [col.strip() for col in file_lines[0].split(',')][:-1]
            file_lines=file_lines[1:]

    # convert the time to python datetimes
    new_time_column_header = []
    for i, t in enumerate(column_headings['time']):
        # the first 4 columns aren't time at all, so don't convert them to datetimes
        if i >= 4:
            if namever == 2:
                new_time_column_header.append(datetime.datetime.strptime(t, UTC_format))
            elif namever == 3:
                new_time_column_header.append(datetime.datetime.strptime(t, NAMEIII_short_format))
        else:
            new_time_column_header.append(t)
        
    column_headings['time'] = new_time_column_header
        
    # skip the blank line after the column headers
#    file_handle.next()
    #MLR
    file_lines=file_lines[1:]
    
    # make a list of data arrays to hold the data for each column 
    data_shape = (headers['Y grid size'], headers['X grid size'])
    if namever==2:
        data_arrays = [numpy.zeros(data_shape, dtype=numpy.float32) for i in range(headers['Number of fields'])]
    elif namever==3:
        data_arrays = [numpy.zeros(data_shape, dtype=numpy.float32) for i in range(headers['Number of field cols'])]
      
    # iterate over the remaining lines which represent the data in a column form
#    for line in file_handle:
    #MLR
    for line in file_lines:
        
        # split the line by comma, removing the last empty column caused by the trailing comma
        vals = line.split(',')[:-1]
        
        # cast the x and y grid positions to floats and convert them to zero based indices
        # (the numbers are 1 based grid positions where 0.5 represents half a grid point.)
        if namever == 2:
            x = float(vals[0]) - 1.5
            y = float(vals[1]) - 1.5
        elif namever == 3:
            x = float(vals[0]) - 1
            y = float(vals[1]) - 1
        
        # populate the data arrays (i.e. all columns but the leading 4) 
        for i, data_array in enumerate(data_arrays):
            data_array[y, x] = float(vals[i + 4])

    return headers, column_headings, data_arrays
    

def extract_file_lines(fname):
    '''
    Determine whether file is zipped or not, and then extract text into
    file_lines variable.
    '''
    
    if fname[-3:].upper() == ".GZ":
        #Unzip file
        f=gzip.open(fname, 'r')
        file_text=f.read()
        f.close()
        file_lines=file_text.splitlines()
    else:
        file_lines=[i.strip() for i in open(fname).readlines()]

    return file_lines


def read_file(fname):
    '''
    Read a given fields file and break into header, column_headings and data_arrays
    '''
    
    global namever
    
    #Extract line-by-line file contents from either txt.gz or txt file    
    file_lines=extract_file_lines(fname)

    #Determine NAME version
    if file_lines[19].strip().upper() == 'FIELDS:':
        namever=3
    else:
        namever=2
    
    #Load header, column headings and data using Andrew Jones script
    header, column_headings, data_arrays = \
        load_NAME(file_lines, namever)

    return header, column_headings, data_arrays


def define_grid(header, column_headings, satellite = False):
    '''
    Largely taken from Met Office Python code.
    
    Define output grid using file header information.
    
    For satellite instructions, see satellite_vertical_profile.
    '''

    #Get file info
    z_level=column_headings['z_level'][4:]
    time=column_headings['time'][4:]
    if namever==2:
        species_name=column_headings['species'][4:]
    else:
        species_name=column_headings['name'][4:]

    if namever == 2:
        timeFormat=UTC_format
    else:
        timeFormat=NAMEIII_short_format


    #Longitude and latitude    
    #Co-ordinates OF CENTRE OF CELL
    Xcount = header['X grid size']
    Xstep = header['X grid resolution']
    Xstart = header['X grid origin']
    
    Ycount = header['Y grid size']
    Ystep = header['Y grid resolution']
    Ystart = header['Y grid origin']
    if namever == 2:
        lons=numpy.arange(Xstart,Xstart+Xcount*Xstep-0.01*Xstep,Xstep) + Xstep/2.
        lats=numpy.arange(Ystart,Ystart+Ycount*Ystep-0.01*Ystep,Ystep) + Ystep/2.
    elif namever == 3:
        lons=numpy.arange(Xstart,Xstart+Xcount*Xstep-0.01*Xstep,Xstep)
        lats=numpy.arange(Ystart,Ystart+Ycount*Ystep-0.01*Ystep,Ystep)
    else:
        return None
    
    print("Bottom-left grid point (CENTRE): " + str(lons[0]) + "E, " + \
        str(lats[0]) + "N")

    if satellite == False:
        
        #Get levels and sort in increasing height
        levs=list(set(z_level))
        lev_sort=[]
        for lev in levs:
            digits = re.findall(r"[-+]?\d*\.\d+|\d+", lev)
            if not digits:
                lev_sort.append(10000000.) #PUT STUFF LIKE BOUNDARY LAYER TO END
            else:
                lev_sort.append(float(digits[0]))
    
        levs=[lev for (sort, lev) in sorted(zip(lev_sort, levs))]
        nlevs=len(levs)
    
        #Time
        #ESTIMATE NUMBER OF TIMESTEPS PER FILE: ASSUMES ONLY ONE SPECIES PER FILE
        ntime=len(time)/nlevs
        
    else:
        # Assume only ONE TIME STEP per file
        #Levels
        nlevs = len(z_level)
        levs = range(nlevs)
        ntime = 1


    #Time steps    
    timeRef=datetime.datetime.strptime(header['End of release'], timeFormat)
    timeEnd=datetime.datetime.strptime(header['Start of release'], timeFormat)
    
    timeStep=(timeEnd - timeRef).total_seconds()/3600./ntime
    
    # Labelling time steps at END of each time period!
    time = [timeRef + datetime.timedelta(hours=timeStep*(i+1)) \
            for i in range(ntime)]
    
    print("Timestep: %d minutes" % round(timeStep*60))
    print("Levels: %d " % nlevs)
    print("NAME version: %d" % namever)
        
    return lons, lats, levs, time, timeStep


def met_empty():
    '''
    Create an empty Met dictionary. Not recommended.
    '''
    
    met = pandas.DataFrame({key: 0. for key in met_default.keys() if key != "time"},
                          index = [dt.datetime(1900, 1, 1), dt.datetime(2020, 1, 1)])
    met.index.name = "time"
    met["press"] = [100000., 100000.] #Pa
    met["temp"] = [10., 10.]    #C
    
    print("WARNING: NO MET")

    return met


def read_met(fnames):
    '''
    For a given list of filenames, extract site meteorology and concatenate
    into a Pandas dataframe.
    
    A dictionary of output column names and met file header search strings
    is given in the met_default dictionary at the top of this file.
    '''


    if isinstance(fnames, list):
        fnames.sort()
    else:
        fnames=[fnames]

    column_indices = {key: -1 for key, value in met_default.iteritems()}
    
    output_df = []
        
    for fname in fnames:
        
        #This should now check for column headings
        #Mark's met file output is daily and backwards
        met = extract_file_lines(fname)
        if fname[-3:].upper() == '.GZ':
            compression="gzip"
        else:
            compression=None

        #Get rid of top of file
        for i in range(len(met)):
            cols = [col.strip() for col in met[i].split(',')]
            if len(cols)>1:
                a=i
                break

        m = pandas.read_csv(fname, skiprows = a, 
                            compression=compression)
        m = numpy.array(m)

        Xcol = None
        Ycol = None
        X_file = None
        Y_file = None
        
        #Find columns with header names
        for row in m:
            for coli, col in enumerate(row):
                if type(col) is str:
                    
                    #Work out column indices by searching through met_default
                    for key in met_default.keys():
                        if met_default[key] in col:
                            column_indices[key] = coli

                    # Check whether there is an X and Y column
                    if "X (Lat-Long)" in col:
                        Xcol = coli
                    if "Y (Lat-Long)" in col:
                        Ycol = coli

                    # Check whether X and Y is in col header
                    if "X = " in col:
                        X_file = float(col.strip().split(" ")[2])
                    if "Y = " in col:
                        Y_file = float(col.strip().split(" ")[2])
                    
        #Find where data starts
        for i, mi in enumerate(m[:, 0]):
            if str(mi).strip() != '':
                break
        
        m2 = m[i+1:, :]
        
        #Create arrays/lists to store release locations
        if Xcol is not None:
            X=m2[:, Xcol].astype(float)
            Y=m2[:, Ycol].astype(float)
        elif X_file is not None:
            X = [X_file for i in m2[:, column_indices["time"]]]
            Y = [Y_file for i in m2[:, column_indices["time"]]]
        
        #Construct dictionary
        met_dict = {}
        for key in met_default.keys():
            if column_indices[key] != -1 and key != "time":
                met_dict[key] = m2[:, column_indices[key]].astype(float)
        met_dict["release_lon"] = X
        met_dict["release_lat"] = Y

        #Construct dataframe
        output_df_file = pandas.DataFrame(met_dict,
                          index=[pandas.to_datetime(d, dayfirst=True)
                              for d in m2[:,column_indices["time"]]])

        output_df.append(output_df_file)
    
        print("Read Met file " + fname)
    
    # Concatenate list of data frames
    output_df = pandas.concat(output_df)
    
    # Check for missing values
    output_df = output_df[output_df["press"] > 0.]
    output_df.drop_duplicates(inplace = True)
    
    # Remove duplicate indices (if found)
    output_df = output_df.groupby(level = 0).last()

    # Sort the dataframe by time
    output_df.sort(inplace = True)
    
    output_df.index.name = "time"
    
    return output_df


def particle_locations(particle_file, time, lats, lons, levs, heights,
                       id_is_lev = False):
    '''
    Read and process a particle location file.
    '''

    def particle_location_edges(xvalues, yvalues, x, y):
        
        dx = x[1] - x[0]
        xedges = numpy.append(x - dx/2., x[-1] + dx/2.)
        dy = y[1] - y[0]
        yedges = numpy.append(y - dy/2., y[-1] + dy/2.)
        
        hist, xe, ye = numpy.histogram2d(xvalues, yvalues,
                                         bins = (xedges, yedges))
        
        return hist
    
    edge_lons = [min(lons), max(lons)]
    edge_lats = [min(lats), max(lats)]
    dlons = lons[1] - lons[0]
    dlats = lats[1] - lats[0]
    
    hist = []
    particles = []
    
    hist = xray.Dataset(variables = {"pl_n":(["time", "lev", "lon", "height"],
                                     np.zeros((len(time), len(levs), len(lons), len(heights)))),
                                     "pl_e":(["time", "lev", "lat", "height"],
                                     np.zeros((len(time), len(levs), len(lats), len(heights)))),
                                     "pl_s":(["time", "lev", "lon", "height"],
                                     np.zeros((len(time), len(levs), len(lons), len(heights)))),
                                     "pl_w":(["time", "lev", "lat", "height"],
                                     np.zeros((len(time), len(levs), len(lats), len(heights))))},
                        coords={"lat": lats, "lon":lons, "lev":levs, "height":heights, "time":time})

    #Variables to check domain extents
    particle_extremes = {"N": -90., "E": -360. ,"S": 90.,"W": 360.}
    
    print("Particle locations " + particle_file)
    
    if particle_file[-3:].upper() == '.GZ':
        compression="gzip"
    else:
        compression=None
    
    df = pandas.read_csv(particle_file, compression=compression, sep=r"\s+")
    
    for i in set(numpy.array(df["Id"])):
        
        if id_is_lev:
            # Only one time step allowed at the moment
            slice_dict = {"time": [0], "lev": [i-1]}
        else:
            slice_dict = {"time": [i-1]}
            
        #Northern edge
        dfe = df[(df["Lat"] > edge_lats[1] - dlats/2.) & (df["Id"] == i)]
        hist.pl_n[slice_dict] = \
            particle_location_edges(dfe["Long"].values, dfe["Ht"].values,
                                    lons, heights)

        #Eastern edge
        dfe = df[(df["Long"] > edge_lons[1] - dlons/2.) & (df["Id"] == i)]
        hist.pl_e[slice_dict] = \
            particle_location_edges(dfe["Lat"].values, dfe["Ht"].values,
                                    lats, heights)

        #Southern edge
        dfe = df[(df["Lat"] < edge_lats[0] + dlats/2.) & (df["Id"] == i)]
        hist.pl_s[slice_dict] = \
            particle_location_edges(dfe["Long"].values, dfe["Ht"].values,
                                    lons, heights)

        #Western edge
        dfe = df[(df["Long"] < edge_lons[0] + dlons/2.) & (df["Id"] == i)]
        hist.pl_w[slice_dict] = \
            particle_location_edges(dfe["Lat"].values, dfe["Ht"].values,
                                    lats, heights)

        #Calculate total particles and normalise
        hist_sum = hist[slice_dict].sum()
        particles = sum([hist_sum[key].values for key in hist_sum.keys()])
        print("Number of particles reaching edge: %f02" %particles)
        if particles > 0.:
            for key in hist.data_vars.keys():
                hist[key][slice_dict] = hist[key][slice_dict]/\
                                                particles
        else:
            print("WARNING: No particles have reached edge")
            if i > 1:
                print("WARNING: Copying lower level/previous time step")
                if id_is_lev:
                    slice_dict_prev = {"time": [0], "lev": [i-2]}
                else:
                    slice_dict_prev = {"time": [i-2]}
                for key in hist.data_vars.keys():
                    hist[key][slice_dict] = hist[key][slice_dict_prev]
        
        # Store extremes
        if max(df["Lat"]) > particle_extremes["N"]:
            particle_extremes["N"] = max(df["Lat"])
        if min(df["Lat"]) < particle_extremes["S"]:
            particle_extremes["S"] = min(df["Lat"])
        if max(df["Long"]) > particle_extremes["E"]:
            particle_extremes["E"] = max(df["Long"])
        if min(df["Long"]) < particle_extremes["W"]:
            particle_extremes["W"] = min(df["Long"])
    
    #Check extremes
    if particle_extremes["N"] < edge_lats[1] - dlats/2.:
        print("WARNING: CHECK DOMAIN EDGE TO NORTH")
    if particle_extremes["E"] < edge_lons[1] - dlons/2.:
        print("WARNING: CHECK DOMAIN EDGE TO EAST")
    if particle_extremes["S"] > edge_lats[0] + dlats/2.:
        print("WARNING: CHECK DOMAIN EDGE TO SOUTH")
    if particle_extremes["W"] > edge_lons[0] + dlons/2.:
        print("WARNING: CHECK DOMAIN EDGE TO WEST")

    return hist


def footprint_array(fields_file, 
                    particle_file = None,
                    met = None,
                    satellite = False,
                    time_step = None):
    '''
    Convert text output from a given file files into arrays in an 
    xray dataset.
    '''

    print("Reading ... " + fields_file)
    header, column_headings, data_arrays = read_file(fields_file)

    if met is None:
        met = met_empty()

    if type(met) is not list:
        met = [met]

    # Define grid, including output heights    
    lons, lats, levs, time, timeStep = define_grid(header, column_headings,
                                                   satellite = satellite)

    # If time_step is input, overwrite value from NAME output file
    if time_step is not None:
        timeStep = time_step

    dheights = 1000
    heights = numpy.arange(0, 19001, dheights) + dheights/2.

    # Get area of each grid cell
    area=areagrid(lats, lons)
    
    # Get particle locations
    if particle_file is not None:
        particle_hist = particle_locations(particle_file,
                                           time, lats, lons, levs,
                                           heights, id_is_lev = satellite)
    else:
        print("Warning: no particle location file corresponding to " + fields_file)

    nlon=len(lons)
    nlat=len(lats)
    nlev=len(levs)
    ntime=len(time)
    print("Time steps in file: %d" % ntime)
    
    z_level=column_headings['z_level'][4:]
    time_column=column_headings['time'][4:]
    
    
    # Set up footprint dataset
    fp = xray.Dataset({"fp": (["time", "lev", "lat", "lon"],
                              numpy.zeros((ntime, nlev, nlat, nlon)))},
                        coords={"lat": lats, "lon":lons, "lev": levs, 
                                "time":time})
    fp.fp.attrs = {"units": "(mol/mol)/(mol/m2/s)"}
    fp.lon.attrs = {"units": "degrees_east"}
    fp.lat.attrs = {"units": "degrees_north"}
    fp.time.attrs = {"long_name": "end of time period"}
    
    
    # Add in met data
    met_dict = {key : (["time", "lev"], np.zeros((len(time), len(levs))))
                for key in met[0].keys()}
    met_ds = xray.Dataset(met_dict,
                          coords = {"time": (["time"], time),
                                    "lev": (["lev"], levs)})
    
    for levi, lev in enumerate(levs):
        # If there is only one level in the met list
        # but more levels in the NAME output, just use the same met level
        # for all NAME levels. This is probably a bad idea.
        if len(met) == 1:
            levi_met = 0
            print("WARNING: ONLY ONE MET LEVEL. " + \
                  "ASSUMING MET CONSTANT WITH HEIGHT!")
        else:
            levi_met = levi

        metr = met[levi_met].reindex(index = time, method = "pad")

        for key in met[levi_met].keys():
            met_ds[key][dict(lev = [levi])] = \
                metr[key].values.reshape((len(time), 1))

    # Merge met dataset into footprint dataset
    fp.merge(met_ds, inplace = True)


    # Add in particle locations
    if particle_file is not None:
        fp.merge(particle_hist, inplace = True)

    # Extract footprint from columns
    def convert_to_ppt(fp, slice_dict, column):
        molm3=fp["press"][slice_dict].values/const.R/\
            const.C2K(fp["temp"][slice_dict].values.squeeze())
        fp.fp[slice_dict] = data_arrays[i]*area/ \
            (3600.*timeStep*1.)/molm3
        #The 1 assumes 1g/s emissions rate
        return fp

    if satellite:
        for i in range(len(levs)):
            slice_dict = dict(time = [0], lev = [i])
            fp = convert_to_ppt(fp, slice_dict, i)
    else:
        for i in range(len(time)):
            slice_dict = dict(time = [i], lev = [0])
            fp = convert_to_ppt(fp, slice_dict, i)
        
    return fp
    
    
def footprint_concatenate(fields_prefix,
                          particle_prefix = None,
                          datestr = "*",
                          met = None,
                          satellite = False, time_step = None):
    '''
    For a given file search string (fields_prefix), find all fields and particle
    files, read them and concatenate the output arrays.
    
    Returns an xray dataset.
    
    Example:
    
    fp_dataset = footprint_concatenate("/dagage2/agage/metoffice/NAME_output/MY_FOOTPRINTS_FOLDER/Fields_Files/filename_prefix")
    '''
    

    # If no meteorology, get null values
    # THIS IS NOT RECOMMENDED. ERRORS of ~ ±10%.
    if met is None:
        met = met_empty()

    # Find footprint files and MATCHING particle location files
    # These files are identified by their date string. Make sure this is right!
    fields_files = sorted(glob.glob(fields_prefix + "*" +
<<<<<<< HEAD
                             datestr + "*.txt*"))
                             
=======
                          datestr + "*.txt*"))

>>>>>>> 77c931b2
    # Search for particle files                             
    file_datestrs = [f.split(fields_prefix)[-1].split(".txt")[0].split("_")[-1] \
            for f in fields_files]

    particle_files = []
    if particle_prefix is not None:
        for file_datestr in file_datestrs:
            
            particle_file_search_string = \
                particle_prefix + "*" + file_datestr + "*.txt*"
            particle_file_search = \
                glob.glob(particle_file_search_string)

            if not particle_file_search is False:
                particle_files.append(particle_file_search[0])
            else:
                print("Can't find particle file " + \
                      particle_file_search_string)
                return None
                
        if len(particle_files) != len(fields_files):
            print("Particle files don't match fields files")
            return None
    else:
        particle_files = [None for f in fields_files]


    # Create a list of xray datasets
    fp = []
    if len(fields_files) > 0:
        for fields_file, particle_file in \
            zip(fields_files, particle_files):
                fp.append(footprint_array(fields_file,
                                          particle_file = particle_file,
                                          met = met,
                                          satellite = satellite,
                                          time_step = time_step))

    # Concatenate
    if len(fp) > 0:
        fp = xray.concat(fp, "time")
    else:
        fp = None

    return fp


def write_netcdf(fp, lons, lats, levs, time, outfile,
            temperature=None, pressure=None,
            wind_speed=None, wind_direction=None,
            PBLH=None, varname="fp",
            release_lon = None, release_lat = None,
            particle_locations=None, particle_heights=None):
    '''
    This routine writes a netCDF file with footprints, particle locations
    meteorology, and release locations.
    
    NOTE that netCDF4 is required, as we make use of compression.    
    '''
    
    time_seconds, time_reference = time2sec(time)
    
    #Write NetCDF file
    ncF=Dataset(outfile, 'w')
    ncF.createDimension('time', len(time))
    ncF.createDimension('lon', len(lons))
    ncF.createDimension('lat', len(lats))
    ncF.createDimension('lev', 1)
    
    nctime=ncF.createVariable('time', 'd', ('time',))
    nclon=ncF.createVariable('lon', 'f', ('lon',))
    nclat=ncF.createVariable('lat', 'f', ('lat',))
    nclev=ncF.createVariable('lev', 'str', ('lev',))
    ncfp=ncF.createVariable(varname, 'f', ('lat', 'lon', 'time'), zlib = True,
                            least_significant_digit = 5)
    
    nctime[:]=time_seconds
    nctime.long_name='time'
    nctime.standard_name='time'
    nctime.units='seconds since ' + numpy.str(time_reference)
    nctime.calendar='gregorian'

    nclon[:]=lons
    nclon.units='Degrees_east'
    
    nclat[:]=lats
    nclat.units='Degrees_north'

    nclev[:]=numpy.array(levs)
    
    ncfp[:, :, :]=fp
    ncfp.units='(mol/mol)/(mol/m2/s)'

    if temperature is not None:
        nctemp=ncF.createVariable('temperature', 'f', ('time',), zlib = True,
                            least_significant_digit = 4)
        nctemp[:]=temperature
        nctemp.units='K'

    if pressure is not None:
        ncpress=ncF.createVariable('pressure', 'f', ('time',), zlib = True,
                            least_significant_digit = 4)
        ncpress[:]=pressure/100.
        ncpress.units='hPa'

    if wind_speed is not None:
        ncwind_speed=ncF.createVariable('wind_speed', 'f', ('time',), zlib = True,
                            least_significant_digit = 4)
        ncwind_speed[:]=wind_speed
        ncwind_speed.units='m/s'

    if wind_direction is not None:
        ncwind_direction=ncF.createVariable('wind_direction', 'f', ('time',), zlib = True,
                            least_significant_digit = 4)
        ncwind_direction[:]=wind_direction
        ncwind_direction.units='degrees'

    if PBLH is not None:
        ncPBLH=ncF.createVariable('PBLH', 'f', ('time',), zlib = True,
                            least_significant_digit = 4)
        ncPBLH[:]=PBLH
        ncPBLH.units='m'

    if release_lon is not None:
        ncRlon=ncF.createVariable('release_lon', 'f', ('time',), zlib = True,
                            least_significant_digit = 4)
        ncRlon[:]=release_lon
        ncRlon.units='Degrees_east'

    if release_lat is not None:
        ncRlat=ncF.createVariable('release_lat', 'f', ('time',), zlib = True,
                            least_significant_digit = 4)
        ncRlat[:]=release_lat
        ncRlat.units='Degrees_north'

    if particle_locations is not None:
        ncF.createDimension('height', len(particle_heights))
        ncHeight=ncF.createVariable('height', 'f',
                                   ('height',),
                                    zlib = True, least_significant_digit = 4)
        ncPartN=ncF.createVariable('particle_locations_n', 'f',
                                   ('height', 'lon', 'time'),
                                    zlib = True, least_significant_digit = 7)
        ncPartE=ncF.createVariable('particle_locations_e', 'f',
                                   ('height', 'lat', 'time'),
                                    zlib = True, least_significant_digit = 7)
        ncPartS=ncF.createVariable('particle_locations_s', 'f',
                                   ('height', 'lon', 'time'),
                                    zlib = True, least_significant_digit = 7)
        ncPartW=ncF.createVariable('particle_locations_w', 'f',
                                   ('height', 'lat', 'time'),
                                    zlib = True, least_significant_digit = 7)
        ncHeight[:]=particle_heights
        ncPartN[:, :, :]=particle_locations["N"]
        ncPartE[:, :, :]=particle_locations["E"]
        ncPartS[:, :, :]=particle_locations["S"]
        ncPartW[:, :, :]=particle_locations["W"]
        ncPartN.units=''
        ncPartN.long_name='Fraction of total particles leaving domain (N side)'
        ncPartE.units=''
        ncPartE.long_name='Fraction of total particles leaving domain (E side)'
        ncPartS.units=''
        ncPartS.long_name='Fraction of total particles leaving domain (S side)'
        ncPartW.units=''
        ncPartW.long_name='Fraction of total particles leaving domain (W side)'
    
    ncF.close()
    print "Written " + outfile


def satellite_vertical_profile(fp, satellite_obs_file):
    '''
    Do weighted average by satellite averaging kernel and
    pressure weight. One time point only. Expects xray.dataset
    with one time point and N vertical levels.
    
    fp = footprint for ONE time point. N levels in lev dimension 
        with footprints and particle locations defined at each level
    satellite_obs_file = NetCDF-format satellite observation file,
        one per time step
        
    Requirements for running processing satellite footprints
    
    General file naming: Files/folders need to have a date string of the form
        YYYYMMDD-II at the end of the file/folder name,
        where II is a two-digit index corresponding to the
        sequence of footprints throughout the day. This modifies the usual
        naming convention for surface sites, which are only YYYYMMDD.
    Met: The Met/ folder MUST contain a set of subfolders which are labeled
        with the YYYYMMDD-II time stamp. Each of these subfolders should then
        contain nLev Met output files, where nLev are the number of vertical
        levels in the NAME output. This is required so that we know
        what pressure/temperature each NAME footprint for each vertical level
        corresponds to. The files can be named in any way, but the file names
        must be in ascending order when sorted (i.e. blah_01.txt.gz, blah_02.txt.gz).
    Fields files:
        There must be ONE fields file per time stamp, labeled at the end
        of the file string with YYYYMMDD-II (e.g. blah_YYYYMMDD-II.txt.gz).
        The fields file must contain exactly nLev columns, one for each vertical
        level, in ascending order, left to right.
    Particle location files:
        There must be ONE fields file per time stamp, labeled at the end
        of the file string with YYYYMMDD-II (e.g. blah_YYYYMMDD-II.txt.gz).
        The ID column in this file must contain nLev values in ascending order
        specifying the vertical level that each particle belongs to.    
    '''
    
    print("Reading satellite obs file: " + satellite_obs_file)
    with xray.open_dataset(satellite_obs_file) as f:
        sat = f.load()
        
    if np.abs(sat.lon.values[0] - fp.release_lon.values[0,0]) > 1.:
        print("WARNING: Satellite longitude doesn't match footprints")
    if np.abs(sat.lat.values[0] - fp.release_lat.values[0,0]) > 1:
        print("WARNING: Satellite latitude doesn't match footprints")
    if np.abs(sat.time.values[0] - fp.time.values[0]).astype(int) > 60*1e9:
        print("WARNING: Satellite time doesn't match footprints")
    if len(fp.time.values) > 1:
        print("ERROR: satellite comparison only for one time step at the moment")
        return fp
    if len(sat.time.values) > 1:
        print("ERROR: satellite comparison only for one time step at the moment")
        return fp

    if not np.allclose((fp.pl_n.sum() + fp.pl_e.sum() + \
                        fp.pl_s.sum() + fp.pl_w.sum()), \
                        len(fp.lev)):
        print("ERROR: Particle histograms dont add up to 1 (or nlev)")
        return None

    # Change timestamp to that from obs file
    #  because NAME output only has 1 minute resolution
    fp = fp.reindex_like(sat.time, method = "nearest")

    # Interpolate pressure levels
    variables = ["fp", "pl_n", "pl_e", "pl_s", "pl_w"]
    out = {}

    # Weight levels using pressure weight and averaging kernel
    sum_ak_pw = np.sum(sat.pressure_weights.values.squeeze() * \
                       sat.xch4_averaging_kernel.values.squeeze())
    sum_particle_count = 0.
    
    for variable in variables:

        fp_lev = int(np.abs(fp.press - \
                            sat.pressure_levels[dict(lev = 0)]*100.).argmin())
        var = fp[variable][{"lev": fp_lev}].values.squeeze() * \
              sat.pressure_weights.values.squeeze()[0] * \
              sat.xch4_averaging_kernel.values.squeeze()[0]
        out[variable] = var.reshape((1, 1) + var.shape)

        for lev, press in enumerate(sat.pressure_levels.values.squeeze()[1:]):
            fp_lev = np.abs(fp.press.values.squeeze() - press*100.).argmin()
            var = fp[variable][{"lev": fp_lev}].values.squeeze() * \
                  sat.pressure_weights.values.squeeze()[lev+1] * \
                  sat.xch4_averaging_kernel.values.squeeze()[lev+1]
            out[variable] += var.reshape((1, 1) + var.shape)
            
        if variable[0:2] == "pl":
            sum_particle_count += out[variable].sum()

    # Check whether particle sum makes sense
    if not np.allclose(sum_particle_count, sum_ak_pw):
        print("ERROR: Particle fractions don't match averaging_kernel * " + \
              "pressure_weight")
        return None

    # Compress dataset to one level and store column averages
    fp = fp[dict(lev = [0])]
    for variable in variables:
        fp[variable].values = out[variable]
    
    fp["lev"] = numpy.array(["column"])
    
    return fp


def process_basic(fields_folder, outfile):
    """
    Basic processing with no meteorology or particle files
    NOT recommended, but helpful for a quick check
    """
    
    fp = footprint_concatenate(fields_folder)
    write_netcdf(fp.fp.values.squeeze(),
                 fp.lon.values.squeeze(), 
                 fp.lat.values.squeeze(), 
                 fp.lev.values.squeeze(), 
                 fp.time.to_pandas().index.to_pydatetime(), 
                 outfile)

def process(domain, site, height, year, month,
            base_dir = "/dagage2/agage/metoffice/NAME_output/",
            fields_folder = "Fields_files",
            particles_folder = "Particle_files",
            met_folder = "Met",
            force_met_empty = False,
            processed_folder = "Processed_Fields_files",
            satellite = False,
            force_update = False,
            perturbed_folder = None):
    '''
    Process a single month of footprints for a given domain, site, height,
    year, month. If you want to process all files for a given domain + site
    use process_all.
    
    This routine finds all fields files and particle location files which match
    the timestamp in the file name. The date strings are stored in the datestr
    variable, and these strings must match exactly for the fields and the particle
    locations.
    
    At the moment, the entire Met folder is read each time.
    
    Options:
    force_update: By default, any existing netCDF files are NOT overwritten.
        To explicitly over-write a file, set force_update = True
    satellite: Read a "column" of footprints. There are very particular rules
        about how the met, footprints and particle location files are stored
        and named. See extra instructions in satellite_vertical_profile. 
    perturbed_folder: Process a subfolder which has all of the required folders
        (Fields_files, etc). This is for perturbed parameter ensembles for 
        a particular site. E.g. for EUROPE_BSD_110magl/Perturbed/PARAMETERNAME_VALUE
        you'd set:
            perturbed_folder = "Perturbed/PARAMETERNAME_VALUE"

    Outputs:
    This routine outputs a copy of the xray dataset that is written to file.
    '''
    
    subfolder = base_dir + domain + "_" + site + "_" + height + "/"
    
    if perturbed_folder is not None:
        if perturbed_folder[-1] == "/":
            subfolder += perturbed_folder
        else:
            subfolder += perturbed_folder + "/"
    
    # Check for manual timestep (if footprints are for < 1min,
    # which is the min resolution of the NAME output file)    
    if os.path.exists(subfolder + "/time_step.txt"):
        with open(subfolder + "/time_step.txt") as f:
            timeStep = float(f.read())
    else:
        timeStep = None
    
    # Get date strings for file search
    if satellite:
        file_search_string = subfolder + fields_folder +"/*" + str(year) \
                        + str(month).zfill(2) + "*.txt*"
        fields_files = glob.glob(file_search_string)
        datestrs = sorted([fi.split("_")[-1].split(".")[0] for fi in fields_files])

        # Check that we've found something
        if len(datestrs) == 0:
            print("Error, can't find files in " + file_search_string)
            return None

    else:
        datestrs = [str(year) + str(month).zfill(2)]

    # Output filename
    outfile = subfolder + processed_folder + "/" + site + "-" + height + \
                "_" + domain + "_" + str(year) + str(month).zfill(2) + ".nc"
    
    # Check whether outfile needs updating
    if not force_update:
        print("Testing whether file exists or needs updating: " + outfile)
        if os.path.exists(outfile):
            ncf = Dataset(outfile)
            time_test = sec2time(ncf.variables["time"][:],
                                 ncf.variables["time"].units[14:])
            #Find maximum day (minus 0.1s because last time is usually midnight on 1st of the next month)
            maxday = (max(time_test) - dt.timedelta(seconds = 0.1)).day
            ncf.close()
            if satellite:
                days = [int(datestr.split('-')[0][-2:]) for datestr in datestrs]
                if maxday >= max(days):
                    return None
            else:
                fields_files = glob.glob(subfolder + fields_folder + "/*" + \
                                         datestrs[0] + "*.txt*")
                days = [int(os.path.split(fields_file)[1].split("_")[-1][6:8]) \
                        for fields_file in fields_files]
                if maxday >= max(days):
                    return None

    fp = []

    for datestr in datestrs:

        print("Looking for files with date string: " + datestr + " in " + \
              subfolder)

        # Get Met files
        if force_met_empty is not True:
            if satellite:
                met_search_str = subfolder + met_folder + "/*" + datestr + "*/*.txt*"
            else:
                met_search_str = subfolder + met_folder + "/*.txt*"
      
            met_files = sorted(glob.glob(met_search_str))
        
            if len(met_files) == 0:
                print("Can't file MET files: " + met_search_str)
                return None
            else:
                if satellite:
                    met = []
                    for met_file in met_files:
                        met.append(read_met(met_file))
                else:
                    met = read_met(met_files)
        else:
            met = None

        # Get footprints
        fields_prefix = subfolder + fields_folder + "/"
        if particles_folder is not None:
            particles_prefix = subfolder + particles_folder + "/"
        else:
            particles_prefix = None

        fp_file = footprint_concatenate(fields_prefix,
                                        datestr = datestr, met = met,
                                        particle_prefix = particles_prefix,
                                        satellite = satellite,
                                        time_step = timeStep)

        # Do satellite process
        if satellite:
            satellite_obs_file = glob.glob(subfolder + "Observations/*" + \
                                           datestr + "*.nc")
            if len(satellite_obs_file) != 1:
                print("ERROR: There must be exactly one matching satellite " + 
                        "file in the Observations/ folder")
                print("Files: " + satellite_obs_file)
                return None

            fp_file = satellite_vertical_profile(fp_file,
                                                 satellite_obs_file[0])

        if fp_file is not None:
            fp.append(fp_file)
    
    if len(fp) > 0:
        
        # Concatentate
        fp = xray.concat(fp, "time")

        # ONLY OUTPUT FIRST LEVEL FOR NOW
        if len(fp.lev) > 1:
            fp = fp[dict(lev = [0])]
            print("WARNING: ONLY OUTPUTTING FIRST LEVEL!")
        fp = fp.squeeze()
        
        #Write netCDF file
        #######################################
        
        # Define particle locations dictionary (annoying)
        if "pl_n" in fp.keys():
            pl = {"N": fp.pl_n.transpose("height", "lon", "time").values.squeeze(),
                  "E": fp.pl_e.transpose("height", "lat", "time").values.squeeze(),
                  "S": fp.pl_s.transpose("height", "lon", "time").values.squeeze(),
                  "W": fp.pl_w.transpose("height", "lat", "time").values.squeeze()}
            height_out = fp.height.values.squeeze()
        else:
            pl = None
            height_out = None

        print("Writing file: " + outfile)
        
        # Write outputs
        write_netcdf(fp.fp.transpose("lat", "lon", "time").values.squeeze(),
                     fp.lon.values.squeeze(),
                     fp.lat.values.squeeze(),
                     fp.lev.values,
                     fp.time.to_pandas().index.to_pydatetime(),
                     outfile,
                     temperature=fp["temp"].values.squeeze(),
                     pressure=fp["press"].values.squeeze(),
                     wind_speed=fp["wind"].values.squeeze(),
                     wind_direction=fp["wind_direction"].values.squeeze(),
                     PBLH=fp["PBLH"].values.squeeze(),
                     release_lon=fp["release_lon"].values.squeeze(),
                     release_lat=fp["release_lat"].values.squeeze(),
                     particle_locations = pl,
                     particle_heights = height_out)

    else:
        print("Couldn't seem to find any files")

    return fp
    

def process_all(domain, site,
                heights = None,
                years_in = None,
                months_in = None,
                base_dir = "/dagage2/agage/metoffice/NAME_output/",
                force_update = False,
                satellite = False,
                perturbed_folder = None):
    '''
    For a given domain and site, process all available fields files (including
    multiple heights).
    If you want to specify a subset of years/months to process, use the years_in
    or months_in kewords.
    
    Keywords:
    heights: If you only want to process a subset of heights, OR IF THE HEIGHT
        INFORMATION IS NOT CONTAINED IN acrg_site_info.json, specify a list of
        height strings here.
    years_in: If you only want to process a subset of years, specify here.
    months_in: Ditto for months
    force_update: By default, this routine will not overwrite existing netcdf
        files. Set force_update = True to reprocess an existing file
    satellite: If a column of footprints needs to be processed, set to true.
        See extra instructions in satellite_vertical_profile. 
    perturbed_folder: Process a subfolder which has all of the required folders
        (Fields_files, etc). This is for perturbed parameter ensembles for 
        a particular site. E.g. for EUROPE_BSD_110magl/Perturbed/PARAMETERNAME_VALUE
        you'd set:
            perturbed_folder = "Perturbed/PARAMETERNAME_VALUE"
    '''

    acrg_path=split(realpath(__file__))
    
    with open(acrg_path[0] + "/acrg_site_info.json") as f:
        site_info=json.load(f)
        
    # If no height specified, run all heights
    if heights is None:
        heights = site_info[site]["height_name"]
    elif type(heights) is not list:
        heights = [heights]
    
    for height in heights:
        
        subfolder = base_dir + domain + "_" + site + "_" + height + "/"
        if perturbed_folder is not None:
            if perturbed_folder[-1] == "/":
                subfolder += perturbed_folder
            else:
                subfolder += perturbed_folder + "/"
        
        if years_in is None:
            #Find all years and months available
            #Assumes fields files are processes with _YYYYMMDD.txt.gz at the end    
            years = []
            months = []
            
            fields_files = sorted(glob.glob(subfolder + "/Fields_files/*.txt*"))
            for fields_file in fields_files:
                f = split(fields_file)[1].split("_")[-1].split('.')[0]
                years.append(int(f[0:4]))
                months.append(int(f[4:6]))
        else:
            years = copy.copy(years_in)
            months = copy.copy(months_in)

        for year, month in set(zip(years, months)):
            out = process(domain, site, height, year, month,
                base_dir = base_dir, force_update = force_update,
                satellite = satellite, perturbed_folder = perturbed_folder)


def copy_processed(domain):
    '''
    Routine to copy files from:
        /dagage2/agage/metoffice/NAME_output/DOMAIN_SITE_HEIGHT/Processed_Fields_files
        to:
        air.chm:/data/shared/NAME/fp_netcdf/DOMAIN/
    '''
    
    src_folder = "/dagage2/agage/metoffice/NAME_output/"
    dst_folder = "/data/shared/NAME/fp/" + domain + "/"
    
    files = glob.glob(src_folder + domain +
        "_*/Processed_Fields_files/*.nc")
        
    folders = set([os.path.split(f)[0] for f in files])

    for f in folders:
        print("Syncing " + f + " and " + dst_folder)
        dirsync.sync(f, dst_folder, "sync")
    print("Done sync")

def test_processed_met(domain, site, height,
                       base_dir = "/dagage2/agage/metoffice/NAME_output/"):
    
    subfolder = base_dir + domain + "_" + site + "_" + height + \
                "/Processed_Fields_files/"
    files = sorted(glob.glob(subfolder + "*.nc"))

    ds = []    
    for f in files:
        with xray.open_dataset(f) as fi: 
            dsf = fi.load()

        ds.append(dsf)
    
    ds = xray.concat(ds, "time")
    
    plt.plot(ds.time, ds.pressure)
    plt.title("Pressure")
    plt.show()

    plt.plot(ds.time, ds.temperature)
    plt.title("Temperature")
    plt.show()

    plt.plot(ds.time, ds.fp.sum(["lon", "lat"]))
    plt.title("Sum(Footprint)")
    plt.show()

    plt.plot(ds.time, ds.particle_locations_n.sum(["lon", "height"]) + \
                      ds.particle_locations_e.sum(["lat", "height"]) + \
                      ds.particle_locations_s.sum(["lon", "height"]) + \
                      ds.particle_locations_w.sum(["lat", "height"]))
    plt.title("Sum(Particle locations) - should sum to 1")
    plt.show()
    
    return ds

# Process a list of AGAGE/DECC/GAUGE files if called as main
if __name__ == "__main__":

    domain = "EUROPE"
    sites = ["BSD", "TTA", "RGL", "MHD", "HFD", "TAC",
             "GAUGE-FERRY", "GAUGE-FAAM",
             "EHL", "TIL", "GLA", "WAO", "HAD", "GSN"]
    for site in sites:
        process_all(domain, site, force_update = True)
<|MERGE_RESOLUTION|>--- conflicted
+++ resolved
@@ -724,13 +724,9 @@
     # Find footprint files and MATCHING particle location files
     # These files are identified by their date string. Make sure this is right!
     fields_files = sorted(glob.glob(fields_prefix + "*" +
-<<<<<<< HEAD
                              datestr + "*.txt*"))
                              
-=======
-                          datestr + "*.txt*"))
-
->>>>>>> 77c931b2
+
     # Search for particle files                             
     file_datestrs = [f.split(fields_prefix)[-1].split(".txt")[0].split("_")[-1] \
             for f in fields_files]
