# -*- coding: utf-8 -*-
"""
Created on Thu May  7 10:34:25 2015

To use this script, you will need to have a directory, labeled as:
DOMAIN_SITE_HEIGHT (e.g. EUROPE_MHD_10magl), with the following structure:

Met/
Fields_files/
Particle_files/
Processed_Fields_files/
Observations/ (satellite/column footprints only)

Each file in Fields_files/ and Particle_files/ must end with a date string
(format YYYYMMDD) which must be present in both folders 
e.g. fields_file_YYYYMMDD.txt.gz.

To process all files in a folder run:

process_all("DOMAIN", "SITE")

Output netCDF files are created one file per month, per domain, per site
in the Processed_Fields_files directory.

@author: chxmr
"""

import numpy
from netCDF4 import Dataset
import glob
import gzip
import datetime
import re
import pandas
import datetime as dt
import numpy as np
import scipy.constants as const
from acrg_grid import areagrid
from acrg_time.convert import time2sec, sec2time
import os
import json
from os.path import split, realpath, exists
import xray
import shutil
from scipy.interpolate import interp1d
import copy
import dirsync
import matplotlib.pyplot as plt

#Default NAME output file version
#This is changed depending on presence of "Fields:" line in files
namever=3

#Time formats
UTC_format = '%H%M%Z %d/%m/%Y'
NAMEIII_short_format = '%d/%m/%Y  %H:%M %Z'

# Define default met parameters. The keys are the column headings
#  in the Pandas dataframe that is created by read_met,
#  the values are the search strings that are used in read_met
#  to read the column headings
met_default = {"time": "             T",
               "press": "Pressure (Pa)",
               "temp": "Temperature (C)",
               "PBLH": "Boundary layer depth",
               "wind": "Wind speed",
               "wind_direction": "Wind direction",
               "release_lon": "xxxxxxx",
               "release_lat": "yyyyyyy"}

def load_NAME(file_lines, namever):
    """
    Loads the Met Office's NAME III grid output files returning
    headers, column definitions and data arrays as 3 separate lists.
    
    For a technical specification see 
    http://www-hc.metoffice.com/~apdg/nameiii/ModelDocumentation/md2_4_v2%28Output%29.pdf
    
    Inputs to this routine are a list of file text lines (extracted using
    the extract_file_lines routine), and the NAME version.

    Where I've modified the original Met Office routine to accept file_lines, 
    rather than the file itself, I've put the initials MLR
    """
    # loading a file gives a generator of lines which can be progressed using the next() method. 
    # This will come in handy as we wish to progress through the file line by line.
#    file_handle = file(filename)
    
    # define a dictionary which can hold the header metadata about this file
    headers = {}
    
    # skip the NAME header of the file which looks something like 'NAME III (version X.X.X)'
#    file_handle.next()
    #MLR
    file_lines=file_lines[1:]
    
    # read the next 16 lines of header information, putting the form "header name:    header value" into a dictionary
    if namever == 2:
        nlines = 16
    elif namever == 3:
        nlines = 17
    for _ in range(nlines):
#        header_name, header_value = file_handle.next().split(':',1)
        #MLR        
        header_name, header_value = file_lines[0].split(':',1)
        file_lines=file_lines[1:]
        
        # strip off any spurious space characters in the header name and value
        header_name = header_name.strip()
        header_value = header_value.strip()

        # cast some headers into floats or integers if they match a given header name
        if header_name in ['X grid origin', 'Y grid origin', 'X grid resolution', 'Y grid resolution']:
            header_value = float(header_value)
        elif header_name in ['X grid size', 'Y grid size', 'Number of fields',
                             'Number of preliminary cols','Number of field cols']:
            header_value = int(header_value)
        # Commented out date formatting as Start and End of release can be infinity
        #elif header_name in ['Run time', 'Start of release', 'End of release']:
            # convert the time (currently only works for name 2 format) to python datetimes
            #if namever==2:
               #header_value = datetime.datetime.strptime(header_value, UTC_format)

        headers[header_name] = header_value

    # skip the next blank line in the file.    
#    file_handle.next()    
    #MLR
    file_lines=file_lines[1:]

    # Read the lines of column definitions
    if namever == 2:
        column_headings = {}
        for column_header_name in ['species_category', 'species', 'cell_measure', 'quantity', 'unit', 'z_level', 'time']:
#            column_headings[column_header_name] = [col.strip() for col in file_handle.next().split(',')][:-1]
            #MLR
            column_headings[column_header_name] = [col.strip() for col in file_lines[0].split(',')][:-1]
            file_lines=file_lines[1:]
            
    elif namever == 3:
        # skip the next line (contains the word Fields:) in the file.    
#        file_handle.next()
        #MLR
        file_lines=file_lines[1:]
        column_headings = {}
        for column_header_name in ['category', 'name', 'quantity', 'species', 'unit','source','ensemble','time_averaging',
                                   'horiz_averaging','vert_averaging','prob_percentile','prob_percentile_ensemble',
                                   'prob_percentile_time','time', 'z_level', 'D']:
#            column_headings[column_header_name] = [col.strip() for col in file_handle.next().split(',')][:-1]  
            column_headings[column_header_name] = [col.strip() for col in file_lines[0].split(',')][:-1]
            file_lines=file_lines[1:]

    # convert the time to python datetimes
    new_time_column_header = []
    for i, t in enumerate(column_headings['time']):
        # the first 4 columns aren't time at all, so don't convert them to datetimes
        if i >= 4:
            if namever == 2:
                new_time_column_header.append(datetime.datetime.strptime(t, UTC_format))
            elif namever == 3:
                new_time_column_header.append(datetime.datetime.strptime(t, NAMEIII_short_format))
        else:
            new_time_column_header.append(t)
        
    column_headings['time'] = new_time_column_header
        
    # skip the blank line after the column headers
#    file_handle.next()
    #MLR
    file_lines=file_lines[1:]
    
    # make a list of data arrays to hold the data for each column 
    data_shape = (headers['Y grid size'], headers['X grid size'])
    if namever==2:
        data_arrays = [numpy.zeros(data_shape, dtype=numpy.float32) for i in range(headers['Number of fields'])]
    elif namever==3:
        data_arrays = [numpy.zeros(data_shape, dtype=numpy.float32) for i in range(headers['Number of field cols'])]
      
    # iterate over the remaining lines which represent the data in a column form
#    for line in file_handle:
    #MLR
    for line in file_lines:
        
        # split the line by comma, removing the last empty column caused by the trailing comma
        vals = line.split(',')[:-1]
        
        # cast the x and y grid positions to floats and convert them to zero based indices
        # (the numbers are 1 based grid positions where 0.5 represents half a grid point.)
        if namever == 2:
            x = float(vals[0]) - 1.5
            y = float(vals[1]) - 1.5
        elif namever == 3:
            x = float(vals[0]) - 1
            y = float(vals[1]) - 1
        
        # populate the data arrays (i.e. all columns but the leading 4) 
        for i, data_array in enumerate(data_arrays):
            data_array[y, x] = float(vals[i + 4])

    return headers, column_headings, data_arrays
    

def extract_file_lines(fname):
    '''
    Determine whether file is zipped or not, and then extract text into
    file_lines variable.
    '''
    
    if fname[-3:].upper() == ".GZ":
        #Unzip file
        f=gzip.open(fname, 'r')
        file_text=f.read()
        f.close()
        file_lines=file_text.splitlines()
    else:
        file_lines=[i.strip() for i in open(fname).readlines()]

    return file_lines


def read_file(fname):
    '''
    Read a given fields file and break into header, column_headings and data_arrays
    '''
    
    global namever
    
    #Extract line-by-line file contents from either txt.gz or txt file    
    file_lines=extract_file_lines(fname)

    #Determine NAME version
    if file_lines[19].strip().upper() == 'FIELDS:':
        namever=3
    else:
        namever=2
    
    #Load header, column headings and data using Andrew Jones script
    header, column_headings, data_arrays = \
        load_NAME(file_lines, namever)

    return header, column_headings, data_arrays


def define_grid(header, column_headings, satellite = False):
    '''
    Largely taken from Met Office Python code.
    
    Define output grid using file header information.
    
    For satellite instructions, see satellite_vertical_profile.
    '''

    #Get file info
    z_level=column_headings['z_level'][4:]
    time=column_headings['time'][4:]
    if namever==2:
        species_name=column_headings['species'][4:]
    else:
        species_name=column_headings['name'][4:]

    if namever == 2:
        timeFormat=UTC_format
    else:
        timeFormat=NAMEIII_short_format


    #Longitude and latitude    
    #Co-ordinates OF CENTRE OF CELL
    Xcount = header['X grid size']
    Xstep = header['X grid resolution']
    Xstart = header['X grid origin']
    
    Ycount = header['Y grid size']
    Ystep = header['Y grid resolution']
    Ystart = header['Y grid origin']
    if namever == 2:
        lons=numpy.arange(Xstart,Xstart+Xcount*Xstep-0.01*Xstep,Xstep) + Xstep/2.
        lats=numpy.arange(Ystart,Ystart+Ycount*Ystep-0.01*Ystep,Ystep) + Ystep/2.
    elif namever == 3:
        lons=numpy.arange(Xstart,Xstart+Xcount*Xstep-0.01*Xstep,Xstep)
        lats=numpy.arange(Ystart,Ystart+Ycount*Ystep-0.01*Ystep,Ystep)
    else:
        return None
    
    print("Bottom-left grid point (CENTRE): " + str(lons[0]) + "E, " + \
        str(lats[0]) + "N")

    if satellite == False:
        
        #Get levels and sort in increasing height
        levs=list(set(z_level))
        lev_sort=[]
        for lev in levs:
            digits = re.findall(r"[-+]?\d*\.\d+|\d+", lev)
            if not digits:
                lev_sort.append(10000000.) #PUT STUFF LIKE BOUNDARY LAYER TO END
            else:
                lev_sort.append(float(digits[0]))
    
        levs=[lev for (sort, lev) in sorted(zip(lev_sort, levs))]
        nlevs=len(levs)
    
        #Time
        #ESTIMATE NUMBER OF TIMESTEPS PER FILE: ASSUMES ONLY ONE SPECIES PER FILE
        ntime=len(time)/nlevs
        
    else:
        # Assume only ONE TIME STEP per file
        #Levels
        nlevs = len(z_level)
        levs = range(nlevs)
        ntime = 1


    #Time steps    
    timeRef=datetime.datetime.strptime(header['End of release'], timeFormat)
    timeEnd=datetime.datetime.strptime(header['Start of release'], timeFormat)
    
    timeStep=(timeEnd - timeRef).total_seconds()/3600./ntime
    
    # Labelling time steps at END of each time period!
    time = [timeRef + datetime.timedelta(hours=timeStep*(i+1)) \
            for i in range(ntime)]
    
    print("Timestep: %d minutes" % round(timeStep*60))
    print("Levels: %d " % nlevs)
    print("NAME version: %d" % namever)
        
    return lons, lats, levs, time, timeStep


def met_empty():
    '''
    Create an empty Met dictionary. Not recommended.
    '''
    
    met = pandas.DataFrame({key: 0. for key in met_default.keys() if key != "time"},
                          index = [dt.datetime(1900, 1, 1), dt.datetime(2020, 1, 1)])
    met.index.name = "time"
    met["press"] = [100000., 100000.] #Pa
    met["temp"] = [10., 10.]    #C
    
    print("WARNING: NO MET")

    return met


def read_met(fnames):
    '''
    For a given list of filenames, extract site meteorology and concatenate
    into a Pandas dataframe.
    
    A dictionary of output column names and met file header search strings
    is given in the met_default dictionary at the top of this file.
    '''


    if isinstance(fnames, list):
        fnames.sort()
    else:
        fnames=[fnames]

    column_indices = {key: -1 for key, value in met_default.iteritems()}
    
    output_df = []
        
    for fname in fnames:
        
        #This should now check for column headings
        #Mark's met file output is daily and backwards
        met = extract_file_lines(fname)
        if fname[-3:].upper() == '.GZ':
            compression="gzip"
        else:
            compression=None

        #Get rid of top of file
        for i in range(len(met)):
            cols = [col.strip() for col in met[i].split(',')]
            if len(cols)>1:
                a=i
                break

        m = pandas.read_csv(fname, skiprows = a, 
                            compression=compression)
        m = numpy.array(m)

        Xcol = None
        Ycol = None
        X_file = None
        Y_file = None
        
        #Find columns with header names
        for row in m:
            for coli, col in enumerate(row):
                if type(col) is str:
                    
                    #Work out column indices by searching through met_default
                    for key in met_default.keys():
                        if met_default[key] in col:
                            column_indices[key] = coli

                    # Check whether there is an X and Y column
                    if "X (Lat-Long)" in col:
                        Xcol = coli
                    if "Y (Lat-Long)" in col:
                        Ycol = coli

                    # Check whether X and Y is in col header
                    if "X = " in col:
                        X_file = float(col.strip().split(" ")[2])
                    if "Y = " in col:
                        Y_file = float(col.strip().split(" ")[2])
                    
        #Find where data starts
        for i, mi in enumerate(m[:, 0]):
            if str(mi).strip() != '':
                break
        
        m2 = m[i+1:, :]
        
        #Create arrays/lists to store release locations
        if Xcol is not None:
            X=m2[:, Xcol].astype(float)
            Y=m2[:, Ycol].astype(float)
        elif X_file is not None:
            X = [X_file for i in m2[:, column_indices["time"]]]
            Y = [Y_file for i in m2[:, column_indices["time"]]]
        
        #Construct dictionary
        met_dict = {}
        for key in met_default.keys():
            if column_indices[key] != -1 and key != "time":
                met_dict[key] = m2[:, column_indices[key]].astype(float)
        met_dict["release_lon"] = X
        met_dict["release_lat"] = Y

        #Construct dataframe
        output_df_file = pandas.DataFrame(met_dict,
                          index=[pandas.to_datetime(d, dayfirst=True)
                              for d in m2[:,column_indices["time"]]])

        output_df.append(output_df_file)
    
        print("Read Met file " + fname)
    
    # Concatenate list of data frames
    output_df = pandas.concat(output_df)
    
    # Check for missing values
    output_df = output_df[output_df["press"] > 0.]
    output_df.drop_duplicates(inplace = True)
    
    # Remove duplicate indices (if found)
    output_df = output_df.groupby(level = 0).last()

    # Sort the dataframe by time
    output_df.sort(inplace = True)
    
    output_df.index.name = "time"
    
    return output_df


def particle_locations(particle_file, time, lats, lons, levs, heights,
                       id_is_lev = False):
    '''
    Read and process a particle location file.
    '''

    def particle_location_edges(xvalues, yvalues, x, y):
        
        dx = x[1] - x[0]
        xedges = numpy.append(x - dx/2., x[-1] + dx/2.)
        dy = y[1] - y[0]
        yedges = numpy.append(y - dy/2., y[-1] + dy/2.)
        
        hist, xe, ye = numpy.histogram2d(xvalues, yvalues,
                                         bins = (xedges, yedges))
        
        return hist
    
    edge_lons = [min(lons), max(lons)]
    edge_lats = [min(lats), max(lats)]
    dlons = lons[1] - lons[0]
    dlats = lats[1] - lats[0]
    
    hist = []
    particles = []
    
    hist = xray.Dataset(variables = {"pl_n":(["time", "lev", "lon", "height"],
                                     np.zeros((len(time), len(levs), len(lons), len(heights)))),
                                     "pl_e":(["time", "lev", "lat", "height"],
                                     np.zeros((len(time), len(levs), len(lats), len(heights)))),
                                     "pl_s":(["time", "lev", "lon", "height"],
                                     np.zeros((len(time), len(levs), len(lons), len(heights)))),
                                     "pl_w":(["time", "lev", "lat", "height"],
                                     np.zeros((len(time), len(levs), len(lats), len(heights))))},
                        coords={"lat": lats, "lon":lons, "lev":levs, "height":heights, "time":time})

    #Variables to check domain extents
    particle_extremes = {"N": -90., "E": -360. ,"S": 90.,"W": 360.}
    
    print("Particle locations " + particle_file)
    
    if particle_file[-3:].upper() == '.GZ':
        compression="gzip"
    else:
        compression=None
    
    df = pandas.read_csv(particle_file, compression=compression, sep=r"\s+")
    
    for i in set(numpy.array(df["Id"])):
        
        if id_is_lev:
            # Only one time step allowed at the moment
            slice_dict = {"time": [0], "lev": [i-1]}
        else:
            slice_dict = {"time": [i-1]}
            
        #Northern edge
        dfe = df[(df["Lat"] > edge_lats[1] - dlats/2.) & (df["Id"] == i)]
        hist.pl_n[slice_dict] = \
            particle_location_edges(dfe["Long"].values, dfe["Ht"].values,
                                    lons, heights)

        #Eastern edge
        dfe = df[(df["Long"] > edge_lons[1] - dlons/2.) & (df["Id"] == i)]
        hist.pl_e[slice_dict] = \
            particle_location_edges(dfe["Lat"].values, dfe["Ht"].values,
                                    lats, heights)

        #Southern edge
        dfe = df[(df["Lat"] < edge_lats[0] + dlats/2.) & (df["Id"] == i)]
        hist.pl_s[slice_dict] = \
            particle_location_edges(dfe["Long"].values, dfe["Ht"].values,
                                    lons, heights)

        #Western edge
        dfe = df[(df["Long"] < edge_lons[0] + dlons/2.) & (df["Id"] == i)]
        hist.pl_w[slice_dict] = \
            particle_location_edges(dfe["Lat"].values, dfe["Ht"].values,
                                    lats, heights)

        #Calculate total particles and normalise
        hist_sum = hist[slice_dict].sum()
        particles = sum([hist_sum[key].values for key in hist_sum.keys()])
        print("Number of particles reaching edge: %f02" %particles)
        if particles > 0.:
            for key in hist.data_vars.keys():
                hist[key][slice_dict] = hist[key][slice_dict]/\
                                                particles
        else:
            print("WARNING: No particles have reached edge")
            if i > 1:
                print("WARNING: Copying lower level/previous time step")
                if id_is_lev:
                    slice_dict_prev = {"time": [0], "lev": [i-2]}
                else:
                    slice_dict_prev = {"time": [i-2]}
                for key in hist.data_vars.keys():
                    hist[key][slice_dict] = hist[key][slice_dict_prev]
        
        # Store extremes
        if max(df["Lat"]) > particle_extremes["N"]:
            particle_extremes["N"] = max(df["Lat"])
        if min(df["Lat"]) < particle_extremes["S"]:
            particle_extremes["S"] = min(df["Lat"])
        if max(df["Long"]) > particle_extremes["E"]:
            particle_extremes["E"] = max(df["Long"])
        if min(df["Long"]) < particle_extremes["W"]:
            particle_extremes["W"] = min(df["Long"])
    
    #Check extremes
    if particle_extremes["N"] < edge_lats[1] - dlats/2.:
        print("WARNING: CHECK DOMAIN EDGE TO NORTH")
    if particle_extremes["E"] < edge_lons[1] - dlons/2.:
        print("WARNING: CHECK DOMAIN EDGE TO EAST")
    if particle_extremes["S"] > edge_lats[0] + dlats/2.:
        print("WARNING: CHECK DOMAIN EDGE TO SOUTH")
    if particle_extremes["W"] > edge_lons[0] + dlons/2.:
        print("WARNING: CHECK DOMAIN EDGE TO WEST")

    return hist


def footprint_array(fields_file, 
                    particle_file = None,
                    met = None,
                    satellite = False,
                    time_step = None):
    '''
    Convert text output from a given file files into arrays in an 
    xray dataset.
    '''

    print("Reading ... " + fields_file)
    header, column_headings, data_arrays = read_file(fields_file)

    if met is None:
        met = met_empty()

    if type(met) is not list:
        met = [met]

    # Define grid, including output heights    
    lons, lats, levs, time, timeStep = define_grid(header, column_headings,
                                                   satellite = satellite)
                                              
    # If time_step is input, overwrite value from NAME output file
    if time_step is not None:
        timeStep = time_step

    dheights = 1000
    heights = numpy.arange(0, 19001, dheights) + dheights/2.

    # Get area of each grid cell
    area=areagrid(lats, lons)
    
    # Get particle locations
    if particle_file is not None:
        particle_hist = particle_locations(particle_file,
                                           time, lats, lons, levs,
                                           heights, id_is_lev = satellite)
    else:
        print("Warning: no particle location file corresponding to " + fields_file)
    
    nlon=len(lons)
    nlat=len(lats)
    nlev=len(levs)
    ntime=len(time)
    print("Time steps in file: %d" % ntime)
    
    z_level=column_headings['z_level'][4:]
    time_column=column_headings['time'][4:]
    
    
    # Set up footprint dataset
    fp = xray.Dataset({"fp": (["time", "lev", "lat", "lon"],
                              numpy.zeros((ntime, nlev, nlat, nlon)))},
                        coords={"lat": lats, "lon":lons, "lev": levs, 
                                "time":time})
    fp.fp.attrs = {"units": "(mol/mol)/(mol/m2/s)"}
    fp.lon.attrs = {"units": "degrees_east"}
    fp.lat.attrs = {"units": "degrees_north"}
    fp.time.attrs = {"long_name": "end of time period"}
    
    
    # Add in met data
    met_dict = {key : (["time", "lev"], np.zeros((len(time), len(levs))))
                for key in met[0].keys()}
    met_ds = xray.Dataset(met_dict,
                          coords = {"time": (["time"], time),
                                    "lev": (["lev"], levs)})
    
    for levi, lev in enumerate(levs):
        # If there is only one level in the met list
        # but more levels in the NAME output, just use the same met level
        # for all NAME levels. This is probably a bad idea.
        if len(met) == 1:
            levi_met = 0
            print("WARNING: ONLY ONE MET LEVEL. " + \
                  "ASSUMING MET CONSTANT WITH HEIGHT!")
        else:
            levi_met = levi

        metr = met[levi_met].reindex(index = time, method = "pad")

        for key in met[levi_met].keys():
            met_ds[key][dict(lev = [levi])] = \
                metr[key].values.reshape((len(time), 1))

    # Merge met dataset into footprint dataset
    fp.merge(met_ds, inplace = True)


    # Add in particle locations
    if particle_file is not None:
        fp.merge(particle_hist, inplace = True)

    # Extract footprint from columns
    def convert_to_ppt(fp, slice_dict, column):
        molm3=fp["press"][slice_dict].values/const.R/\
            const.C2K(fp["temp"][slice_dict].values.squeeze())
        fp.fp[slice_dict] = data_arrays[i]*area/ \
            (3600.*timeStep*1.)/molm3
        #The 1 assumes 1g/s emissions rate
        return fp

    if satellite:
        for i in range(len(levs)):
            slice_dict = dict(time = [0], lev = [i])
            fp = convert_to_ppt(fp, slice_dict, i)
    else:
        for i in range(len(time)):
            slice_dict = dict(time = [i], lev = [0])
            fp = convert_to_ppt(fp, slice_dict, i)
        
    return fp
    
    
def footprint_concatenate(fields_prefix, 
                          particle_prefix = None,
                          datestr = "*",
                          met = None,
                          satellite = False, time_step = None):
    '''
    For a given file search string (fields_prefix), find all fields and particle
    files, read them and concatenate the output arrays.
    
    Returns an xray dataset.
    
    Example:
    
    fp_dataset = footprint_concatenate("/dagage2/agage/metoffice/NAME_output/MY_FOOTPRINTS_FOLDER/Fields_Files/filename_prefix")
    '''
    

    # If no meteorology, get null values
    # THIS IS NOT RECOMMENDED. ERRORS of ~ ±10%.
    if met is None:
        met = met_empty()

    # Find footprint files and MATCHING particle location files
    # These files are identified by their date string. Make sure this is right!
    fields_files = sorted(glob.glob(fields_prefix + "*" +
                             datestr + "*.txt*"))
                             

    # Search for particle files                             
    file_datestrs = [f.split(fields_prefix)[-1].split(".txt")[0].split("_")[-1] \
            for f in fields_files]

    particle_files = []
    if particle_prefix is not None:
        for file_datestr in file_datestrs:
            
            particle_file_search_string = \
                particle_prefix + "*" + file_datestr + "*.txt*"
            particle_file_search = \
                glob.glob(particle_file_search_string)

            if not particle_file_search is False:
                particle_files.append(particle_file_search[0])
            else:
                print("Can't find particle file " + \
                      particle_file_search_string)
                return None
                
        if len(particle_files) != len(fields_files):
            print("Particle files don't match fields files")
            return None
    else:
        particle_files = [None for f in fields_files]


    # Create a list of xray datasets
    fp = []
    if len(fields_files) > 0:
        for fields_file, particle_file in \
            zip(fields_files, particle_files):
                fp.append(footprint_array(fields_file,
                                          particle_file = particle_file,
                                          met = met,
                                          satellite = satellite,
                                          time_step = time_step))                                  
    # Concatenate
    if len(fp) > 0:
        fp = xray.concat(fp, "time")
    else:
        fp = None

    return fp


def write_netcdf(fp, lons, lats, levs, time, outfile,
            temperature=None, pressure=None,
            wind_speed=None, wind_direction=None,
            PBLH=None, varname="fp",
            release_lon = None, release_lat = None,
            particle_locations=None, particle_heights=None,
            global_attributes = {}):
    '''
    This routine writes a netCDF file with footprints, particle locations
    meteorology, and release locations.
    
    NOTE that netCDF4 is required, as we make use of compression.    
    '''
    
    time_seconds, time_reference = time2sec(time)
    
    #Write NetCDF file
    ncF=Dataset(outfile, 'w')
    ncF.createDimension('time', len(time))
    ncF.createDimension('lon', len(lons))
    ncF.createDimension('lat', len(lats))
    ncF.createDimension('lev', 1)
    
    # pass any global attributes in fp to the netcdf file
    for key in global_attributes.keys():
        ncF.__setattr__(key,global_attributes[key])
    
    nctime=ncF.createVariable('time', 'd', ('time',))
    nclon=ncF.createVariable('lon', 'f', ('lon',))
    nclat=ncF.createVariable('lat', 'f', ('lat',))
    nclev=ncF.createVariable('lev', 'str', ('lev',))
    ncfp=ncF.createVariable(varname, 'f', ('lat', 'lon', 'time'), zlib = True,
                            least_significant_digit = 5)
    
    nctime[:]=time_seconds
    nctime.long_name='time'
    nctime.standard_name='time'
    nctime.units='seconds since ' + numpy.str(time_reference)
    nctime.calendar='gregorian'

    nclon[:]=lons
    nclon.units='Degrees_east'
    
    nclat[:]=lats
    nclat.units='Degrees_north'

    nclev[:]=numpy.array(levs)
    
    ncfp[:, :, :]=fp
    ncfp.units='(mol/mol)/(mol/m2/s)'

    if temperature is not None:
        nctemp=ncF.createVariable('temperature', 'f', ('time',), zlib = True,
                            least_significant_digit = 4)
        nctemp[:]=temperature
        nctemp.units='K'

    if pressure is not None:
        ncpress=ncF.createVariable('pressure', 'f', ('time',), zlib = True,
                            least_significant_digit = 4)
        ncpress[:]=pressure/100.
        ncpress.units='hPa'

    if wind_speed is not None:
        ncwind_speed=ncF.createVariable('wind_speed', 'f', ('time',), zlib = True,
                            least_significant_digit = 4)
        ncwind_speed[:]=wind_speed
        ncwind_speed.units='m/s'

    if wind_direction is not None:
        ncwind_direction=ncF.createVariable('wind_direction', 'f', ('time',), zlib = True,
                            least_significant_digit = 4)
        ncwind_direction[:]=wind_direction
        ncwind_direction.units='degrees'

    if PBLH is not None:
        ncPBLH=ncF.createVariable('PBLH', 'f', ('time',), zlib = True,
                            least_significant_digit = 4)
        ncPBLH[:]=PBLH
        ncPBLH.units='m'

    if release_lon is not None:
        ncRlon=ncF.createVariable('release_lon', 'f', ('time',), zlib = True,
                            least_significant_digit = 4)
        ncRlon[:]=release_lon
        ncRlon.units='Degrees_east'

    if release_lat is not None:
        ncRlat=ncF.createVariable('release_lat', 'f', ('time',), zlib = True,
                            least_significant_digit = 4)
        ncRlat[:]=release_lat
        ncRlat.units='Degrees_north'

    if particle_locations is not None:
        ncF.createDimension('height', len(particle_heights))
        ncHeight=ncF.createVariable('height', 'f',
                                   ('height',),
                                    zlib = True, least_significant_digit = 4)
        ncPartN=ncF.createVariable('particle_locations_n', 'f',
                                   ('height', 'lon', 'time'),
                                    zlib = True, least_significant_digit = 7)
        ncPartE=ncF.createVariable('particle_locations_e', 'f',
                                   ('height', 'lat', 'time'),
                                    zlib = True, least_significant_digit = 7)
        ncPartS=ncF.createVariable('particle_locations_s', 'f',
                                   ('height', 'lon', 'time'),
                                    zlib = True, least_significant_digit = 7)
        ncPartW=ncF.createVariable('particle_locations_w', 'f',
                                   ('height', 'lat', 'time'),
                                    zlib = True, least_significant_digit = 7)
        ncHeight[:]=particle_heights
        ncPartN[:, :, :]=particle_locations["N"]
        ncPartE[:, :, :]=particle_locations["E"]
        ncPartS[:, :, :]=particle_locations["S"]
        ncPartW[:, :, :]=particle_locations["W"]
        ncPartN.units=''
        ncPartN.long_name='Fraction of total particles leaving domain (N side)'
        ncPartE.units=''
        ncPartE.long_name='Fraction of total particles leaving domain (E side)'
        ncPartS.units=''
        ncPartS.long_name='Fraction of total particles leaving domain (S side)'
        ncPartW.units=''
        ncPartW.long_name='Fraction of total particles leaving domain (W side)'
    
    ncF.close()
    print "Written " + outfile


def satellite_vertical_profile(fp, satellite_obs_file, max_level):
    '''
    Do weighted average by satellite averaging kernel and
    pressure weight. One time point only. Expects xray.dataset
    with one time point and N vertical levels.
    
    fp = footprint for ONE time point. N levels in lev dimension 
        with footprints and particle locations defined at each level
    satellite_obs_file = NetCDF-format satellite observation file,
        one per time step
    max_level = the maximum vertical level of the retrieval that is included.
                (maximum for GOSAT to include all levels from model is 20). 
                The remaining levels are set equal to the a priori value.
                
    Requirements for running processing satellite footprints
    
    General file naming: Files/folders need to have a date string of the form
        YYYYMMDD-II at the end of the file/folder name,
        where II is a two-digit index corresponding to the
        sequence of footprints throughout the day. This modifies the usual
        naming convention for surface sites, which are only YYYYMMDD.
    Met: The Met/ folder MUST contain a set of subfolders which are labeled
        with the YYYYMMDD-II time stamp. Each of these subfolders should then
        contain nLev Met output files, where nLev are the number of vertical
        levels in the NAME output. This is required so that we know
        what pressure/temperature each NAME footprint for each vertical level
        corresponds to. The files can be named in any way, but the file names
        must be in ascending order when sorted (i.e. blah_01.txt.gz, blah_02.txt.gz).
    Fields files:
        There must be ONE fields file per time stamp, labeled at the end
        of the file string with YYYYMMDD-II (e.g. blah_YYYYMMDD-II.txt.gz).
        The fields file must contain exactly nLev columns, one for each vertical
        level, in ascending order, left to right.
    Particle location files:
        There must be ONE fields file per time stamp, labeled at the end
        of the file string with YYYYMMDD-II (e.g. blah_YYYYMMDD-II.txt.gz).
        The ID column in this file must contain nLev values in ascending order
        specifying the vertical level that each particle belongs to.    
    '''
    
    if max_level is None:
        print "ERROR: MAX LEVEL REQUIRED TO PROCESS SATELLITE FOOTPRINTS"
        return None
    
    print("Reading satellite obs file: " + satellite_obs_file)
    with xray.open_dataset(satellite_obs_file) as f:
        sat = f.load()
        
    if np.abs(sat.lon.values[0] - fp.release_lon.values[0,0]) > 1.:
        print("WARNING: Satellite longitude doesn't match footprints")
    if np.abs(sat.lat.values[0] - fp.release_lat.values[0,0]) > 1:
        print("WARNING: Satellite latitude doesn't match footprints")
    if np.abs(sat.time.values[0] - fp.time.values[0]).astype(int) > 60*1e9:
        print("WARNING: Satellite time doesn't match footprints")
    if len(fp.time.values) > 1:
        print("ERROR: satellite comparison only for one time step at the moment")
        return fp
    if len(sat.time.values) > 1:
        print("ERROR: satellite comparison only for one time step at the moment")
        return fp

    if not np.allclose((fp.pl_n.sum() + fp.pl_e.sum() + \
                        fp.pl_s.sum() + fp.pl_w.sum()), \
                        len(fp.lev)):
        print("ERROR: Particle histograms dont add up to 1 (or nlev)")
        return None

    # Change timestamp to that from obs file
    #  because NAME output only has 1 minute resolution
    fp = fp.reindex_like(sat.time, method = "nearest")

    # Interpolate pressure levels
    variables = ["fp", "pl_n", "pl_e", "pl_s", "pl_w"]
    out = {}
    lower_levels =  range(0,max_level)
        
    # Weight levels using pressure weight and averaging kernel
    sum_ak_pw = np.sum(sat.pressure_weights.values.squeeze()[lower_levels] * \
                       sat.xch4_averaging_kernel.values.squeeze()[lower_levels])
    sum_particle_count = 0.

    for variable in variables:
        # get dimensions based on level 0
        fp_lev = int(np.abs(fp.press - \
                            sat.pressure_levels[dict(lev = 0)]*100.).argmin()) 
        var = fp[variable][{"lev": fp_lev}].values.squeeze() * \
              sat.pressure_weights.values.squeeze()[0] * \
              sat.xch4_averaging_kernel.values.squeeze()[0]
        out[variable] = var.reshape((1, 1) + var.shape)
        # run levels 1 - max_level (note it is reindexed to 0, therefore use lev+1)
        for lev, press in enumerate(sat.pressure_levels.values.squeeze()[1:max_level]):
                fp_lev = np.abs(fp.press.values.squeeze() - press*100.).argmin()
                var = fp[variable][{"lev": fp_lev}].values.squeeze() * \
                      sat.pressure_weights.values.squeeze()[lev+1] * \
                      sat.xch4_averaging_kernel.values.squeeze()[lev+1]
                out[variable] += var.reshape((1, 1) + var.shape)
        if variable[0:2] == "pl":
            sum_particle_count += out[variable].sum()

    # Check whether particle sum makes sense
    if not np.allclose(sum_particle_count, sum_ak_pw):
        print("ERROR: Particle fractions don't match averaging_kernel * " + \
              "pressure_weight")
<<<<<<< HEAD
        return out    
=======
        return None
>>>>>>> 12dc2463
    
    # Compress dataset to one level and store column totals
    fp = fp[dict(lev = [0])]
    for variable in variables:
        fp[variable].values = out[variable]
        
    fp.attrs["max_level"] = max_level    
    fp["lev"] = numpy.array(["column"])
    
    return fp


def process_basic(fields_folder, outfile):
    """
    Basic processing with no meteorology or particle files
    NOT recommended, but helpful for a quick check
    """
    
    fp = footprint_concatenate(fields_folder)
    write_netcdf(fp.fp.values.squeeze(),
                 fp.lon.values.squeeze(), 
                 fp.lat.values.squeeze(), 
                 fp.lev.values.squeeze(), 
                 fp.time.to_pandas().index.to_pydatetime(), 
                 outfile)

def process(domain, site, height, year, month,
            base_dir = "/dagage2/agage/metoffice/NAME_output/",
            fields_folder = "Fields_files",
            particles_folder = "Particle_files",
            met_folder = "Met",
            force_met_empty = False,
            processed_folder = "Processed_Fields_files",
            satellite = False,
            max_level = None,
            force_update = False,
            perturbed_folder = None):
    '''
    Process a single month of footprints for a given domain, site, height,
    year, month. If you want to process all files for a given domain + site
    use process_all.
    
    This routine finds all fields files and particle location files which match
    the timestamp in the file name. The date strings are stored in the datestr
    variable, and these strings must match exactly for the fields and the particle
    locations.
    
    At the moment, the entire Met folder is read each time.
    
    Options:
    force_update: By default, any existing netCDF files are NOT overwritten.
        To explicitly over-write a file, set force_update = True
    satellite: Read a "column" of footprints. There are very particular rules
        about how the met, footprints and particle location files are stored
        and named. See extra instructions in satellite_vertical_profile. 
    perturbed_folder: Process a subfolder which has all of the required folders
        (Fields_files, etc). This is for perturbed parameter ensembles for 
        a particular site. E.g. for EUROPE_BSD_110magl/Perturbed/PARAMETERNAME_VALUE
        you'd set:
            perturbed_folder = "Perturbed/PARAMETERNAME_VALUE"
    max_level: specified only for satellite data and indicates the max level to
        process the foorprints. levels above are replaced by the prior profile
        
    Outputs:
    This routine outputs a copy of the xray dataset that is written to file.
    '''
    
    subfolder = base_dir + domain + "_" + site + "_" + height + "/"
    
    if perturbed_folder is not None:
        if perturbed_folder[-1] == "/":
            subfolder += perturbed_folder
        else:
            subfolder += perturbed_folder + "/"
    
    # Check for manual timestep (if footprints are for < 1min,
    # which is the min resolution of the NAME output file)    
    if os.path.exists(subfolder + "/time_step.txt"):
        with open(subfolder + "/time_step.txt") as f:
            timeStep = float(f.read())
    else:
        timeStep = None
    
    # Get date strings for file search
    if satellite:
        file_search_string = subfolder + fields_folder +"/*" + str(year) \
                        + str(month).zfill(2) + "*.txt*"
        fields_files = glob.glob(file_search_string)
        datestrs = sorted([fi.split("_")[-1].split(".")[0] for fi in fields_files])

        # Check that we've found something
        if len(datestrs) == 0:
            print("Error, can't find files in " + file_search_string)
            return None

    else:
        datestrs = [str(year) + str(month).zfill(2)]

    # Output filename
    outfile = subfolder + processed_folder + "/" + site + "-" + height + \
                "_" + domain + "_" + str(year) + str(month).zfill(2) + ".nc"
    
    # Check whether outfile needs updating
    if not force_update:
        print("Testing whether file exists or needs updating: " + outfile)
        if os.path.exists(outfile):
            ncf = Dataset(outfile)
            time_test = sec2time(ncf.variables["time"][:],
                                 ncf.variables["time"].units[14:])
            #Find maximum day (minus 0.1s because last time is usually midnight on 1st of the next month)
            maxday = (max(time_test) - dt.timedelta(seconds = 0.1)).day
            ncf.close()
            if satellite:
                days = [int(datestr.split('-')[0][-2:]) for datestr in datestrs]
                if maxday >= max(days):
                    return None
            else:
                fields_files = glob.glob(subfolder + fields_folder + "/*" + \
                                         datestrs[0] + "*.txt*")
                days = [int(os.path.split(fields_file)[1].split("_")[-1][6:8]) \
                        for fields_file in fields_files]
                if maxday >= max(days):
                    return None

    fp = []

    for datestr in datestrs:

        print("Looking for files with date string: " + datestr + " in " + \
              subfolder)

        # Get Met files
        if force_met_empty is not True:
            if satellite:
                met_search_str = subfolder + met_folder + "/*" + datestr + "*/*.txt*"
            else:
                met_search_str = subfolder + met_folder + "/*.txt*"
      
            met_files = sorted(glob.glob(met_search_str))
        
            if len(met_files) == 0:
                print("Can't file MET files: " + met_search_str)
                return None
            else:
                if satellite:
                    met = []
                    for met_file in met_files:
                        met.append(read_met(met_file))
                else:
                    met = read_met(met_files)
        else:
            met = None

        # Get footprints
        fields_prefix = subfolder + fields_folder + "/"
        if particles_folder is not None:
            particles_prefix = subfolder + particles_folder + "/"
        else:
            particles_prefix = None

        fp_file = footprint_concatenate(fields_prefix,
                                        datestr = datestr, met = met,
                                        particle_prefix = particles_prefix,
                                        satellite = satellite,
                                        time_step = timeStep)
                                
        # Do satellite process
        if satellite:
            satellite_obs_file = glob.glob(subfolder + "Observations/*" + \
                                           datestr + "*.nc")
            if len(satellite_obs_file) != 1:
                print("ERROR: There must be exactly one matching satellite " + 
                        "file in the Observations/ folder")
                print("Files: " + satellite_obs_file)
                return None

            fp_file = satellite_vertical_profile(fp_file,
                                                 satellite_obs_file[0], max_level = max_level)  
            
            if fp_file is None:
                return
                 
        if fp_file is not None:
            fp.append(fp_file)

    
    if len(fp) > 0:
        
        # Concatentate
        fp = xray.concat(fp, "time")

        # ONLY OUTPUT FIRST LEVEL FOR NOW
        if len(fp.lev) > 1:
            fp = fp[dict(lev = [0])]
            print("WARNING: ONLY OUTPUTTING FIRST LEVEL!")
        fp = fp.squeeze()
        

        #Write netCDF file
        #######################################
        
        # Define particle locations dictionary (annoying)
        if "pl_n" in fp.keys():
            pl = {"N": fp.pl_n.transpose("height", "lon", "time").values.squeeze(),
                  "E": fp.pl_e.transpose("height", "lat", "time").values.squeeze(),
                  "S": fp.pl_s.transpose("height", "lon", "time").values.squeeze(),
                  "W": fp.pl_w.transpose("height", "lat", "time").values.squeeze()}
            height_out = fp.height.values.squeeze()
        else:
            pl = None
            height_out = None

        print("Writing file: " + outfile)
        
        # Write outputs
        write_netcdf(fp.fp.transpose("lat", "lon", "time").values.squeeze(),
                     fp.lon.values.squeeze(),
                     fp.lat.values.squeeze(),
                     fp.lev.values,
                     fp.time.to_pandas().index.to_pydatetime(),
                     outfile,
                     temperature=fp["temp"].values.squeeze(),
                     pressure=fp["press"].values.squeeze(),
                     wind_speed=fp["wind"].values.squeeze(),
                     wind_direction=fp["wind_direction"].values.squeeze(),
                     PBLH=fp["PBLH"].values.squeeze(),
                     release_lon=fp["release_lon"].values.squeeze(),
                     release_lat=fp["release_lat"].values.squeeze(),
                     particle_locations = pl,
                     particle_heights = height_out,
                     global_attributes = fp.attrs)

    else:
        print("Couldn't seem to find any files")

    return fp
    

def process_all(domain, site,
                heights = None,
                years_in = None,
                months_in = None,
                base_dir = "/dagage2/agage/metoffice/NAME_output/",
                force_update = False,
                satellite = False,
                perturbed_folder = None,
                max_level = None):
    '''
    For a given domain and site, process all available fields files (including
    multiple heights).
    If you want to specify a subset of years/months to process, use the years_in
    or months_in kewords.
    
    Keywords:
    heights: If you only want to process a subset of heights, OR IF THE HEIGHT
        INFORMATION IS NOT CONTAINED IN acrg_site_info.json, specify a list of
        height strings here.
    years_in: If you only want to process a subset of years, specify here.
    months_in: Ditto for months
    force_update: By default, this routine will not overwrite existing netcdf
        files. Set force_update = True to reprocess an existing file
    satellite: If a column of footprints needs to be processed, set to true.
        See extra instructions in satellite_vertical_profile. 
    perturbed_folder: Process a subfolder which has all of the required folders
        (Fields_files, etc). This is for perturbed parameter ensembles for 
        a particular site. E.g. for EUROPE_BSD_110magl/Perturbed/PARAMETERNAME_VALUE
        you'd set:
            perturbed_folder = "Perturbed/PARAMETERNAME_VALUE"
    '''

    acrg_path=split(realpath(__file__))
    
    with open(acrg_path[0] + "/acrg_site_info.json") as f:
        site_info=json.load(f)
        
    # If no height specified, run all heights
    if heights is None:
        heights = site_info[site]["height_name"]
    elif type(heights) is not list:
        heights = [heights]
    
    for height in heights:
        
        subfolder = base_dir + domain + "_" + site + "_" + height + "/"
        if perturbed_folder is not None:
            if perturbed_folder[-1] == "/":
                subfolder += perturbed_folder
            else:
                subfolder += perturbed_folder + "/"
        
        if years_in is None:
            #Find all years and months available
            #Assumes fields files are processes with _YYYYMMDD.txt.gz at the end    
            years = []
            months = []
            
            fields_files = sorted(glob.glob(subfolder + "/Fields_files/*.txt*"))
            for fields_file in fields_files:
                f = split(fields_file)[1].split("_")[-1].split('.')[0]
                years.append(int(f[0:4]))
                months.append(int(f[4:6]))
        else:
            years = copy.copy(years_in)
            months = copy.copy(months_in)

        for year, month in set(zip(years, months)):
            out = process(domain, site, height, year, month,
                base_dir = base_dir, force_update = force_update,
                satellite = satellite, perturbed_folder = perturbed_folder, max_level = max_level)


def copy_processed(domain):
    '''
    Routine to copy files from:
        /dagage2/agage/metoffice/NAME_output/DOMAIN_SITE_HEIGHT/Processed_Fields_files
        to:
        air.chm:/data/shared/NAME/fp_netcdf/DOMAIN/
    '''
    
    src_folder = "/dagage2/agage/metoffice/NAME_output/"
    dst_folder = "/data/shared/NAME/fp/" + domain + "/"
    
    files = glob.glob(src_folder + domain +
        "_*/Processed_Fields_files/*.nc")
        
    folders = set([os.path.split(f)[0] for f in files])

    for f in folders:
        print("Syncing " + f + " and " + dst_folder)
        dirsync.sync(f, dst_folder, "sync")
    print("Done sync")

def test_processed_met(domain, site, height,
                       base_dir = "/dagage2/agage/metoffice/NAME_output/"):
    
    subfolder = base_dir + domain + "_" + site + "_" + height + \
                "/Processed_Fields_files/"
    files = sorted(glob.glob(subfolder + "*.nc"))

    ds = []    
    for f in files:
        with xray.open_dataset(f) as fi: 
            dsf = fi.load()

        ds.append(dsf)
    
    ds = xray.concat(ds, "time")
    
    plt.plot(ds.time, ds.pressure)
    plt.title("Pressure")
    plt.show()

    plt.plot(ds.time, ds.temperature)
    plt.title("Temperature")
    plt.show()

    plt.plot(ds.time, ds.fp.sum(["lon", "lat"]))
    plt.title("Sum(Footprint)")
    plt.show()

    plt.plot(ds.time, ds.particle_locations_n.sum(["lon", "height"]) + \
                      ds.particle_locations_e.sum(["lat", "height"]) + \
                      ds.particle_locations_s.sum(["lon", "height"]) + \
                      ds.particle_locations_w.sum(["lat", "height"]))
    plt.title("Sum(Particle locations) - should sum to 1")
    plt.show()
    
    return ds

# Process a list of AGAGE/DECC/GAUGE files if called as main
if __name__ == "__main__":

    domain = "EUROPE"
    sites = ["BSD", "TTA", "RGL", "MHD", "HFD", "TAC",
             "GAUGE-FERRY", "GAUGE-FAAM",
             "EHL", "TIL", "GLA", "WAO", "HAD", "GSN"]
    for site in sites:
        process_all(domain, site, force_update = True)
<|MERGE_RESOLUTION|>--- conflicted
+++ resolved
@@ -1004,11 +1004,7 @@
     if not np.allclose(sum_particle_count, sum_ak_pw):
         print("ERROR: Particle fractions don't match averaging_kernel * " + \
               "pressure_weight")
-<<<<<<< HEAD
-        return out    
-=======
         return None
->>>>>>> 12dc2463
     
     # Compress dataset to one level and store column totals
     fp = fp[dict(lev = [0])]
