####################################### WARNING #############################################################
#### THIS FILE IS USED AS THE BASIS TO DEFINE THE EXPECTED FORMAT OF OTHER FILES OF THIS TYPE ###############
### ONLY EDIT THIS FILE IF YOU WANT TO CHANGE THE TDMCMC INPUT FORMAT. OTHERWISE PLEASE MAKE A COPY OF ######
######################### THIS FILE AND UPDATE THE COPY TO YOUR PARAMETERS ##################################
#############################################################################################################


# Configuration file example for tdmcmc input 
# See configread module documentation for more details about this format and the functions related to it.

[MEASUREMENTS]
; Measurement details for data

sites = ["MHD"]            ; Sites to read the data (list)
species = "ch4"	           ; Species relevant to data
start_date = "2013-01-01"  ; Default start date used if none specified on the command line
end_date = "2013-02-01"    ; Default end date used if none specified on the command line
domain = "EUROPE"	   ; Domain relevant to data 
network = "AGAGE"	   ; Network the instrument(s) are a part of (optional)

[MCMC.MEASUREMENTS]
; Measurement details for MCMC - how to interpret the data

meas_period = ["2H"]  ; Measurement period (list of periods)
av_period = ["2H"]    ; Frequency to average footprints and measurements for inversion (list of periods)

[MCMC.ITERATIONS]
; Iteration and burn in details for MCMC run

nIt = 10000           ; number of iterations (integer)
burn_in = 2000       ; number of discarded burn-in iterations  (integer)
nsub = 100             ; nsub=100=store every 100th iteration) (integer)

[MCMC.BASIS_FUNCTIONS]
; Basis functions to use for footprint and boundary conditions

fp_basis_case = "sub-transd"
bc_basis_case = "NESW"

[TDMCMC.SET_UP]
; Set up details specific to the trans-dimensional element of the MCMC code

reversible_jump = True    ; True = do reversible jump; False = don't

kmin = 4                  ; Minimum number of regions (integer)
kmax = 400                ; Maximum number of regions (integer)
k_ap = 50                 ; Starting number of regions (integer)

[MCMC.PDFS]
; Define form of Probability Distribution Functions for parameters and hyperparameters

; Options are:
; 1 = UNIFORM   
; 2 = GAUSSIAN
; 3 = LOGNORMAL

x_pdf0 = 3           ; Parameter - Emissions
pdf_param1_pdf0 = 1  ; Hyperparameter - uncertainty on param1 of emissions PDF
pdf_param2_pdf0 = 1  ; Hyperparameter - uncertainty on param2 of emissions PDF
sigma_model_pdf = 1  ; Hyperparameter - uncertainty on model measurement parameter PDF (param1)

[MCMC.HYPERPARAMETERS]
; What the Parameter/hyperparameter refers to is determined by PDF (specified above)
; - (1) UNIFORM
;       - param1 is lower bound of uniform distribution and param2 is upper bound
; - (2/3) GAUSSIAN / LOGNORMAL
;       - param1 is mean of normal or lognormal distribution and param2 is standard deviation

pdf_param10 = 1.          ; Param1 of emissions PDF e.g. mean of lognormal PDF
pdf_param20 = 0.4         ; Param2 of emissions PDF e.g. std of lognormal PDF

pdf_p1_hparam10 = 0.8     ; Hyper Parameter 1 of pdf_param10 e.g. lower bound of uniform PDF
pdf_p1_hparam20 = 1.2     ; Hyper Parameter 2 of pdf_param10 e.g. upper bound of uniform PDF
pdf_p2_hparam10 = 0.05    ; Hyper Parameter 1 of pdf_param20 e.g. lower bound of uniform PDF
pdf_p2_hparam20 = 20.0    ; Hyper Parameter 2 of pdf_param20 e.g. upper bound of uniform PDF

[MCMC.MODEL_UNCERTAINTY]
; Model-Measurement starting value and uncertainty parameters

<<<<<<< HEAD
sigma_model_ap = 2.            ; Initial starting value of sigma_model (in same units as y, e.g ppb)
sigma_model_hparams = np.array([0.1,10.]) ; Upper and lower bounds of uniform dist. - percentages of sigma_model_ap

bl_period = 10     ; No. of days for which each sigma_model value applies (integer)
bl_split = False   ; Set to true if want to split sigma_model values by BL depth rather than days
levels = []        ; Banding of  depths to solve for different sigma_model
                   ;  e.g. levels=[0.,500.,1000.,10000.] Set if bl_split = True
=======
sigma_model_ap = 2.                       ; Initial starting value of sigma_model (in same units as y, e.g ppb)
sigma_model_hparams = np.array([0.1,10.]) ; Upper and lower bounds of uniform dist. - percentages of sigma_model_ap

bl_period = 10      ; No. of days for which each sigma_model value applies (integer)
bl_split = False    ; Set to true if want to split sigma_model values by BL depth rather than days
levels = []         ; Banding of  depths to solve for different sigma_model
                    ;  e.g. levels=[0.,500.,1000.,10000.] Set if bl_split = True
>>>>>>> 50a7ec7a

[MCMC.STEPSIZE]
; Step sizes for each parameter/hyperparameter

stepsize = 0.5           ; Stepsize for proposal distirbution of x_update 
stepsize_pdf_p1 = 0.1    ; Stepsize for proposal distirbution fof pdf_param1 
stepsize_pdf_p2 = 0.1    ; Stepsize for proposal distirbution of pdf_param2 
stepsize_sigma_y = 0.5   ; Stepsize for proposal distribution of sigma_model

stepsize_clon = 8.       ; Stepsize for longitude for move
stepsize_clat = 5.       ; Stepsize for latitude for move
stepsize_bd = 2          ; Stepsize for change in x during birth step

[MCMC.COVARIANCE_MATRIX]
; Parameters for setting up covariance matrix (R)

inv_type = "uncorrelated"         ;  Options are 'uncorrelated', 'evencorr', 'corr'

; Parameters are only relevant if inv_type = ('evencorr', 'corr'):
tau_ap = 12.                        ; Prior for tau parameter
tau_hparams = np.array([1., 120.])  ; Two item array specifying upper and lower bounds of tau hyperparameters
tau_pdf = 1                         ; Probability distribution function for tau (same forms available as defined in MCMC.PDFS)
stepsize_tau = 4. 

[MCMC.FILTERS]
; Specify filters to apply to the data

filters = []  ; List of filters can be used to remove observation times with potential biases

; Options are:
;  "daily_median": What it says
;  "daytime": Only between 11:00 - 15:00 inclusive 
;  "nighttime": Only b/w 23:00 - 03:00 inclusive
;  "noon": Only 12:00 fp and obs used
;  "pblh_gt_500":
;  "pblh_gt_250": 
;  "local_influence": Only keep times when localness is low
;  "six_hr_mean":
;  "ferry_loc": GAUGE-FERRY specific - Used to filter out dodgy ferry locations
;  "ferry_mf": GAUGE-FERRY specific - Used to filter out dodg ferry 
;  "ferry_fp_zero": GAUGE-FERRY specific

[MCMC.PARALLEL_TEMPERING]
; Specify details for parallel tempering
; Parallel tempering is used to explore the phase space more fully

parallel_tempering = True      ; True = do parallel tempering
nbeta = 4                       ; Number of parallel chains. Input only used if parallel_tempering is True

[MCMC.OUTPUT]
; Output directory for MCMC netCDF output file

output_dir = "/data/rt17603/Test_files/Output/" ; Where to write the output file.
unique_copy = False                     ; Whether to create copy of output in datetime-stamped directory within output directory.
<|MERGE_RESOLUTION|>--- conflicted
+++ resolved
@@ -77,15 +77,6 @@
 [MCMC.MODEL_UNCERTAINTY]
 ; Model-Measurement starting value and uncertainty parameters
 
-<<<<<<< HEAD
-sigma_model_ap = 2.            ; Initial starting value of sigma_model (in same units as y, e.g ppb)
-sigma_model_hparams = np.array([0.1,10.]) ; Upper and lower bounds of uniform dist. - percentages of sigma_model_ap
-
-bl_period = 10     ; No. of days for which each sigma_model value applies (integer)
-bl_split = False   ; Set to true if want to split sigma_model values by BL depth rather than days
-levels = []        ; Banding of  depths to solve for different sigma_model
-                   ;  e.g. levels=[0.,500.,1000.,10000.] Set if bl_split = True
-=======
 sigma_model_ap = 2.                       ; Initial starting value of sigma_model (in same units as y, e.g ppb)
 sigma_model_hparams = np.array([0.1,10.]) ; Upper and lower bounds of uniform dist. - percentages of sigma_model_ap
 
@@ -93,7 +84,6 @@
 bl_split = False    ; Set to true if want to split sigma_model values by BL depth rather than days
 levels = []         ; Banding of  depths to solve for different sigma_model
                     ;  e.g. levels=[0.,500.,1000.,10000.] Set if bl_split = True
->>>>>>> 50a7ec7a
 
 [MCMC.STEPSIZE]
 ; Step sizes for each parameter/hyperparameter
