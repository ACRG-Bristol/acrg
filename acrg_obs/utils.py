# -*- coding: utf-8 -*-
"""
Created on Thu Dec 13 17:31:42 2018

@author: chxmr
"""
from __future__ import print_function

from builtins import str
from builtins import zip
import datetime
import glob
import os
import sys
from os.path import join
from datetime import datetime as dt
import json
import time
import getpass
from acrg_config.paths import paths
import xarray as xr
from pandas import Timestamp
import pandas as pd
import sqlite3

if sys.version_info[0] == 2: # If major python version is 2, can't use paths module
    acrg_path = os.getenv("ACRG_PATH")
    obs_directory = os.path.join(data_path, "obs")
else:
    from acrg_config.paths import paths
    acrg_path = paths.acrg
    obs_directory = paths.obs

<<<<<<< HEAD

=======
>>>>>>> 20324e41
# Output unit strings (upper case for matching)
unit_species = {"CO2": "1e-6",
                "CH4": "1e-9",
                "C2H6": "1e-9",
                "N2O": "1e-9",
                "CO": "1e-9",
                "DCH4C13": "1",
                "DCH4D": "1",
                "DCO2C13": "1",
                "DCO2C14": "1",
                "DO2N2" : "1",
                "APO" : "1"}

# If units are non-standard, this attribute can be used
unit_species_long = {"DCH4C13": "permil",
                     "DCH4D": "permil",
                     "DCO2C13": "permil",
                     "DCO2C14": "permil",
                     "DO2N2" : "per meg",
                     "APO" : "per meg",
                     "RN": "mBq m-3"}

unit_interpret = {"ppm": "1e-6",
                  "ppb": "1e-9",
                  "ppt": "1e-12",
                  "ppq": "1e-15",
                  "else": "unknown"}

# For species which need more than just a hyphen removing and/or changing to lower case
# First element of list is the output variable name,
# second is the long name for variable standard_name and long_name
# Keys are upper case
species_translator = {"CO2": ["co2", "carbon_dioxide"],
                      "CH4": ["ch4", "methane"],
                      "ETHANE": ["c2h6", "ethane"],
                      "PROPANE": ["c3h8", "propane"],
                      "C-PROPANE": ["cc3h8", "cpropane"],
                      "BENZENE": ["c6h6", "benzene"],
                      "TOLUENE": ["c6h5ch3", "methylbenzene"],
                      "ETHENE": ["c2f4", "ethene"],
                      "ETHYNE": ["c2h2", "ethyne"],
                      "N2O": ["n2o", "nitrous_oxide"],
                      "CO": ["co", "carbon_monoxide"],
                      "H-1211": ["halon1211", "halon1211"],
                      "H-1301": ["halon1301", "halon1301"],
                      "H-2402": ["halon2402", "halon2402"],
                      "PCE": ["c2cl4", "tetrachloroethylene"],
                      "TCE": ["c2hcl3", "trichloroethylene"],
                      "PFC-116": ["c2f6", "hexafluoroethane"],
                      "PFC-218": ["c3f8", "octafluoropropane"],
                      "PFC-318": ["c4f8", "cyclooctafluorobutane"],
                      "F-113": ["cfc113", "cfc113"],
                      "H2_PDD": ["h2", "hydrogen"],
                      "NE_PDD": ["Ne", "neon"],
                      "DO2N2": ["do2n2", "ratio_of_oxygen_to_nitrogen"],
                      "DCH4C13": ["dch4c13", "delta_ch4_c13"],
                      "DCH4D": ["dch4d", "delta_ch4_d"],
                      "DCO2C13": ["dco2c13", "delta_co2_c13"],
                      "DCO2C14": ["dco2c14", "delta_co2_c14"],
                      "APO": ["apo", "atmospheric_potential_oxygen"]
                      }



def site_info_attributes(site, network):
    """ Read site information from JSON

        Args:
            site (str): Three letter site code 
            network (str): Network name
        Returns:
            dict: Dictionary containing site attributes
    """
    # Read site info file
    site_info_file = join(acrg_path, "acrg_site_info.json")
    with open(site_info_file) as sf:
        site_params = json.load(sf)

    attributes = {}
    attributes_dict = {"longitude": "station_longitude",
                       "latitude": "station_latitude",
                       "long_name": "station_long_name",
                       "height_station_masl": "station_height_masl"}

    if network is None:
        network = list(site_params[site].keys())[0]

    if site in site_params:
        for attr in attributes_dict:
            if attr in site_params[site][network]:
                attr_key = attributes_dict[attr]

                attributes[attr_key] = site_params[site][network][attr]
    else:
        # Here we return an empty dictionary as the update dictionary function will not
        # accept a NoneType
        return {}

    return attributes

def attributes(ds, species, site, network=None, global_attributes=None, units=None, scale=None, 
                                                            sampling_period=None, date_range=None):
    """ 
    This function writes attributes to an xarray.Dataset so that they conform with 
    the CF Convention v1.6
    
    Attributes of the xarray DataSet are modified, and variable names are changed

    If the species is a standard mole fraction then either:
        - species name will used in lower case in the file and variable names
            but with any hyphens taken out
        - name will be changed according to the species_translator dictionary

    If the species is isotopic data or a non-standard variable (e.g. APO):
        - Isotopes species names should begin with a "D"
            (Annoyingly, the code currently picks up "Desflurane" too. I've
             fixed this for now, but if we get a lot of other "D" species, we
             should make this better)
        - I suggest naming for isotopologues should be d<species><isotope>, e.g.
            dCH4C13, or dCO2C14
        - Any non-standard variables should be listed in the species_translator
            dictionary

    Args:
        ds (xarray.Dataset): Should contain variables such as "ch4", "ch4 repeatability".
            Must have a "time" dimension.
        species (str): Species name. e.g. "CH4", "HFC-134a", "dCH4C13"
        site (string): Three-letter site code
        network (str, default=None): Network site is associated with
        global_attribuates (dict, default=None): Dictionary containing any info you want to
            add to the file header (e.g. {"Contact": "Matt Rigby"})
        units (str, default=None): This routine will try to guess the units
            unless this is specified. Options are in units_interpret
        scale (str, default=None): Calibration scale for species. 
        sampling_period (int, default=None): Number of seconds for which air
            sample is taken. Only for time variable attribute
        date_range (list of two strings, optional): Start and end date for output
            If you only want an end date, just put a very early start date
            (e.g. ["1900-01-01", "2010-01-01"])
    """
    if not isinstance(ds, xr.Dataset):
        raise TypeError("This function only accepts xarray Datasets")

    # Current CF Conventions (v1.7) demand that valid variable names
    # begin with a letter and be composed of letters, digits and underscores
    # Here variable names are also made lowercase to enable easier matching below
    to_underscores = {var: var.lower().replace(" ", "_") for var in ds.variables}
    ds = ds.rename(to_underscores)

    species_upper = species.upper()
    species_lower = species.lower()

    matched_keys = [var for var in ds.variables if species_lower in var]

    # If we don't have any variables to rename, raise an error
    if not matched_keys:
        raise NameError(f"Cannot find species {species} in Dataset variables")
    
    species_rename = {}
    for var in matched_keys:
        if species_upper in species_translator:
            species_label = species_translator[species_upper][0]
        else:
            species_label = species_lower.replace("-", "")
        
        species_rename[var] = var.replace(species_lower, species_label)

    ds = ds.rename(species_rename)

    # Global attributes
    global_attributes_default =  {"Conditions of use": "Ensure that you contact the data owner at the outset of your project.",
                                    "Source": "In situ measurements of air",
                                    "Conventions": "CF-1.6"}

    if global_attributes:
        global_attributes.update(global_attributes_default)
    else:
        global_attributes = global_attributes_default
        
    global_attributes["File created"] = str(Timestamp.now(tz="UTC"))
    global_attributes["Processed by"] = f"{getpass.getuser()}@bristol.ac.uk"
    global_attributes["species"] = species_label

    if scale is None:
        global_attributes["Calibration_scale"] = "unknown"
    else:
        global_attributes["Calibration_scale"] = scale

    # Update the Dataset attributes
    ds.attrs.update(global_attributes)

    # Add some site attributes
    site_attributes = site_info_attributes(site.upper(), network)
    ds.attrs.update(site_attributes)

    # Species-specific attributes
    # Long name
    if (species_upper.startswith("D") and species_upper != "DESFLURANE") or species_upper == "APD":
        sp_long = species_translator[species_upper][1]
    elif species_upper == "RN":
        sp_long = "radioactivity_concentration_of_222Rn_in_air"
    elif species_upper in species_translator:
        name = species_translator[species_upper][1]
        sp_long = f"mole_fraction_of_{name}_in_air"
    else:
        sp_long = f"mole_fraction_of_{species_label}_in_air"

    ancillary_variables = []

    # Write units as attributes to variables containing any of these
    match_words = ["variability", "repeatability", "stdev", "count"]

    for key in ds.variables:
        key = key.lower()

        if species_label in key:
            # Standard name attribute
            # ds[key].attrs["standard_name"]=key.replace(species_label, sp_long)
            ds[key].attrs["long_name"] = key.replace(species_label, sp_long)

            # If units are required for variable, add attribute
            if key == species_label or any(word in key for word in match_words):
                if units is not None:
                    if units in unit_interpret:
                        ds[key].attrs["units"] = unit_interpret[units]
                    else:
                        ds[key].attrs["units"] = unit_interpret["else"]
                else:
                    ds[key].attrs["units"] = unit_species[species_upper]

                # If units are non-standard, add explanation
                if species_upper in unit_species_long:
                    ds[key].attrs["units_description"] = unit_species_long[species_upper]

            # Add to list of ancilliary variables
            if key != species_label:
                ancillary_variables.append(key)

    # TODO - for the moment skip this step - check status of ancilliary variables in standard
    # Write ancilliary variable list
    # ds[species_label].attrs["ancilliary_variables"] = ", ".join(ancillary_variables)

    # Add quality flag attributes
    # NOTE - I've removed the whitespace before status_flag and integration_flag here
    quality_flags = [key for key in ds.variables if "status_flag" in key]

    for key in quality_flags:
        ds[key] = ds[key].astype(int)
        try:
            long_name = ds[species_label].attrs["long_name"]
        except KeyError:
            raise KeyError(key, quality_flags)

        ds[key].attrs = {"flag_meaning":
                        "0 = unflagged, 1 = flagged",
                        "long_name": f"{long_name} status_flag"}

    # Add integration flag attributes
    integration_flags = [key for key in ds.variables if "integration_flag" in key]

    for key in integration_flags:
        ds[key] = ds[key].astype(int)
        long_name = ds[species_label].attrs["long_name"]
        ds[key].attrs = {"flag_meaning": "0 = area, 1 = height",
                        "standard_name": f"{long_name} integration_flag",
                        "comment": "GC peak integration method (by height or by area). Does not indicate data quality"}

    # I feel there should be a better way of doing this
    # but xarray doesn't currently have a duplicates method
    # See this https://github.com/pydata/xarray/issues/2108
    # TODO - fix this - just remove duplicates?
    if len(set(ds.time.values)) < len(ds.time.values):
        print("WARNING. Dupliate time stamps")

    first_year = Timestamp(ds.time[0].values).year

    ds.time.encoding = {"units": f"seconds since {str(first_year)}-01-01 00:00:00"}

    time_attributes = {}
    time_attributes["label"] = "left"
    time_attributes["standard_name"] = "time"
    time_attributes["comment"] = "Time stamp corresponds to beginning of sampling period. " + \
                                "Time since midnight UTC of reference date. " + \
                                "Note that sampling periods are approximate."

    if sampling_period is not None:
        time_attributes["sampling_period_seconds"] = sampling_period

    ds.time.attrs.update(time_attributes)

    # If a date range is specified, slice dataset
    if date_range:
        ds = ds.loc[dict(time = slice(*date_range))]

    return ds


def output_filename(output_directory,
                    network,
                    instrument,
                    site,
                    time_start,
                    species,
                    inlet = None,
                    version = None):
    """
    Create an output filename in the format
    output_directory/site/network-instrument_site_YYYYMMDD_species[-inlet]-version.nc

    Also creates a site directory in output_directory, if one doesn't exist

    Args:

        inlet (string, optional): Label for inlet. If none supplied, assumes that there
            is only one inlet, and no inlet info is added to file name
        version (string, optional): Version number for file. If none supplied, will
            use YYYYMMDD for day processed

    """

    # Check if directory exists. If not, create it
    if not os.path.exists(join(output_directory, site)):
        os.makedirs(join(output_directory, site))

    # Create suffix. If inlet is specified, append to species name
    suffix = species
    if inlet is not None:
        suffix += "-" + inlet
    if version is not None:
        suffix += "-" + version
    else:
        suffix += "-" + time.strftime("%Y%m%d")

    # Return output filename
    return join(output_directory,
                "%s/%s-%s_%s_%04i%02i%02i_%s.nc" %(site,
                                                   network,
                                                   instrument,
                                                   site,
                                                   time_start.year,
                                                   time_start.month,
                                                   time_start.day,
                                                   suffix))


def obs_database():
    '''
    Creates an SQLite database in obs folder detailing contents of each file
    '''
    # Directories to exclude from database
    exclude = ["GOSAT", "unknown"]

    network = []
    instrument = []
    site_code = []
    start_date = []
    end_date = []
    species = []
    inlet = []
    calibration_scale = []
    filename = []

    print(f"Reading obs files in {paths.obs}")
    
    # Find sub-directories in obs folder
    for d in paths.obs.glob("*"):
        if d.is_dir():
            if d.name not in exclude:

                # Find netcdf files
                files = d.glob("*.nc")
                for f in files:

                    # TODO: Some files are empty. Figure out why!
                    if os.stat(f).st_size != 0:

                        #TODO: add try/except to see if files open with xarray 

                        f_parts = f.name.split("_")

                        network.append(f_parts[0].split("-")[0])
                        instrument.append(f_parts[0].split("-")[1])

                        site_code.append(f_parts[1])

                        extras = f_parts[3].split("-")
                        species.append(extras[0])
                        if len(extras) == 3:
                            inlet.append(extras[1])
                        else:
                            inlet.append("%")

                        with xr.open_dataset(f) as ds:
                            if "Calibration_scale" in ds.attrs.keys():
                                calibration_scale.append(ds.attrs["Calibration_scale"])
                            else:
                                calibration_scale.append(None)
                            start_date.append(pd.Timestamp(ds["time"].values[0]).to_pydatetime())
                            end_date.append(pd.Timestamp(ds["time"].values[-1]).to_pydatetime())

                        filename.append(str(f))
                        
    file_info = list(zip(filename, network, instrument, site_code, species, inlet, calibration_scale, start_date, end_date))    

    # Write database
    ######################################
    
    print(f"Writing database {paths.obs / 'obs.db'}")
    
    conn = sqlite3.connect(paths.obs / "obs.db")
    c = conn.cursor()

    c.execute('''DROP TABLE IF EXISTS files
              ''')
    
    c.execute('''CREATE TABLE files
                 (filename text, network text, instrument text, site text, species text, inlet text, scale text, startDate timestamp, endDate timestamp)''')

    c.executemany('INSERT INTO files VALUES (?,?,?,?,?,?,?,?,?)', file_info)

    conn.commit()
    conn.close()



def cleanup(site,
            version = None):
    '''
    Archive old versions of files in an archive folder within each site folder.
    Will keep the maxiumum version number for each NETWORK-INSTRUMENT, and move
    older ones to a zip file.

    Args:
        site (string): Measurement site

        version (string): Specify a version to archive. If None, will archive older versions
    '''


    import zipfile

    # Directories and files
    data_directory = os.path.join(obs_directory, site)
    archive_directory = os.path.join(data_directory, "archive")
    files = glob.glob(os.path.join(data_directory, "*.nc"))

    print("Checking for files to archive in %s ..." % data_directory)

    # Work out instrument (NETWORK-INSTRUMENT) and suffix from filename
    instrument = []
    suffix = []

    for f in files:
        f_data = os.path.split(f)[1].split(".")[0].split("_")
        instrument.append(f_data[0])
        suffix.append(f_data[3])

    # Identify unique instruments
    unique_instruments = set(instrument)

    # Cycle through each NETWORK-INSTRUMENT
    for i in unique_instruments:

        # Find versions
        versions = [s.split("-")[-1] for (s, inst) in zip(suffix, instrument) if inst == i]
        unique_versions = set(versions)
        latest_version = max(unique_versions)

        # By default, archive everything apart from the latest version
        archive_versions = [v for v in unique_versions if v != latest_version]

        # If a particular version is specified, only archive that one
        if version is not None:
            if version not in unique_versions:
                print("Error: version %s not in %s. Versions in this folder: %s" %
                      (version, data_directory, ",".join(unique_versions)))
                return
            archive_versions = [version]

        if len(archive_versions) == 0:
            print("... everything up-to-date for %s" % i)

        # For any old versions, archive and delete files
        for v in archive_versions:

            print("... archiving %s files, version %s" % (i, v) )

            # Check if archive directory exists, and create if not
            if not os.path.exists(archive_directory):
                os.makedirs(archive_directory)

            # Archive filepath for this instrument and version
            archive = os.path.join(archive_directory,
                                   "%s_%s_%s.zip" % (i, site, v))

            # Files to archive for this instrument and version
            archive_files = [f for f in files if "-" + v in f and i + "_" in f]

            # Write archive and delete file
            zipf = zipfile.ZipFile(archive, 'w', zipfile.ZIP_DEFLATED)
            for f in archive_files:
                zipf.write(f, os.path.basename(f))
                os.remove(f)
            zipf.close()

def cleanup_all():
    
    site_list = [site_dir for site_dir in os.listdir(obs_directory) if os.path.isdir(os.path.join(obs_directory,site_dir))]
    for site in site_list:
        cleanup(site)<|MERGE_RESOLUTION|>--- conflicted
+++ resolved
@@ -31,10 +31,6 @@
     acrg_path = paths.acrg
     obs_directory = paths.obs
 
-<<<<<<< HEAD
-
-=======
->>>>>>> 20324e41
 # Output unit strings (upper case for matching)
 unit_species = {"CO2": "1e-6",
                 "CH4": "1e-9",
