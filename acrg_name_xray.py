# -*- coding: utf-8 -*-
"""
Created on Mon Nov 10 10:45:51 2014

"""

import netCDF4 as nc
import numpy as np
import matplotlib.pyplot as plt
from mpl_toolkits.basemap import Basemap
from mpl_toolkits.mplot3d import Axes3D
from matplotlib.ticker import MaxNLocator
from matplotlib.colors import BoundaryNorm
import datetime as dt
import os
import glob
from matplotlib import ticker
import pandas as pd
import bisect
import subprocess
from progressbar import ProgressBar
import json
import acrg_agage as agage
from acrg_grid import areagrid
import xray
from os.path import split, realpath
from acrg_time import convert
import calendar

fp_directory = '/data/shared/NAME/fp/'
flux_directory = '/data/shared/NAME/emissions/'
basis_directory = '/data/shared/NAME/basis_functions/'
bc_directory = '/data/shared/NAME/bc/'
bc_basis_directory = '/data/shared/NAME/bc_basis_functions/'

# Get acrg_site_info file
acrg_path=split(realpath(__file__))
with open(acrg_path[0] + "/acrg_site_info.json") as f:
    site_info=json.load(f)

def filenames(site, domain, start, end, height = None, flux=None, basis=None):
    """
    Output a list of available footprint file names,
    for given site, domain, directory and date range.

    Doesn't work for flux or basis functions yet.
    """
    if flux is None and basis is None:
        baseDirectory = fp_directory
    else:
        if flux is not None:
            baseDirectory = flux_directory
        if basis is not None:
            baseDirectory = basis_directory
    
    # Get height
    #Get site info for heights
    if height is None:
        height = site_info[site]["height_name"][0]
    
    # Generate time series
    months = pd.DatetimeIndex(start = start, end = end, freq = "M").to_pydatetime()
    yearmonth = [str(d.year) + str(d.month).zfill(2) for d in months]
    
    files = []
    for ym in yearmonth:
        f=glob.glob(baseDirectory + \
            domain + "/" + \
            site + "*" + height + "*" + domain + "*" + ym + "*.nc")
        if len(f) > 0:
            files += f

    files.sort()

    if len(files) == 0:
        print("Can't find file: " + baseDirectory + \
            domain + "/" + \
            site + "*" + height + "*" + domain + "*" + "*.nc")
    
    return  files

def read_netcdfs(files, dim = "time", transform_func=None):
    
    def process_one_path(path):
        # use a context manager, to ensure the file gets closed after use
        with xray.open_dataset(path) as ds:
            # transform_func should do some sort of selection or
            # aggregation
            # load all data from the transformed dataset, to ensure we can
            # use it after closing each original file
            ds.load()
        return ds

    datasets = [process_one_path(p) for p in sorted(files)]
    combined = xray.concat(datasets, dim)
    return combined   


def footprints(sitecode_or_filename, start = "2010-01-01", end = "2016-01-01",
        domain="EUROPE", height = None, species = None):
    """
    Load a NAME footprint netCDF files into an xray dataset.
    Either specify:
    
    a) A file name:

        fp = footprints(filename)
    
    b) A site code, domain, and date range:
    
        fp = footprints("MHD", 
                    start = "2014-01-01", end = "2014-01-01",
                    domain = "EUROPE")
    
    If the HEIGHT keyword is not specified, the default height from the
    acrg_site_info.json file is assumed.
    
    If the SPECIES keyword is given, fluxes will also be loaded and
    merged into the dataset.    
    """
    
    #Chose whether we've input a site code or a file name
    #If it's a three-letter site code, assume it's been processed
    # into an annual footprint file in (mol/mol) / (mol/m2/s)
    # using acrg_name_process
    if '.nc' in sitecode_or_filename:
        if not '/' in sitecode_or_filename:
            files = [os.path.join(fp_directory, sitecode_or_filename)]
        else:
            files=[sitecode_or_filename]
    else:
        site=sitecode_or_filename[:]
        files = filenames(site, domain, start, end, height = height)

    if len(files) == 0:
        print("Can't find files, " + sitecode_or_filename)
        return None

    else:
        
        fp=read_netcdfs(files)
        
        # If a species is specified, also get flux and vmr at domain edges           
        if species is not None:

            flux_ds = flux(domain, species)

            if flux_ds is not None:
                fp = combine_datasets(fp, flux_ds)

            bc_ds = boundary_conditions(domain, species)
            if bc_ds is not None:
                fp = combine_datasets(fp, bc_ds)

        return fp


def flux(domain, species):
    """
    Read in a flux dataset.
    To be consistent with the footprints, fluxes should be in
    mol/m2/s. 
    Note that at present ALL flux data is read in per species per domain
    this may get slow for very large flux datasets, and we may want to subset.    
    """

    files = sorted(glob.glob(flux_directory + domain + "/" + 
                   species.lower() + "_" + "*.nc"))
    if len(files) == 0:
        print("Can't find flux: " + domain + " " + species)
        return None
    
    flux_ds = read_netcdfs(files)

    return flux_ds


def boundary_conditions(domain, species):
    """
    Read in the files with the global model vmrs at the domain edges to give
    the boundary conditions.
    """
    
    files = sorted(glob.glob(bc_directory + domain + "/" + 
                   species.lower() + "_" + "*.nc"))
    if len(files) == 0:
        print("Can't find boundary condition files: " + domain + " " + species)
        return None

    bc_ds = read_netcdfs(files)

    return bc_ds


def basis(domain, basis_case = 'voronoi'):
    """
    Read in a basis function file.
    """
    
    files = sorted(glob.glob(basis_directory + domain + "/" +
                    basis_case + "*.nc"))
    if len(files) == 0:
        print("Can't find basis functions: " + domain + " " + basis_case)
        return None

    basis_ds = read_netcdfs(files)

    return basis_ds


def basis_boundary_conditions(domain, basis_case = 'NESW'):
    
    files = sorted(glob.glob(bc_basis_directory + domain + "/" +
                    basis_case + "*.nc"))
    if len(files) == 0:
        print("Can't find boundary condition basis functions: " + domain + " " + basis_case)
        return None
    
    basis_ds = read_netcdfs(files)

    return basis_ds


def combine_datasets(dsa, dsb, method = "ffill"):
    """
    Merge two datasets. Assumes that you want to 
    re-index to the FIRST dataset.
    
    Example:
    
    ds = combine_datasets(dsa, dsb)

    ds will have the index of dsa    
    """
    
    return dsa.merge(dsb.reindex_like(dsa, method))


def timeseries(ds):
    """
    Compute flux * footprint time series.
    All that is required is that you input an xray
    dataset with both the flux and footprint fields present    
    
    Example:
    
        ts = timeseries(dataset)
    
    There are almost certainly much more efficient ways of doing this.
    """

    return (ds.fp*ds.flux).sum(["lat", "lon"])


def timeseries_boundary_conditions(ds):
    """
    Compute particle location * global model edges time series.
    All that is required is that you input an xray
    dataset with both the particle locations and vmr at domain edge fields present    
    """ 
    return (ds.particle_locations_n*ds.vmr_n).sum(["height", "lon"]) + \
           (ds.particle_locations_e*ds.vmr_e).sum(["height", "lat"]) + \
           (ds.particle_locations_s*ds.vmr_s).sum(["height", "lon"]) + \
           (ds.particle_locations_w*ds.vmr_w).sum(["height", "lat"])

    
def footprints_data_merge(data, domain = "EUROPE", species = "CH4",
                          calc_timeseries = True, calc_bc = True,
                          average = None):
    """
    Output a dictionary of xray footprint datasets, that correspond to a given
    dictionary of Pandas dataframes, containing mole fraction time series.
    
    Example:
    
    Input dictionary contains time series at Mace Head and Tacolneston:
        
        data = {"MHD": MHD_dataframe, "TAC": TAC_dataframe}

    The dataset must be labeled with "time" index, "mf" and "dmf" columns.
    To combine this with corresponding NAME footprints:
    
        dataset = footprints_data_merge(data)
        
    Output dataset will contain a dictionary of merged data and footprints:
        
        dataset = {"MHD": MHD_xray_dataset, "TAC": TAC_xray_dataset}
    """

    sites = [key for key in data.keys() if key[0] != '.']
    attributes = [key for key in data.keys() if key[0] == '.']
    
    if average is not None:
        if type(average) is not list:
            average = [average]
        if len(average) != len(sites):
            print("WARNING: average list must be the same length as " + \
                  "number of sites. Ignoring. Output dataset will not be resampled.")
            average = [None for i in sites]
    else:
        average = [None for i in sites]

    # Check if species is defined in data dictionary
    if ".species" in data.keys():
        species = data[".species"]

    # Output array
    fp_and_data = {}
    
    for si, site in enumerate(sites):
        
        # Dataframe for this site
        site_df = data[site]
        
        # Get time range
        df_start = min(site_df.index).to_pydatetime()
        start = dt.datetime(df_start.year, df_start.month, 1, 0, 0)
        
        df_end = max(site_df.index).to_pydatetime()
        month_days = calendar.monthrange(df_end.year, df_end.month)[1]
        end = dt.datetime(df_end.year, df_end.month, 1, 0, 0) + \
                dt.timedelta(days = month_days)

        # Convert to dataset
        site_ds = xray.Dataset.from_dataframe(site_df)
        
        # Get footprints
        site_fp = footprints(site, start = start, end = end,
                             domain = domain,
                             species = [species if calc_timeseries == True or \
                                         calc_bc == True \
                                         else None][0])
        
        if site_fp is not None:
            
            # Merge datasets
            site_ds = combine_datasets(site_ds, site_fp, method = "bfill")
            
            # If units are specified, multiply by scaling factor
            if ".units" in attributes:
#                site_ds.update({'fp' : (site_ds.fp.dims, site_ds.fp / data[".units"])})
                if calc_bc:
                    for key in site_ds.keys():
                        if "fp" in key or "vmr" in key:
                            site_ds.update({key :
                                            (site_ds[key].dims, site_ds[key] / \
                                            data[".units"])})
            
            # Calculate model time series, if required
            if calc_timeseries:
                site_ds["mf_mod"] = timeseries(site_ds)
            
            # Calculate boundary conditions, if required         
            if calc_bc:
                site_ds["bc"] = timeseries_boundary_conditions(site_ds)  
            
            # Resample, if required
            if average[si] is not None:
                site_ds = site_ds.resample(average[si], dim = "time")
            
            fp_and_data[site] = site_ds
        
    for a in attributes:
        fp_and_data[a] = data[a]

    return fp_and_data


def fp_sensitivity(fp_and_data, domain = 'EUROPE', basis_case = 'voronoi'):
    """
    Adds a sensitivity matrix, H, to each site xray dataframe in fp_and_data.
    
    Basis function data in an array: lat, lon, no. regions. In each 'region'
    element of array there is a lt lon grid with 1 in region and 0 outside region.
    
    Region numbering must start from 1
    """    
    
    sites = [key for key in fp_and_data.keys() if key[0] != '.']
    attributes = [key for key in fp_and_data.keys() if key[0] == '.']
    basis_func = basis(domain = domain, basis_case = basis_case)
    
    for site in sites:

        site_bf = combine_datasets(fp_and_data[site]["fp", "flux", "mf_mod"],
                                   basis_func)
<<<<<<< HEAD
        
=======
        basis_scale = xray.Dataset({'basis_scale': (['lat','lon','time'], np.zeros(np.shape(site_bf.basis)))},
                    coords = site_bf.coords)
        site_bf = site_bf.merge(basis_scale)
#        reference = site_bf.mf_mod
        
#        H = np.zeros((len(site_bf.coords['region']),len(site_bf.mf_mod)))
>>>>>>> dd341199
        H = np.zeros((int(np.max(site_bf.basis)),len(site_bf.mf_mod)))
        
        for i in range(int(np.max(site_bf.basis))):
<<<<<<< HEAD
            reg = np.zeros(np.shape(site_bf.basis))
            reg[np.where(site_bf.basis == i+1)] = 1
            H[i,:] = (site_bf.fp*site_bf.flux*reg).sum(["lat", "lon"])
=======
            site_bf.basis_scale = np.zeros(np.shape(site_bf.basis_scale))
            site_bf.basis_scale[np.where(site_bf.basis == i+1)] = 1
#            flux_scale = reg + 1.
#            perturbed = (site_bf.fp*site_bf.flux*flux_scale).sum(["lat", "lon"])
#            H[i,:] = perturbed - reference
            H[i,:] = (site_bf.fp*site_bf.flux*site_bf.basis_scale).sum(["lat", "lon"])
>>>>>>> dd341199
        
        sensitivity = xray.Dataset({'H': (['region','time'], H)},
                                    coords = {'region' : range(1,np.max(site_bf.basis)+1),
                                              'time' : (fp_and_data[site].coords['time'])})

        fp_and_data[site] = fp_and_data[site].merge(sensitivity)
        
        if basis_case == 'transd':
            
            sub_fp_temp = site_bf.fp.sel(lon=slice(min(site_bf.sub_lon),max(site_bf.sub_lon)), 
                                    lat=slice(min(site_bf.sub_lat),max(site_bf.sub_lat)))   
            #sub_flux_temp = site_bf.flux.sel(lon=slice(min(site_bf.sub_lon),max(site_bf.sub_lon)), 
            #                       lat=slice(min(site_bf.sub_lat),max(site_bf.sub_lat))) 
            
            sub_fp = xray.Dataset({'sub_fp': (['sub_lat','sub_lon','time'], sub_fp_temp)},
                               coords = {'sub_lat': (site_bf.coords['sub_lat']),
                                         'sub_lon': (site_bf.coords['sub_lon']),
                                'time' : (fp_and_data[site].coords['time'])})
            
            fp_and_data[site] = fp_and_data[site].merge(sub_fp)
    
    return fp_and_data


def bc_sensitivity(fp_and_data, domain = 'EUROPE', basis_case = 'NESW'):
    
    sites = [key for key in fp_and_data.keys() if key[0] != '.']
#    attributes = [key for key in fp_and_data.keys() if key[0] == '.']
    basis_func = basis_boundary_conditions(domain = domain,
                                           basis_case = basis_case)
    
    for site in sites:

        # stitch together the particle locations, vmrs at domain edges and
        #boundary condition basis functions
        DS = combine_datasets(fp_and_data[site]["particle_locations_n",
                                                 "particle_locations_e",
                                                 "particle_locations_s",
                                                 "particle_locations_w",
                                                 "vmr_n",
                                                 "vmr_e",
                                                 "vmr_s",
                                                 "vmr_w",
                                                 "bc"],
                                                 basis_func)

        part_loc = np.hstack([DS.particle_locations_n,
                                DS.particle_locations_e,
                                DS.particle_locations_s,
                                DS.particle_locations_w])
        
        vmr_ed = np.hstack([DS.vmr_n,
                           DS.vmr_e,
                           DS.vmr_s,
                           DS.vmr_w])
        
        bf = np.hstack([DS.bc_basis_n,
                        DS.bc_basis_e,
                        DS.bc_basis_s,
                        DS.bc_basis_w])
        
        H_bc = np.zeros((len(DS.coords['region']),len(DS.bc)))
        
        for i in range(len(DS.coords['region'])):
            reg = bf[:,:,i,:]
            H_bc[i,:] = np.sum((part_loc*vmr_ed*reg), axis=(0,1))
        
        sensitivity = xray.Dataset({'H_bc': (['region_bc','time'], H_bc)},
                                    coords = {'region_bc': (DS.coords['region'].values),
                                              'time' : (DS.coords['time'])})

        fp_and_data[site] = fp_and_data[site].merge(sensitivity)
    
    return fp_and_data


def merge_sensitivity(fp_data_H):
    """
    outputs y, y_site, y_time in a single array for all sites
   (as opposed to a dictionary) and H and H_bc if present in dataset
   """

    y = []
    y_error = []
    y_site = []
    y_time = []
    H = []
    H_bc = []
    
    sites = [key for key in fp_data_H.keys() if key[0] != '.']
    for si, site in enumerate(sites):
        y.append(fp_data_H[site].mf.values)
        y_error.append(fp_data_H[site].dmf.values)
        y_site.append([site for i in range(len(fp_data_H[site].coords['time']))])
        y_time.append(fp_data_H[site].coords['time'].values)
        if 'H' in fp_data_H[site].data_vars:
            H.append(fp_data_H[site].H.values)
        if 'H_bc' in fp_data_H[site].data_vars:
            H_bc.append(fp_data_H[site].H_bc.values)
    
    y = np.hstack(y)
    y_error = np.hstack(y_error)
    y_site = np.hstack(y_site)
    y_time = np.hstack(y_time)
    if len(H) > 0:
        H = np.hstack(H)
    if len(H_bc) > 0:
        H_bc = np.hstack(H_bc)
    
    if len(H_bc) > 0 and len(H) > 0:
        return y, y_error, y_site, y_time, H.T, H_bc.T
    elif len(H_bc) == 0 and len(H) > 0:
        return y, y_error, y_site, y_time, H.T
    elif len(H_bc) > 0 and len(H) == 0:
         return y, y_error, y_site, y_time, H_bc.T
    else:
        return y, y_error, y_site, y_time
    

def filtering(datasets_in, filters):
    """
    Apply filtering (in time dimension) to entire dataset.
    
    Filters supplied in a list and then applied in order. So, if you want
    a daily, daytime average, you could do this:
    
    datasets_dictionary = filtering(datasets_dictionary, 
                                    ["daytime", "daily_median"])
    
    The first filter "daytime" selects data between 1000 and 1500 UTC,
    the second "daily_median" calculates the daily median. Obviously in this
    case, you need to do the first filter before the second.    
    """

    if type(filters) is not list:
        filters = [filters]

    datasets = datasets_in.copy()

    # Filter functions
    def daily_median(dataset):
        # Calculate daily median
        return dataset.resample("1D", "time", how = "median")
    
    def daytime(dataset):
        # Subset during daytime hours
        hours = dataset.time.to_pandas().index.hour
        ti = [i for i, h in enumerate(hours) if h >= 10 and h <= 15]
        return dataset[dict(time = ti)]

    def pblh_gt_500(dataset):
        # Subset for times when boundary layer height is > 500m
        ti = [i for i, pblh in enumerate(dataset.PBLH) if pblh > 500.]
        return dataset[dict(time = ti)]
        
    filtering_functions={"daily_median":daily_median,
                         "daytime":daytime,
                         "pblh_gt_500": pblh_gt_500}

    # Get list of sites
    sites = [key for key in datasets.keys() if key[0] != '.']
    
    # Do filtering
    for site in sites:
        for filt in filters:
            datasets[site] = filtering_functions[filt](datasets[site])

    return datasets


def baseline(y, y_time, y_site, x_error = 10000, days_to_average = 5):
    
    keys = np.unique(y_site)

    n = days_to_average
    pos = np.zeros(len(y))
    for site in keys:
        val = np.max(pos)
        wh = np.where(y_site == site)
        ts = pandas.Series(1, y_time[wh])
        fiveday = np.clip((ts.index.day-1) // n, 0, n)
        months = (ts.index.month - ts.index.month[0])
        pos[wh] = (val + 1) + fiveday + months*(n+1)
    
    HB = np.zeros((len(y), len(np.unique(pos))))
    xerror = np.zeros(len(np.unique(pos)))
    col = 0
    for i in range(len(np.unique(pos))):
        wh = np.where(pos == i+1)
        HB[wh, col] = 1
        xerror[col] = x_error
        col += 1
                
    return HB, xerror


class analytical_inversion:
    def __init__(self, obs, species, years=[2012], flux_years=None,
                domain="small", basis_case='voronoi', filt=None,
                species_key = None, baseline_days = 5, alt_fp_filename = None):
    
        y_time, y_site, y, H = sensitivity(obs, species, years, flux_years=flux_years,
                domain=domain, basis_case=basis_case, filt=filt, alt_fp_filename = alt_fp_filename)
        
        if species_key == None:
            species_key = species
            
        acrg_path=os.path.split(os.path.realpath(__file__))
        with open(acrg_path[0] + "/acrg_species_info.json") as f:
            species_info=json.load(f)
            
            
        if type(species_key) is not str:
            species_key = str(species_key) 
        species_key = agage.synonyms(species_key, species_info)
    
        mol_mass = float(species_info[species_key]['mol_mass'])
        u = species_info[species_key]['units']
        
        units = {"ppm" : 1e6,
                 "ppb" : 1e9,
                 "ppt" : 1e12,
                 "ppq" : 1e15}
        
        H0 = H*units[u]
        x0 = np.ones(len(H[0,:]))
        
#       Solve for baseline    
        HB, xerror = baseline(y, y_time, y_site,obs, days_to_average = baseline_days)
        H = np.append(H0, HB, axis = 1)
        
#       Inversion
        xa = np.append(x0,np.zeros(len(xerror)))
        P = np.diagflat(np.append(x0**2, xerror))
        R = np.diagflat((y*0.1)**2)
        
        H = np.matrix(H)
        xa = np.matrix(xa).T
        y = np.matrix(y)
        P1 = np.matrix(P).I
        R1= np.matrix(R).I
            
        P = ((H.T*R1)*H + P1).I
        x = xa + P*H.T*R1*(y - H*xa)
        
#       Find real emissions values
        flux_data=flux(species, flux_years, domain=domain)
        basis_data = basis_function(basis_case, years=years, domain=domain)
        area = areagrid(flux_data.lat, flux_data.lon)
            
        awflux = flux_data.flux[:,:,0]*area
        fl = np.zeros(np.shape(x))
        
        for i in range(int(np.min(basis_data.basis)), int(np.max(basis_data.basis))+1):
            fl[i-1] = np.sum(awflux[basis_data.basis[:,:,0]==i])
        
        prior = sum(fl*(3600*24*365)*mol_mass*1e-3)
        E = np.array(x)*fl*(3600*24*365)*mol_mass*1e-3
        E_tot = sum(E)

        qmatrix = np.zeros((len(E), len(E)))
        for i in range(len(E)):
            qmatrix[:,i] = E[:,0]*E[i]

        V = np.array(P)*qmatrix
        sigma = sum(sum(V))**0.5
        
#       Find baseline solution
        BL = H[:,len(H0[0,:]):]*x[len(H0[0,:]):]
    
        self.prior_scal = xa
        self.model = H
        self.obs = y
        self.post_scal = x
        self.prior_emi = prior
        self.post_emi = float(E_tot)
        self.post_emi_allregions = E
        self.uncert = sigma
        self.baseline = BL

#    
#    time, H0 = sensitivity_single_site(sites[0], species,
#                                       years=years, flux_years=flux_years,
#                                       domain=domain, basis_case=basis_case,
#                                       filt=filt)
#    H_shape=H0.shape
#    H=np.zeros((H_shape[0]*len(sites), H_shape[1]))
#    H[0:H_shape[0],:]=H0
#    
#    H_site_name = []
#    H_site_name += [sites[0] for dummy in range(H_shape[0])]
#    
#    H_time = time
#    print("... done " + sites[0])
#    
#    if len(sites) > 1:
#        for si, site in enumerate(sites[1:]):
#            time_site, H_site = sensitivity_single_site(site, species,
#                                       years=years, flux_years=flux_years,
#                                       domain=domain, basis_case=basis_case,
#                                       filt=filt)
#            H[H_shape[0]*(si+1):H_shape[0]*(si+2), :] = H_site
#            H_site_name += [site for dummy in range(H_shape[0])]
#            H_time += time_site
#            print("... done " + site)
#            # Add capability to incorporate footprints of different times
#
#    return H_time, H_site_name, H


class plot_map_setup:
    def __init__(self, fp_data, 
                 lon_range = None, lat_range = None,
                 bottom_left = False,
                 map_resolution = "l"):

        if lon_range is None:
            lon_range = (min(fp_data.lon.values),
                         max(fp_data.lon.values))
        if lat_range is None:
            lat_range = (min(fp_data.lat.values),
                         max(fp_data.lat.values))
        
        m = Basemap(projection='gall',
            llcrnrlat=lat_range[0], urcrnrlat=lat_range[1],
            llcrnrlon=lon_range[0], urcrnrlon=lon_range[1],
            resolution = map_resolution)

        if bottom_left == False:
            lons, lats = np.meshgrid(fp_data.lon.values,
                                     fp_data.lat.values)
        else:
            dlon = fp_data.lon.values[1] - fp_data.lon.values[0]
            dlat = fp_data.lat.values[1] - fp_data.lat.values[0]            
            lons, lats = np.meshgrid(fp_data.lon.values - dlon,
                                     fp_data.lat.values - dlat)
        
        x, y = m(lons, lats)
        
        self.x = x
        self.y = y
        self.m = m


def plot_default_colors(site):
    
    cmap = {"GAUGE-FERRY": plt.cm.Blues,
            "GAUGE-FAAM": plt.cm.Reds}
            
    if site in cmap.keys():
        return cmap[site]
    else:
        return (plt.cm.BuPu + plt.cm.Reds)/2.


def plot_map_zoom(fp_data):
    
    sites = fp_data.keys()
    
    dlon = max(fp_data[sites[0]].lon.values) - \
            min(fp_data[sites[0]].lon.values)
    lon_range = [min(fp_data[sites[0]].lon.values) + 0.6*dlon,
                 max(fp_data[sites[0]].lon.values) - 0.25*dlon]
    dlat = max(fp_data[sites[0]].lat.values) - \
            min(fp_data[sites[0]].lat.values)
    lat_range = [min(fp_data[sites[0]].lat.values) + 0.53*dlat,
                 max(fp_data[sites[0]].lat.values) - 0.25*dlat]

    return lat_range, lon_range


def plot(fp_data, date, out_filename=None, 
         lon_range=None, lat_range=None, cutoff = -3.5,
         map_data = None, zoom = False):
    
    """date as string "d/m/y H:M" or datetime object 
    datetime.datetime(yyyy,mm,dd,hh,mm)
    """
    
    # Looks for nearest time point aviable in footprint   
    date = convert.reftime(date)

    # Get sites
    sites = fp_data.keys()

    # Zoom in. Assumes release point is to the East of centre
    if zoom:
        lat_range, lon_range = plot_map_zoom(fp_data)
        
    # Get map data
    if map_data is None:
        map_data = plot_map_setup(fp_data[sites[0]],
                                  lon_range = lon_range,
                                  lat_range = lat_range)
    
    # Open plot
    fig = plt.figure(figsize=(8,8))
    fig.add_axes([0.1,0.1,0.8,0.8])

    map_data.m.drawcoastlines()
    map_data.m.fillcontinents(color='green',lake_color=None, alpha = 0.2)
    map_data.m.drawcountries()

    levels = np.arange(cutoff, 0., 0.05)
    
    release_lon = {}
    release_lat = {}

    data = np.zeros(np.shape(
                    fp_data[sites[0]].fp[dict(time = [0])].values.squeeze()))

    for site in sites:
    
        fp_data_ti = fp_data[site].reindex_like( \
                        xray.Dataset(coords = {"time": [date]}),
                        method = "nearest")
        data += np.nan_to_num(fp_data_ti.fp.values.squeeze())

        # Store release location to overplot later
        if "release_lat" in dir(fp_data_ti):
            release_lon[site] = fp_data_ti.release_lon.values
            release_lat[site] = fp_data_ti.release_lat.values

    #Set very small elements to zero
    data = np.log10(data)
    data[np.where(data <  cutoff)]=np.nan
    
    #Plot contours
    cs = map_data.m.contourf(map_data.x, map_data.y, data,
                             levels, cmap = plt.cm.BuPu)

    # over-plot release location
    if len(release_lon) > 0:
        for site in sites:            
            rplons, rplats = np.meshgrid(release_lon[site],
                                         release_lat[site])
            rpx, rpy = map_data.m(rplons, rplats)
            rp = map_data.m.scatter(rpx, rpy, 40, color = 'black')
    
    plt.title(str(pd.to_datetime(str(date))), fontsize=20)

    cb = map_data.m.colorbar(cs, location='bottom', pad="5%")
    
    tick_locator = ticker.MaxNLocator(nbins=7)
    cb.locator = tick_locator
    cb.update_ticks()
 
    cb.set_label('log$_{10}$( (mol/mol) / (mol/m$^2$/s))', 
                 fontsize=15)
    cb.ax.tick_params(labelsize=13) 
    
    if out_filename is not None:
        plt.savefig(out_filename)
        plt.close()
    else:
        plt.show()


def plot_scatter(fp_data, date, out_filename=None, 
         lon_range=None, lat_range=None, cutoff = -3.,
         map_data = None, zoom = False,
         map_resolution = "l", 
         map_background = "countryborders",
         colormap = plt.cm.YlGnBu):
    
    """date as string "d/m/y H:M" or datetime object 
    datetime.datetime(yyyy,mm,dd,hh,mm)
    """
    
    # Looks for nearest time point aviable in footprint   
    date = convert.reftime(date)

    # Get sites
    sites = [key for key in fp_data.keys() if key[0] != '.']

    # Zoom in. Assumes release point is to the East of centre
    if zoom:
        lat_range, lon_range = plot_map_zoom(fp_data)
        
    # Get map data
    if map_data is None:
        map_data = plot_map_setup(fp_data[sites[0]],
                                  lon_range = lon_range,
                                  lat_range = lat_range,
                                  bottom_left = True,
                                  map_resolution = map_resolution)

    # Open plot
    fig = plt.figure(figsize=(8,8))
    fig.add_axes([0.1,0.1,0.8,0.8])

    if map_background == "shadedrelief":
        map_data.m.shadedrelief()
    elif map_background == "countryborders":
        map_data.m.drawcoastlines()
        map_data.m.fillcontinents(color='grey',lake_color=None, alpha = 0.2)
        map_data.m.drawcountries()

    #Calculate color levels
#    cmap = {"SURFACE": plt.cm.BuPu,
#            "SHIP": plt.cm.Blues,
#            "AIRCRAFT": plt.cm.Reds,
#            "SATELLITE": plt.cm.Greens}
    cmap = colormap
    rp_color = {"SURFACE": "blue",
                "SHIP": "purple",
                "AIRCRAFT": "red",
                "SATELLITE": "green"}
            
    levels = MaxNLocator(nbins=100).tick_values(cutoff, -1.)

#    norm = {}
#    for platform in cmap.keys():
#        norm[platform] = BoundaryNorm(levels,
#                                      ncolors=cmap[platform].N,
#                                      clip=True)
    norm = BoundaryNorm(levels,
                        ncolors=cmap.N,
                        clip=True)

    # Create dictionaries and arrays    
    release_lon = {}
    release_lat = {}

    data = {}

    platforms = ["SURFACE", "SHIP", "AIRCRAFT", "SATELLITE"]

#    for platform in platforms:
#        data[platform] = np.zeros(np.shape(
#            fp_data[sites[0]].fp[dict(time = [0])].values.squeeze()))
    data = np.zeros(np.shape(
            fp_data[sites[0]].fp[dict(time = [0])].values.squeeze()))

    # Generate plot data
    for site in sites:
    
        tdelta = fp_data[site].time - date
        if np.min(np.abs(tdelta)) < 2*3600.*1e9:

            fp_data_ti = fp_data[site].reindex_like( \
                            xray.Dataset(coords = {"time": [date]}),
                            method = "nearest")
            
#            if "platform" in site_info[site]:
#                data[site_info[site]["platform"].upper()] += \
#                    np.nan_to_num(fp_data_ti.fp.values.squeeze())
#            else:
#                data["SURFACE"] += np.nan_to_num(fp_data_ti.fp.values.squeeze())
            data += np.nan_to_num(fp_data_ti.fp.values.squeeze())
    
            # Store release location to overplot later
            if "release_lat" in dir(fp_data_ti):
                release_lon[site] = fp_data_ti.release_lon.values
                release_lat[site] = fp_data_ti.release_lat.values

    #Set very small elements to zero
#    for platform in platforms:
#        data[platform] = np.log10(data[platform])
#        data[platform][np.where(data[platform] <  cutoff)]=np.nan
    data = np.log10(data)
    data[np.where(data <  cutoff)]=np.nan
    
#    #Plot SURFACE contours
#    cs = map_data.m.pcolormesh(map_data.x, map_data.y,
#                               np.ma.masked_where(np.isnan(data["SURFACE"]), data["SURFACE"]),
#                               cmap = cmap["SURFACE"], norm = norm["SURFACE"])
#
#    for platform in [p for p in platforms if p != "SURFACE"]:
#        cp = map_data.m.pcolormesh(map_data.x, map_data.y,
#                                   np.ma.masked_where(np.isnan(data[platform]), data[platform]),
#                                   cmap = cmap[platform],
#                                   norm = norm[platform], alpha = 0.6, antialiased = True)
    cs = map_data.m.pcolormesh(map_data.x, map_data.y,
                               np.ma.masked_where(np.isnan(data), data),
                               cmap = cmap, norm = norm)

    # over-plot release location
    if len(release_lon) > 0:
        for site in sites:
            if site in release_lon:
                rplons, rplats = np.meshgrid(release_lon[site],
                                             release_lat[site])
                rpx, rpy = map_data.m(rplons, rplats)
                if "platform" in site_info[site]:
                    color = rp_color[site_info[site]["platform"].upper()]
                else:
                    color = rp_color["SURFACE"]
                rp = map_data.m.scatter(rpx, rpy, 40, color = color)
    
    plt.title(str(pd.to_datetime(str(date))), fontsize=20)

    cb = map_data.m.colorbar(cs, location='bottom', pad="5%")
    
    tick_locator = ticker.MaxNLocator(nbins=7)
    cb.locator = tick_locator
    cb.update_ticks()
 
    cb.set_label('log$_{10}$( (mol/mol) / (mol/m$^2$/s) )', 
                 fontsize=15)
    cb.ax.tick_params(labelsize=13) 
    
    if out_filename is not None:
        plt.savefig(out_filename)
        plt.close()
    else:
        plt.show()


def time_unique(fp_data):
    
    sites = [key for key in fp_data.keys() if key[0] != '.']
    
    time = fp_data[sites[0]].time.to_dataset()
    if len(sites) > 1:
        for site in sites[1:]:
            print(site)
            time.merge(fp_data[site].time.to_dataset(), inplace = True)
    
    return time


def plot3d(fp_data, date, out_filename=None, 
         cutoff = -3.5):

    """date as string "d/m/y H:M" or datetime object 
    datetime.datetime(yyyy,mm,dd,hh,mm)
    """
    
    #looks for nearest time point aviable in footprint   
    if isinstance(date, str):
        date=dt.datetime.strptime(date, '%d/%m/%Y %H:%M')

    time_index = bisect.bisect_left(fp_data.time, date)

    data = np.log10(fp_data.fp[:,:,time_index])
    lon_range = (fp_data.lonmin, fp_data.lonmax)
    lat_range = (fp_data.latmin, fp_data.latmax)

    #Set very small elements to zero
    data[np.where(data <  cutoff)]=np.nan

    fig = plt.figure(figsize=(16,12))

    fig.text(0.1, 0.2, str(date), fontsize = 20)
    
    ax = Axes3D(fig)
    
    ax.set_ylim(lat_range)
    ax.set_xlim(lon_range)
    ax.set_zlim((min(fp_data.particle_height), max(fp_data.particle_height)))

    fpX, fpY = np.meshgrid(fp_data.lon, fp_data.lat)
    
    levels = np.arange(cutoff, 0., 0.05)

    plfp = ax.contourf(fpX, fpY, data, levels, offset = 0.)
    plnX, plnY = np.meshgrid(fp_data.lon, fp_data.particle_height)
    plwX, plwY = np.meshgrid(fp_data.lat, fp_data.particle_height)
    pllevs = np.arange(0., 0.0031, 0.0001)
    
    plnvals = fp_data.particle_locations["N"][:,:,time_index]
    plnvals[np.where(plnvals == 0.)]=np.nan
    plwvals = fp_data.particle_locations["W"][:,:,time_index]
    plwvals[np.where(plwvals == 0.)]=np.nan
    plpln = ax.contourf(plnX, plnvals, plnY,
                        zdir = 'y', offset = max(fp_data.lat), levels = pllevs)
    plplw = ax.contourf(plwvals, plwX, plwY,
                        zdir = 'x', offset = min(fp_data.lon), levels = pllevs)    
    ax.view_init(50)

    cb = plt.colorbar(plfp, location='bottom', shrink=0.8)
    tick_locator = ticker.MaxNLocator(nbins=7)
    cb.locator = tick_locator
    cb.update_ticks()
    cb.set_label('log$_{10}$( (mol/mol) / (mol/m$^2$/s))', 
             fontsize=15)
    cb.ax.tick_params(labelsize=13) 
    
    plt.tight_layout()

    if out_filename is not None:
        plt.savefig(out_filename, dpi = 600)
        plt.close()
    else:
        plt.show()


def animate(fp_data, output_directory, 
            lon_range = None, lat_range=None, zoom = False,
            cutoff = -3.,
            overwrite=True, file_label = 'fp', 
            framerate=10, delete_png=False,
            video_os="mac", ffmpeg_only = False):
    
    sites = [key for key in fp_data.keys() if key[0] != '.']
    
    if ffmpeg_only is False:

        # Set up map        
        if zoom:
            lat_range, lon_range = plot_map_zoom(fp_data)
            
        map_data = plot_map_setup(fp_data[sites[0]], 
                                  lon_range = lon_range, 
                                  lat_range= lat_range, bottom_left = True)
        
        # Find unique times
        times = time_unique(fp_data)

        # Start progress bar
        pbar=ProgressBar(maxval=len(times.time.values)).start()

        # Plot each timestep
        for ti, t in enumerate(times.time.values):
            
            fname=os.path.join(output_directory, 
                               file_label + '_' + str(ti).zfill(5) + '.png')
                               
            if len(glob.glob(fname)) == 0 or overwrite == True:            
                plot_scatter(fp_data, t, out_filename = fname, 
                     lon_range = lon_range, lat_range= lat_range,
                     cutoff=cutoff, map_data = map_data)
                     
            pbar.update(ti)
        pbar.finish()
    
    print ""
    print "... running ffmpeg"

    if video_os.lower() == "mac":
        ffmpeg_status = subprocess.call("ffmpeg -r " + str(framerate) + \
            " -i '" + os.path.join(output_directory, file_label) + "_%05d.png' " + \
            "-f mp4 -vcodec libx264 " + \
            "-pix_fmt yuv420p -intra -qscale 0 -y " + \
            os.path.join(output_directory, file_label) + ".mp4", shell=True)
    elif video_os.lower() == "pc":
        ffmpeg_status = subprocess.call("ffmpeg -r " + str(framerate) + \
            " -i '" + os.path.join(output_directory, file_label) + "_%05d.png' " + \
            " -b 5000k -f asf -vcodec wmv2 -acodec wmav2 " + \
            os.path.join(output_directory, file_label) + ".wmv", shell=True)
    else:
        print("ERROR: video_os must be mac or pc")
        
    print(ffmpeg_status)
    
    if delete_png:
        filelist = glob.glob(os.path.join(output_directory, "*.png"))
        for f in filelist:
            os.remove(f)


class get_country:
  def __init__(self, domain, ocean=None):

        if ocean is None:

            countryDirectory='/data/shared/NAME/countries/'
            filename=glob.glob(countryDirectory + \
                 "/" + "country_" \
                 + domain + ".nc")
             
        else:
            countryDirectory='/data/shared/NAME/countries/'
            filename=glob.glob(countryDirectory + \
                 "/" + "country_ocean_"\
                 + domain + ".nc")
        
        f = nc.Dataset(filename[0], 'r')
    
        lon = f.variables['lon'][:]
        lat = f.variables['lat'][:]
    
        #Get country indices and names
        country = f.variables['country'][:, :]
        name_temp = f.variables['name'][:,:]
        f.close()
    
        name=[]
        for ii in range(len(name_temp[:,0])):
            name.append(''.join(name_temp[ii,:]))
            
        name=np.asarray(name)
    
    
        self.lon = lon
        self.lat = lat
        self.lonmax = np.max(lon)
        self.lonmin = np.min(lon)
        self.latmax = np.max(lat)
        self.latmin = np.min(lat)
        self.country = np.asarray(country)
        self.name = name <|MERGE_RESOLUTION|>--- conflicted
+++ resolved
@@ -384,31 +384,18 @@
 
         site_bf = combine_datasets(fp_and_data[site]["fp", "flux", "mf_mod"],
                                    basis_func)
-<<<<<<< HEAD
-        
-=======
-        basis_scale = xray.Dataset({'basis_scale': (['lat','lon','time'], np.zeros(np.shape(site_bf.basis)))},
-                    coords = site_bf.coords)
+
+        basis_scale = xray.Dataset({'basis_scale': (['lat','lon','time'],
+                                                    np.zeros(np.shape(site_bf.basis)))},
+                                   coords = site_bf.coords)
         site_bf = site_bf.merge(basis_scale)
-#        reference = site_bf.mf_mod
-        
-#        H = np.zeros((len(site_bf.coords['region']),len(site_bf.mf_mod)))
->>>>>>> dd341199
+
         H = np.zeros((int(np.max(site_bf.basis)),len(site_bf.mf_mod)))
         
         for i in range(int(np.max(site_bf.basis))):
-<<<<<<< HEAD
-            reg = np.zeros(np.shape(site_bf.basis))
-            reg[np.where(site_bf.basis == i+1)] = 1
-            H[i,:] = (site_bf.fp*site_bf.flux*reg).sum(["lat", "lon"])
-=======
             site_bf.basis_scale = np.zeros(np.shape(site_bf.basis_scale))
             site_bf.basis_scale[np.where(site_bf.basis == i+1)] = 1
-#            flux_scale = reg + 1.
-#            perturbed = (site_bf.fp*site_bf.flux*flux_scale).sum(["lat", "lon"])
-#            H[i,:] = perturbed - reference
             H[i,:] = (site_bf.fp*site_bf.flux*site_bf.basis_scale).sum(["lat", "lon"])
->>>>>>> dd341199
         
         sensitivity = xray.Dataset({'H': (['region','time'], H)},
                                     coords = {'region' : range(1,np.max(site_bf.basis)+1),
@@ -420,9 +407,6 @@
             
             sub_fp_temp = site_bf.fp.sel(lon=slice(min(site_bf.sub_lon),max(site_bf.sub_lon)), 
                                     lat=slice(min(site_bf.sub_lat),max(site_bf.sub_lat)))   
-            #sub_flux_temp = site_bf.flux.sel(lon=slice(min(site_bf.sub_lon),max(site_bf.sub_lon)), 
-            #                       lat=slice(min(site_bf.sub_lat),max(site_bf.sub_lat))) 
-            
             sub_fp = xray.Dataset({'sub_fp': (['sub_lat','sub_lon','time'], sub_fp_temp)},
                                coords = {'sub_lat': (site_bf.coords['sub_lat']),
                                          'sub_lon': (site_bf.coords['sub_lon']),
@@ -499,11 +483,21 @@
     H_bc = []
     
     sites = [key for key in fp_data_H.keys() if key[0] != '.']
+    
     for si, site in enumerate(sites):
+
         y.append(fp_data_H[site].mf.values)
-        y_error.append(fp_data_H[site].dmf.values)
+        
+        # Approximate y_error
+        if "vmf" in fp_data_H[site].keys():
+            y_error.append(fp_data_H[site].vmf.values)
+        elif "dmf" in fp_data_H[site].keys():
+            y_error.append(fp_data_H[site].vmf.values)
+        
         y_site.append([site for i in range(len(fp_data_H[site].coords['time']))])
+
         y_time.append(fp_data_H[site].coords['time'].values)
+
         if 'H' in fp_data_H[site].data_vars:
             H.append(fp_data_H[site].H.values)
         if 'H_bc' in fp_data_H[site].data_vars:
@@ -513,6 +507,7 @@
     y_error = np.hstack(y_error)
     y_site = np.hstack(y_site)
     y_time = np.hstack(y_time)
+    
     if len(H) > 0:
         H = np.hstack(H)
     if len(H_bc) > 0:
